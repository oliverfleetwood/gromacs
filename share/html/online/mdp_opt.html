<HTML>
<HEAD>
<TITLE>mdp options</TITLE>
<LINK rel=stylesheet href="style.css" type="text/css">
<BODY text="#000000" bgcolor="#FFFFFF" link="#0000FF" vlink="#990000" alink="#FF0000">
<TABLE WIDTH="98%" NOBORDER >
<TR><TD WIDTH=400>
<TABLE WIDTH=400 NOBORDER>
<TD WIDTH=116>
<a href="http://www.gromacs.org/"><img SRC="../images/gmxlogo_small.jpg"BORDER=0 height=133 width=116></a></td>
<td ALIGN=LEFT VALIGN=TOP WIDTH=280><br><h2>mdp options</h2><font size=-1><A HREF="../online.html">Main Table of Contents</A></font><br><br></td>
</TABLE></TD><TD WIDTH="*" ALIGN=RIGHT VALIGN=BOTTOM><p> </p><B>VERSION 4.0<br>
Sun 18 Jan 2009</B></td></tr></TABLE>
<HR>

<!-- 

PLEASE BE VERY CAREFUL WHEN EDITING THIS FILE: IT MUST BE
AUTOMATICALLY PARSED BY A SIMPLE SCRIPT (mkmdp in the GROMACS manual repository) TO PRODUCE A
CORRESPONDING LATEX FILE.

IF YOU'RE NOT SURE ABOUT WHAT YOU'RE DOING, DON'T DO IT!

-->

<H3>Table of Contents</H3>

<ul>
<li><A HREF="#general"><b>General remarks</b></A>
<p> </p>
<li><A HREF="#pp"><b>preprocessing</b></A> (include, define)
<li><A HREF="#run"><b>run control</b></A> (integrator, tinit, dt, nsteps, init-step, comm-mode, nstcomm, comm-grps)
<li><A HREF="#ld"><b>langevin dynamics</b></A> (bd-fric, ld-seed)
<li><A HREF="#em"><b>energy minimization</b></A> (emtol, emstep, nstcgsteep)
<li><a HREF="#xmdrun"><b>shell molecular dynamics</b></a>(emtol,niter,fcstep)
<li><a HREF="#tpi"><b>test particle insertion</b></a>(rtpi)
<li><A HREF="#out"><b>output control</b></A> (nstxout, nstvout, nstfout, nstlog, nstcalcenergy, nstenergy, nstxtcout, xtc-precision, xtc-grps, energygrps)
<li><A HREF="#nl"><b>neighbor searching</b></A> (cutoff-scheme, nstlist, ns-type, pbc, periodic-molecules, verlet-buffer-drift, rlist, rlistlong)
<li><A HREF="#el"><b>electrostatics</b></A> (coulombtype, rcoulomb-switch, rcoulomb, epsilon-r, epsilon-rf)
<li><A HREF="#vdw"><b>VdW</b></A> (vdwtype, rvdw-switch, rvdw, DispCorr)
<li><A HREF="#table"><b>tables</b></A> (table-extension, energygrp-table)
<li><A HREF="#ewald"><b>Ewald</b></A> (fourierspacing, fourier-nx, fourier-ny, fourier-nz, pme-order, ewald-rtol, ewald-geometry, epsilon-surface, optimize-fft)
<li><A HREF="#tc"><b>Temperature coupling</b></A> (tcoupl, nsttcouple, tc-grps, tau-t, ref-t)
<li><A HREF="#pc"><b>Pressure coupling</b></A> (pcoupl, pcoupltype,
  nstpcouple, tau-p, compressibility, ref-p, refcoord-scaling)
<li><A HREF="#sa"><b>simulated annealing</b></A> (annealing, annealing-npoints, annealing-time, annealing-temp)
<li><A HREF="#vel"><b>velocity generation</b></A> (gen-vel, gen-temp, gen-seed)
<li><A HREF="#bond"><b>bonds</b></A> (constraints, constraint-algorithm, continuation, shake-tol, lincs-order, lincs-iter, lincs-warnangle, morse)
<li><A HREF="#egexcl"><b>Energy group exclusions</b></A> (energygrp-excl)
<li><A HREF="#walls"><b>Walls</b></A> (nwall, wall-type, wall-r-linpot, wall-atomtype,
wall-density, wall-ewald-zfac)
<li><A HREF="#pull"><b>COM pulling</b></A> (pull, ...)
<li><A HREF="#nmr"><b>NMR refinement</b></A> (disre, disre-weighting, disre-mixed, disre-fc, disre-tau, nstdisreout, orire, orire-fc, orire-tau, orire-fitgrp, nstorireout)
<li><A HREF="#free"><b>Free Energy calculations</b></A> (free-energy, init-lambda, delta-lambda, sc-alpha, sc-power, sc-sigma, couple-moltype, couple-lambda0, couple-lambda1, couple-intramol)
<li><A HREF="#neq"><b>Non-equilibrium MD</b></A> (acc-grps, accelerate, freezegrps, freezedim, cos-acceleration, deform)
<li><A HREF="#ef"><b>Electric fields</b></A> (E-x, E-xt, E-y, E-yt, E-z, E-zt )
<li><A HREF="#qmmm"><b>Mixed quantum/classical dynamics</b></A> (QMMM, QMMM-grps, QMMMscheme, QMmethod, QMbasis, QMcharge, Qmmult, CASorbitals, CASelectrons, SH)
<li><A HREF="#gbsa"><b>Implicit solvent</b></A> (implicit-solvent, gb-algorithm, nstgbradii, rgbradii, gb-epsilon-solvent, gb-saltconc, gb-obc-alpha, gb-obc-beta, gb-obc-gamma, gb-dielectric-offset, sa-algorithm, sa-surface-tension)   
<li><A HREF="#adress"><b>AdResS settings</b></A> (adress, adress_type, adress_const_wf, adress_ex_width, adress_hy_width, adress_ex_forcecap, adress_interface_correction, adress_site, adress_reference_coords, adress_tf_grp_names, adress_cg_grp_names)
<li><A HREF="#user"><b>User defined thingies</b></A> (user1-grps, user2-grps, userint1, userint2, userint3, userint4, userreal1, userreal2, userreal3, userreal4)
<li><A HREF="#idx"><b>Index</b></A>
</ul>
</P>

<HR>

<A NAME="general"><br>
<h3>General</h3>

<P>
Default values are given in parentheses. The first option in
the list is always the default option. Units are given in 
square brackets The difference between a dash and an underscore 
is ignored. </P>

<P>
A <a href="mdp.html">sample <TT>.mdp</TT> file</a> is
available. This should be appropriate to start a normal
simulation. Edit it to suit your specific needs and desires. </P>

<A NAME="pp"><br>
<hr>
<h3>Preprocessing</h3>

<dl>
<dt><b>include:</b></dt>
<dd>directories to include in your topology. Format: 
<PRE>-I/home/john/mylib -I../otherlib</PRE></dd>
<dt><b>define:</b></dt>
<dd>defines to pass to the preprocessor, default is no defines. You can use
any defines to control options in your customized topology files. Options
that are already available by default are:
<dd><dl compact>
<dt>-DFLEXIBLE</dt>
<dd>Will tell <tt>grompp</tt> to include flexible water in stead of rigid water into your
topology, this can be useful for normal mode analysis.</dd>
<dt>-DPOSRES</dt>
<dd>Will tell <tt>grompp</tt> to include posre.itp into your topology, used for
<!--Idx-->position restraints<!--EIdx-->.</dd>
</dl>
</dl>

<A NAME="run"><br>
<hr>
<h3>Run control</h3>

<dl>
<dt><b>integrator:</b> (Despite the name, this list includes algorithms that are not actually integrators. <tt>steep</tt> and all entries following it are in this category)</dt>
<dd><dl compact>
<dt><b>md</b></dt>
<dd>A <!--Idx-->leap-frog<!--EIdx--> algorithm for integrating Newton's
equations of motion.</dd>
<dt><b>md-vv</b></dt>
<dd>A velocity Verlet algorithm for integrating Newton's equations of motion.
For constant NVE simulations started from corresponding points in the same trajectory, the trajectories 
are analytically, but not binary, identical to the <b>md</b> leap-frog integrator.  The the kinetic
energy, which is determined from the whole step velocities and is therefore
slightly too high. The advantage of this integrator is more accurate,
reversible Nose-Hoover and Parrinello-Rahman coupling integration
based on Trotter expansion, as well as (slightly too small) full step velocity
output. This all comes at the cost off extra computation, especially with
constraints and extra communication in parallel. Note that for nearly all
production simulations the <b>md</b> integrator is accurate enough.
</dd>
<dt><b>md-vv-avek</b></dt>
<dd>A velocity Verlet algorithm identical to <b>md-vv</b>, except that
the kinetic energy is determined as the average of
the two half step kinetic energies as in the <b>md</b> integrator, and this thus more accurate.
With Nose-Hoover and/or Parrinello-Rahman coupling this comes with
a slight increase in computational cost.
</dd>
<dt><b>sd</b></dt>
<dd> An accurate leap-frog stochastic dynamics integrator.
Four Gaussian random number are required
per integration step per degree of freedom. With constraints,
coordinates needs to be constrained twice per integration step.
Depending on the computational cost of the force calculation,
this can take a significant part of the simulation time.
The temperature for one or more groups of atoms
(<b><A HREF="#tc">tc-grps</A></b>)
is set with <b><A HREF="#tc">ref-t</A></b> [K],
the inverse friction constant for each group is set with
<b><A HREF="#tc">tau-t</A></b> [ps].
The parameter <b><A HREF="#tc">tcoupl</A></b> is ignored.
The random generator is initialized with <b><A HREF="#ld">ld-seed</A></b>.
When used as a thermostat, an appropriate value for <b>tau-t</b> is 2 ps,
since this results in a friction that is lower than the internal friction
of water, while it is high enough to remove excess heat
(unless <b>cut-off</b> or <b>reaction-field</b> electrostatics is used).
NOTE: temperature deviations decay twice as fast as with
a Berendsen thermostat with the same <b>tau-t</b>.</dd>
<dt><b>sd1</b></dt>
<dd> An efficient leap-frog stochastic dynamics integrator.
This integrator is equivalent to <b>sd</b>, except that it requires
only one Gaussian random number and one constraint step and is therefore
significantly faster. Without constraints the accuracy is the same as <b>sd</b>.
With constraints the accuracy is significantly reduced, so then <b>sd</b>
will often be preferred.</dd>
<dt><b>bd</b></dt>
<dd>An Euler integrator for Brownian or position Langevin dynamics, the
velocity is the force divided by a friction coefficient 
(<b><A HREF="#ld">bd-fric</A></b> [amu ps<sup>-1</sup>])
plus random thermal noise (<b><A HREF="#tc">ref-t</A></b>).
When <b><A HREF="#ld">bd-fric</A></b><tt>=0</tt>, the friction coefficient for each
particle is calculated as mass/<b><A HREF="#tc">tau-t</A></b>, as for the
integrator <tt>sd</tt>.
The random generator is initialized with <b><A HREF="#ld">ld-seed</A></b>.</dd>

<dt><b>steep</b></dt>
<dd>A <!--Idx-->steepest descent<!--EIdx--> algorithm for energy
minimization. The maximum step size is <b><A HREF="#em">emstep</A></b>
[nm], the tolerance is <b><A HREF="#em">emtol</A></b> [kJ
mol<sup>-1</sup> nm<sup>-1</sup>].</dd>
<dt><b>cg</b></dt>
<dd>A <!--Idx-->conjugate gradient<!--EIdx--> algorithm for energy
minimization, the tolerance is <b>emtol</b> [kJ mol<sup>-1</sup>
nm<sup>-1</sup>]. CG is more efficient when a steepest descent step
is done every once in a while, this is determined by 
<b><A HREF="#em">nstcgsteep</A></b>.
For a minimization prior to a normal mode analysis, which requires
a very high accuracy, GROMACS should be compiled in double precision.</dd>
<dt><b>l-bfgs</b></dt>
<dd>A <!--Idx-->quasi-Newtonian<!--EIdx--> algorithm for energy minimization
according to the low-memory Broyden-Fletcher-Goldfarb-Shanno approach.
In practice this seems to converge faster than Conjugate Gradients, but due
to the correction steps necessary it is not (yet) parallelized.
</dd>
<dt><b>nm</b></dt>
<dd><!--Idx-->Normal mode analysis<!--EIdx--> is performed
on the structure in the <tt>tpr</tt> file. GROMACS should be
compiled in double precision.</dd>
<dt><b>tpi</b></dt>
<dd> Test particle insertion. The last molecule in the topology
is the test particle. A trajectory should be provided with
the <tt>-rerun</tt> option of <tt>mdrun</tt>. This trajectory
should not contain the molecule to be inserted. Insertions
are performed <b>nsteps</b> times in each frame at random locations
and with random orientiations of the molecule. When <b>nstlist</b>
is larger than one, <b>nstlist</b> insertions are performed
in a sphere with radius <b><A HREF="#tpi">rtpi</A></b>
around a the same random location using the same neighborlist
(and the same long-range energy when <b>rvdw</b> or <b>rcoulomb</b>&gt;<b>rlist</b>,
which is only allowed for single-atom molecules).
Since neighborlist construction is expensive, one can perform several
extra insertions with the same list almost for free.
The random seed is set with <b><A HREF="#ld">ld-seed</A></b>.
The temperature for the Boltzmann weighting is set with
<b><A HREF="#tc">ref-t</A></b>, this should match the temperature
of the simulation of the original trajectory.
Dispersion correction is implemented correctly for tpi.
All relevant quantities are written to the file specified with
the <tt>-tpi</tt> option of <tt>mdrun</tt>.
The distribution of insertion energies is written to the file specified with
the <tt>-tpid</tt> option of <tt>mdrun</tt>.
No trajectory or energy file is written.
Parallel tpi gives identical results to single node tpi.
For charged molecules, using PME with a fine grid is most accurate
and also efficient, since the potential in the system only needs
to be calculated once per frame.
</dd>
<dt><b>tpic</b></dt>
<dd> Test particle insertion into a predefined cavity location.
The procedure is the same as for <b>tpi</b>, except that one coordinate
extra is read from the trajectory, which is used as the insertion location.
The molecule to be inserted should be centered at 0,0,0. Gromacs does
not do this for you, since for different situations a different
way of centering might be optimal.
Also <b><A HREF="#tpi">rtpi</A></b> sets the radius for the sphere
around this location. Neighbor searching is done only once per frame,
<b>nstlist</b> is not used.
Parallel tpic gives identical results to single node tpic.
</dl>

<dt><b>tinit: (0) [ps]</b></dt>
<dd>starting time for your run (only makes sense for integrators <tt>md</tt>,
<tt>sd</tt> and <tt>bd</tt>)</dd>
<dt><b>dt: (0.001) [ps]</b></dt></dd>
<dd>time step for integration (only makes sense for integrators <tt>md</tt>,
<tt>sd</tt> and <tt>bd</tt>)</dd>
<dt><b>nsteps: (0)</b></dt>
<dd>maximum number of steps to integrate or minimize, -1 is no maximum</dd>
<dt><b>init-step: (0)</b></dt>
<dd>The starting step.
The time at an step i in a run is calculated as: t = <tt>tinit</tt> + <tt>dt</tt>*(<tt>init-step</tt> + i).
The free-energy lambda is calculated as: lambda = <tt>init-lambda</tt> + <tt>delta-lambda</tt>*(<tt>init-step</tt> + i).
Also non-equilibrium MD parameters can depend on the step number.
Thus for exact restarts or redoing part of a run it might be necessary to
set <tt>init-step</tt> to the step number of the restart frame.
<tt>tpbconv</tt> does this automatically.
</dd>
<dt><b>comm-mode:</b></dt>
<dd><dl compact>
<dt><b>Linear</b></dt>
<dd>Remove center of mass translation</dd>
<dt><b>Angular</b></dt>
<dd>Remove center of mass translation and rotation around the center of mass
</dd>
<dt><b>No</b></dt>
<dd>No restriction on the center of mass motion
</dl></dd>
<dt><b>nstcomm: (10) [steps]</b></dt>
<dd>frequency for center of mass motion removal</dd>
<dt><b>comm-grps:</b></dt>
<dd>group(s) for center of mass motion removal, default is the whole system</dd>
</dl>

<A NAME="ld"><br>
<hr>
<h3><!--Idx-->Langevin dynamics<!--EIdx--></h3>

<dl>
<dt><b>bd-fric: (0) [amu ps<sup>-1</sup>]</b></dt>
<dd>Brownian dynamics friction coefficient.
When <b>bd-fric</b><tt>=0</tt>, the friction coefficient for each
particle is calculated as mass/<b><A HREF="#tc">tau-t</A></b>.</dd>
<dt><b>ld-seed: (1993) [integer]</b></dt>
<dd>used to initialize random generator for thermal noise
for stochastic and Brownian dynamics.
When <b>ld-seed</b> is set to -1, the seed is calculated from the process ID.
When running BD or SD on multiple processors, each processor uses a seed equal
to <b>ld-seed</b> plus the processor number.</dd>
</dl>

<A NAME="em"><br>
<hr>
<h3><!--Idx-->Energy minimization<!--EIdx--></h3>
<dl>
<dt><b>emtol: (10.0) [kJ mol<sup>-1</sup> nm<sup>-1</sup>]</b></dt>
<dd>the minimization is converged when the maximum force is smaller than 
this value</dd>
<dt><b>emstep: (0.01) [nm]</b></dt>
<dd>initial step-size</dd>
<dt><b>nstcgsteep: (1000) [steps]</b></dt>
<dd>frequency of performing 1 steepest descent step while doing
conjugate gradient energy minimization.</dd>
<dt><b>nbfgscorr: (10)</b></dt>
<dd>Number of correction steps to use for L-BFGS minimization. A higher
number is (at least theoretically) more accurate, but slower.</dd>
</dl>

<A NAME="xmdrun"><br>
<hr>
<h3><!--Idx-->Shell Molecular Dynamics<!--EIdx--></h3> When shells or
flexible constraints are present in the system the positions of the shells
and the lengths of the flexible constraints are optimized at
every time step until either the RMS force on the shells and constraints
is less than emtol, or a maximum number of iterations (niter) has been reached
<dl>
<dt><b>emtol: (10.0) [kJ mol<sup>-1</sup> nm<sup>-1</sup>]</b></dt>
<dd>the minimization is converged when the maximum force is smaller than 
this value. For shell MD this value should be 1.0 at most, but since the
variable is used for energy minimization as well the default is 10.0.</dd>
<dt><b>niter: (20)</b></dt>
<dd>maximum number of iterations for optimizing the shell positions
and the flexible constraints.</dd>
<dt><b>fcstep: (0) [ps<sup>2</sup>]</b></dt>
<dd>the step size for optimizing the flexible constraints.
Should be chosen as mu/(d<sup>2</sup>V/dq<sup>2</sup>)
where mu is the reduced mass of two particles in a flexible constraint
and d<sup>2</sup>V/dq<sup>2</sup> is the second derivative of the potential
in the constraint direction. Hopefully this number does not differ too
much between the flexible constraints, as the number of iterations
and thus the runtime is very sensitive to <tt>fcstep</tt>.
Try several values!</dd>
</dl>

<A NAME="tpi"><br>
<hr>
<h3>Test particle insertion</h3>
<dl>
<dt><b>rtpi: (0.05) [nm]</b></dt>
<dd>the test particle insertion radius see integrators
<b><a href="#run">tpi</a></b> and <b><a href="#run">tpic</a></b></dd>
</dl>

<A NAME="out"><br>
<hr>
<h3>Output control</h3>
<dl>
<dt><b>nstxout: (100) [steps]</b></dt>
<dd>frequency to write coordinates to output 
<!--Idx-->trajectory file<!--EIdx-->, the last coordinates are always written</dd>
<dt><b>nstvout: (100) [steps]</b></dt>
<dd>frequency  to write velocities to output trajectory,
the last velocities are always written</dd>
<dt><b>nstfout: (0) [steps]</b></dt>
<dd>frequency to write forces to output trajectory.</dd>
<dt><b>nstlog: (100) [steps]</b></dt>
<dd>frequency to write energies to <!--Idx-->log file<!--EIdx-->,
the last energies are always written</dd>
<dt><b>nstcalcenergy: (-1)</b></dt>
<dd>frequency for calculating the energies, 0 is never.
This option is only relevant with dynamics.
With a twin-range cut-off setup <b>nstcalcenergy</b> should be equal to
or a multiple of <b>nstlist</b>.
This option affects the performance in parallel simulations,
because calculating energies requires global communication between all
processes which can become a bottleneck at high parallelization.
The default value of -1 sets <b>nstcalcenergy</b> equal to <b>nstlist</b>,
unless <b>nstlist</b> &le;0, then a value of 10 is used.
If <b>nstenergy</b> is smaller than the automatically generated value,
the lowest common denominator of <b>nstenergy</b> and <b>nstlist</b> is used.
</dd>
<dt><b>nstenergy: (100) [steps]</b></dt>
<dd>frequency to write energies to energy file,
the last energies are always written,
should be a multiple of <b>nstcalcenergy</b>.
Note that the exact sums and fluctuations over all MD steps
modulo <b>nstcalcenergy</b> are stored in the energy file,
so <tt>g_energy</tt> can report exact
energy averages and fluctuations also when <b>nstenergy</b><tt>&gt;1</tt></dd>
<dt><b>nstxtcout: (0) [steps]</b></dt>
<dd>frequency to write coordinates to xtc trajectory</dd>
<dt><b>xtc-precision: (1000) [real]</b></dt>
<dd>precision to write to xtc trajectory</dd>
<dt><b>xtc-grps:</b></dt>
<dd>group(s) to write to xtc trajectory, default the whole system is written
(if <b>nstxtcout</b> &gt; 0)</dd>
<dt><b>energygrps:</b></dt>
<dd>group(s) to write to energy file</dd>
</dl>

<A NAME="nl"><br>
<hr>
<h3><!--Idx-->Neighbor searching<!--EIdx--></h3>
<dl>
<dt><b>cutoff-scheme:</b></dt>
<dd><dl compact>
<dt><b>group</b></dt>
<dd>Generate a pair-list for groups of atoms. These groups correspond to the 
charge groups in the topology. This was the only cut-off treatment scheme 
before version 4.6. 
There is no explicit buffering of the pair-list. This enables efficient force 
calculations, but energy is only conserved when buffer is explicitly added. 
For energy conservation the <b>Verlet</b> option provides a more convenient 
and efficient algorithms.</dd>

<dt><b>Verlet</b></dt>
<dd>Generate a pair-list with buffering. The buffer size is automatically set 
based on <b>verlet-buffer-drift</b> unless this is set to -1, case in which
<b>rlist</b> will be used. This option has an explicit, exact cut-off at 
<b>rvdw</b>=<b>rcoulomb</b>. Currently only cut-off, reaction-field and 
PME electrostatics and plain LJ are supported. Some <tt>mdrun</tt> functionality 
is not yet supported with the <b>Verlet</b> scheme, but <tt>grompp</tt> check for this. 
Native GPU acceleration is only supported with <b>Verlet</b>. With GPU-accelerated PME 
<tt>mdrun</tt> will automatically tune the CPU/GPU load balance by 
scaling <b>rcoulomb</b> and the grid spacing. This can be turned off with 
<tt>-notunepme</tt>.
For water the <b>Verlet</b> scheme is somewhat slower than <b>cutoff-scheme</b>=<b>group</b> 
with an unbuffered list, for non-water molecules it is somewhat faster.
</dd>
</dl></dd>

<dt><b>nstlist: (10) [steps]</b></dt>
<dd><dl compact>
<dt><b>&gt;0</b></dt>
<dd>Frequency to update the <!--Idx-->neighbor list<!--EIdx--> (and
<<<<<<< HEAD
the long-range forces, when using twin-range cut-off's).
=======
the long-range forces, when using twin-range cut-offs). When this is 0,
the neighbor list is made only once.
>>>>>>> 379f5cb4
With energy minimization the neighborlist will be updated for every
energy evaluation when <b>nstlist</b><tt>&gt;0</tt>.
With non-bonded force calculation on the GPU a value of 20 or more gives
the best performance.</dd>
<dt><b>0</b></dt>
<dd>The neighbor list is only constructed once and never updated.
This is mainly useful for vacuum simulations in which all particles
see each other.</dd>
<dt><b>-1</b></dt>
<dd>Automated update frequency, only supported with <b>cutoff-scheme</b>=<b>group</b>.
This can only be used with switched, shifted or user potentials where
the cut-off can be smaller than <b>rlist</b>. One then has a buffer
of size <b>rlist</b> minus the longest cut-off.
The neighbor list is only updated when one or more particles have moved further
than half the buffer size from the center of geometry of their charge group
as determined at the previous neighbor search.
Coordinate scaling due to pressure coupling or the <b>deform</b> option
is taken into account.
This option guarantees that their are no cut-off artifacts,
but for larger systems this can come at a high computational cost,
since the neighbor list update frequency will be determined
by just one or two particles moving slightly beyond the half buffer length
(which does not necessarily imply that the neighbor list is invalid),
while 99.99% of the particles are fine.
</dd>
</dl></dd>

<dt><b>ns-type:</b></dt>
<dd><dl compact>
<dt><b>grid</b></dt>
<dd>Make a grid in the box and only check atoms in neighboring grid
cells when constructing a new neighbor list every <b>nstlist</b> steps.
In large systems grid search is much faster than simple search.</dd>
<dt><b>simple</b></dt>
<dd>Check every atom in the box when constructing a new neighbor list
every <b>nstlist</b> steps.</dd>
</dl></dd>

<dt><b>pbc:</b></dt>
<dd><dl compact>
<dt><b>xyz</b></dt>
<dd>Use periodic boundary conditions in all directions.</dd>
<dt><b>no</b></dt>
<dd>Use no periodic boundary conditions, ignore the box.
To simulate without cut-offs, set all cut-offs to 0 and <b>nstlist</b><tt>=0</tt>.
For best performance without cut-offs, use <b>nstlist</b><tt>=0</tt>,
<b>ns-type</b><tt>=simple</tt>
and particle decomposition instead of domain decomposition.</dd>
<dt><b>xy</b></dt>
<dd>Use periodic boundary conditions in x and y directions only.
This works only with <b>ns-type</b><tt>=grid</tt> and can be used
in combination with <b><a href="#walls">walls</a></b>.
Without walls or with only one wall the system size is infinite
in the z direction. Therefore pressure coupling or Ewald summation
methods can not be used.
These disadvantages do not apply when two walls are used.</dd>
</dl></dd>

<dt><b>periodic-molecules:</b></dt>
<dd><dl compact>
<dt><b>no</b></dt>
<dd>molecules are finite, fast molecular PBC can be used</dd>
<dt><b>yes</b></dt>
<dd>for systems with molecules that couple to themselves through
the periodic boundary conditions, this requires a slower PBC algorithm
and molecules are not made whole in the output</dd>
</dl></dd>

<dt><b>verlet-buffer-drift: (0.001) [kJ/mol/ps]</b></dt>
<dd>With <b>cutoff-scheme</b>=<b>Verlet</b> sets the target energy drift per 
particle caused by the Verlet buffer and it also indirectly sets <b>rlist</b>. 
As both <b>nstlist</b> and the Verlet buffer size are fixed 
(for performance reasons), particle pairs not in the pair-list can occasionally 
get within the cut-off distance during <b>nstlist</b> nsteps. This 
generates energy drift which, when the temperature is known, can be 
estimated for a given cut-off and <b>rlist</b>. The estimate assumes a 
homogeneous particle distribution hence the drift might by slightly 
underestimated for multi-phase systems. However, the default 0.001 kJ/mol/ps 
per particle is a quite conservative value. Without dynamics 
(energy minimization etc.) the buffer is 5% of the cut-off. 
With dynamics without temperature coupling or to override 
the buffer size, <b>verlet-buffer-drift</b>=-1 needs to be set.</dd>

<dt><b>rlist: (1) [nm]</b></dt>
<dd>Cut-off distance for the short-range neighbor list.
With <b>cutoff-scheme</b>=<b>Verlet</b> this is by default set by the <b>verlet-buffer-drift</b> option.</dd>

<dt><b>rlistlong: (-1) [nm]</b></dt>
<dd>Cut-off distance for the long-range neighbor list.
This parameter is only relevant for a twin-range cut-off setup
with switched potentials. In that case a buffer region is required to account
for the size of charge groups. In all other cases this parameter
is automatically set to the longest cut-off distance.</dd>
</dl>


<A NAME="el"><br>
<hr>
<h3><!--Idx-->Electrostatics<!--EIdx--></h3>
<dl>
<dt><b>coulombtype:</b></dt>
<dd><dl compact>

<dt><b>Cut-off</b></dt>
<dd>Twin range cut-offs with neighborlist cut-off <b>rlist</b> and
Coulomb cut-off <b>rcoulomb</b>,
where <b>rcoulomb</b>&ge;<b>rlist</b>.

<dt><b>Ewald</b></dt>
<dd>Classical <!--Idx-->Ewald sum<!--EIdx--> electrostatics.
The real-space cut-off <b>rcoulomb</b> should be equal to <b>rlist</b>.
Use e.g. <b>rlist</b><tt>=0.9</tt>, <b>rcoulomb</b><tt>=0.9</tt>. The highest magnitude of
wave vectors used in reciprocal space is controlled by <b>fourierspacing</b>.
The relative accuracy of direct/reciprocal space
is controlled by <b>ewald-rtol</b>.
<br>
NOTE: Ewald scales as O(N<sup>3/2</sup>)
and is thus extremely slow for large systems. It is included mainly for
reference - in most cases PME will perform much better.</dd>

<dt><b><!--Idx-->PME<!--EIdx--></b></dt>
<dd>Fast Particle-Mesh Ewald electrostatics. Direct space is similar
to the Ewald sum, while the reciprocal part is performed with
FFTs. Grid dimensions are controlled with <b>fourierspacing</b> and the
interpolation order with <b>pme-order</b>. With a grid spacing of 0.1
nm and cubic interpolation the electrostatic forces have an accuracy
of 2-3*10<sup>-4</sup>. Since the error from the vdw-cutoff is larger than this you
might try 0.15 nm. When running in parallel the interpolation
parallelizes better than the FFT, so try decreasing grid dimensions
while increasing interpolation.</dd>

<dt><b><!--Idx-->PPPM<!--EIdx--></b></dt>
<dd>Particle-Particle Particle-Mesh algorithm for long range
electrostatic interactions.
Use for example <b>rlist</b><tt>=0.9</tt>, <b>rcoulomb</b><tt>=0.9</TT>.
The grid dimensions are controlled by <b>fourierspacing</b>.
Reasonable grid spacing for PPPM is 0.05-0.1 nm.
See <tt>Shift</tt> for the details of the particle-particle potential.
<br>
NOTE: PPPM is not functional in the current version, but we plan to implement
PPPM through a small modification of the PME code.</dd>

<dt><b><!--Idx-->Reaction-Field<!--EIdx--></b></dt>
<dd>Reaction field with Coulomb cut-off <b>rcoulomb</b>,
where <b>rcoulomb</b> &ge; <b>rlist</b>.
The dielectric constant beyond the cut-off is <b>epsilon-rf</b>.
The dielectric constant can be set to infinity by setting <b>epsilon-rf</b><tt>=0</tt>.</dd>

<dt><b>Generalized-Reaction-Field</b></dt>
<dd>Generalized reaction field with Coulomb cut-off <b>rcoulomb</b>,
where <b>rcoulomb</b> &ge; <b>rlist</b>.
The dielectric constant beyond the cut-off is <b>epsilon-rf</b>.
The ionic strength is computed from the number of charged 
(i.e. with non zero charge) <!--Idx-->charge group<!--EIdx-->s.
The temperature for the GRF potential is set with 
<b><A HREF="#tc">ref-t</A></b> [K].</dd>

<dt><b>Reaction-Field-zero</b></dt>
<dd>In GROMACS normal reaction-field electrostatics with
<b>cutoff-scheme</b><b>=group</b> leads to bad
energy conservation. <b>Reaction-Field-zero</b> solves this
by making the potential zero beyond the cut-off. It can only
be used with an infinite dielectric constant (<b>epsilon-rf=0</b>),
because only for that value the force vanishes at the cut-off.
<b>rlist</b> should be 0.1 to 0.3 nm larger than <b>rcoulomb</b>
to accommodate for the size of charge groups and diffusion
between neighbor list updates. This, and the fact that table lookups
are used instead of analytical functions make <b>Reaction-Field-zero</b>
computationally more expensive than normal reaction-field.</dd>

<dt><b>Reaction-Field-nec</b></dt>
<dd>The same as <b>Reaction-Field</b>, but implemented as in
GROMACS versions before 3.3. No reaction-field correction is applied
to excluded atom pairs and self pairs.
The 1-4 interactions are calculated using a reaction-field.
The missing correction due to the excluded pairs that do not have a 1-4
interaction is up to a few percent of the total electrostatic
energy and causes a minor difference in the forces and the pressure.</dd>

<dt><b>Shift</b></dt>
<dd>Analogous to <b>Shift</b> for <b>vdwtype</b>.
You might want to use <b>Reaction-Field-zero</b> instead,
which has a similar potential shape, but has a physical interpretation
and has better energies due to the exclusion correction terms.
</dd>

<dt><b>Encad-Shift</b></dt>
<dd>The Coulomb
potential is decreased over the whole range, using the definition
from the Encad simulation package.</dd>

<dt><b>Switch</b></dt>
<dd>Analogous to <b>Switch</b> for <b>vdwtype</b>.
Switching the Coulomb potential can lead to serious artifacts,
advice: use <b>Reaction-Field-zero</b> instead.</dd>

<dt><b>User</b></dt> 
<dd><a name="usertab"></a><tt>mdrun</tt> will now expect to find a file
<tt>table.xvg</tt> with user-defined potential functions for
repulsion, dispersion and Coulomb. When pair interactions are present,
<tt>mdrun</tt> also expects to find a file <tt>tablep.xvg</tt> for
the pair interactions. When the same interactions should be used
for non-bonded and pair interactions the user can specify the same
file name for both table files.
These files should contain 7
columns: the <tt>x</tt> value,
<tt>f(x)</tt>, <tt>-f'(x)</tt>,
<tt>g(x)</tt>, <tt>-g'(x)</tt>,
<tt>h(x)</tt>, <tt>-h'(x)</tt>,
where <tt>f(x)</tt> is the Coulomb function, <tt>g(x)</tt> the dispersion function
and <tt>h(x)</tt> the repulsion function.
When <b>vdwtype</b> is not set to <b>User</b> the values
for <tt>g</tt>, <tt>-g'</tt>, <tt>h</tt> and <tt>-h'</tt> are ignored.
For the non-bonded interactions <tt>x</tt> values should run
from 0 to the largest cut-off distance + <b>table-extension</b>
and should be uniformly spaced. For the pair interactions the table
length in the file will be used.
The optimal spacing, which is used for non-user tables,
is <tt>0.002</tt> [nm] when you run in single precision
or <tt>0.0005</tt> [nm] when you run in double precision.
The function value at <tt>x=0</tt> is not important. More information is
in the printed manual.</dd>

<dt><b>PME-Switch</b></dt>
<dd>A combination of PME and a switch function for the direct-space part
(see above). <b>rcoulomb</b> is allowed to be smaller than <b>rlist</b>.
This is mainly useful constant energy simulations (note that using
<b>PME</b> with <b>cutoff-scheme</b>=<b>Verlet</b> will be more efficient).
</dd>

<dt><b>PME-User</b></dt>
<dd>A combination of PME and user tables (see above).
<b>rcoulomb</b> is allowed to be smaller than <b>rlist</b>.
The PME mesh contribution is subtracted from the user table by <tt>mdrun</tt>.
Because of this subtraction the user tables should contain
about 10 decimal places.</dd>

<dt><b>PME-User-Switch</b></dt>
<dd>A combination of PME-User and a switching function (see above).
The switching function is applied to final particle-particle interaction,
i.e. both to the user supplied function and the PME Mesh correction part.</dd>

</dl></dd>

<A NAME="el2">
<dt><b>rcoulomb-switch: (0) [nm]</b></dt>
<dd>where to start switching the Coulomb potential</dd>

<dt><b>rcoulomb: (1) [nm]</b></dt>
<dd>distance for the Coulomb <!--Idx-->cut-off<!--EIdx--></dd>

<dt><b>epsilon-r: (1)</b></dt>
<dd>The relative <!--Idx-->dielectric constant<!--EIdx-->.
A value of 0 means infinity.</dd>

<dt><b>epsilon-rf: (0)</b></dt>
<dd>The relative dielectric constant of the reaction field.
This is only used with reaction-field electrostatics.
A value of 0 means infinity.</dd>
</dl>

<A NAME="vdw">
<hr>
<h3>VdW</h3>
<dl>
<dt><b>vdwtype:</b></dt>
<dd><dl compact>
<dt><b>Cut-off</b></dt>
<dd>Twin range cut-offs with neighbor list cut-off <b>rlist</b> and
VdW cut-off <b>rvdw</b>,
where <b>rvdw</b> <tt>&ge;</tt> <b>rlist</b>.</dd>
<dt><b>Shift</b></dt>
<dd>The LJ (not Buckingham) potential is decreased over the whole
range and the forces decay smoothly to zero between <b>rvdw-switch</b>
and <b>rvdw</b>.  The neighbor search cut-off <b>rlist</b> should be
0.1 to 0.3 nm larger than <b>rvdw</b> to accommodate for the size of
charge groups and diffusion between neighbor list
updates.</dd>

<dt><b>Switch</b></dt>
<dd>The LJ (not Buckingham)
potential is normal out to <b>rvdw-switch</b>, after which it is switched
off to reach zero at <b>rvdw</b>. Both the potential and force functions
are continuously smooth, but be aware that all switch functions will give rise
to a bulge (increase) in the force (since we are switching the potential).
The neighbor search cut-off <b>rlist</b> should be 0.1 to 0.3 nm larger than
<b>rvdw</b> to accommodate for the size of charge groups and diffusion
between neighbor list updates.</dd>

<dt><b>Encad-Shift</b></dt>
<dd>The LJ (not Buckingham)
potential is decreased over the whole range, using the definition
from the Encad simulation package.</dd>

<dt><b>User</b></dt>
<dd>See <b><a href="#usertab">user</a></b> for <b>coulombtype</b>.
The function value at <tt>x=0</tt> is not important. When you want to
use LJ correction, make sure that <b>rvdw</b> corresponds to the
cut-off in the user-defined function.
When <b>coulombtype</b> is not set to <b>User</b> the values
for <tt>f</tt> and <tt>-f'</tt> are ignored.</dd>
</dl></dd>

<dt><b>rvdw-switch: (0) [nm]</b></dt>
<dd>where to start switching the LJ potential</dd>

<dt><b>rvdw: (1) [nm]</b></dt>
<dd>distance for the LJ or Buckingham <!--Idx-->cut-off<!--EIdx--></dd>

<dt><b>DispCorr:</b></dt>
<dd><dl compact></dd>
<dt><b>no</b></dt>
<dd>don't apply any correction</dd>
<dt><b>EnerPres</b></dt>
<dd>apply long range <!--Idx-->dispersion correction<!--EIdx-->s for Energy
and Pressure</dd>
<dt><b>Ener</b></dt>
<dd>apply long range dispersion corrections for Energy
only</dd>
</dl>
</dl>

<A NAME="table">
<hr>
<h3>Tables</h3>
<dl>
<dt><b>table-extension: (1) [nm]</b></dt>
<dd>Extension of the non-bonded potential lookup tables beyond the largest cut-off distance.
The value should be large enough to account for charge group sizes
and the diffusion between neighbor-list updates.
Without user defined potential the same table length is used
for the lookup tables for the 1-4 interactions,
which are always tabulated irrespective of the use of
tables for the non-bonded interactions. </dd>

<dt><b>energygrp-table:</b></dt>
<dd>When user tables are used for electrostatics and/or VdW,
here one can give pairs of energy groups for which seperate
user tables should be used.
The two energy groups will be appended to the table file name,
in order of their definition in <b>energygrps</b>, seperated by underscores.
For example, if <tt>energygrps = Na Cl Sol</tt>
and <tt>energygrp-table = Na Na Na Cl</tt>, <tt>mdrun</tt> will read
<tt>table_Na_Na.xvg</tt> and <tt>table_Na_Cl.xvg</tt> in addition
to the normal <tt>table.xvg</tt> which will be used for all other
energy group pairs.
</dd>
</dl>

<A NAME="ewald">
<hr>
<h3>Ewald</h3>
<dl>
<dt><b>fourierspacing: (0.12) [nm]</b></dt>
<dd>The maximum grid spacing for the FFT grid when using PPPM or PME.
For ordinary Ewald the spacing times the box dimensions determines the
highest magnitude to use in each direction. In all cases
each direction can be overridden by entering a non-zero value for
<b>fourier-n[xyz]</b>.
For optimizing the relative load of the particle-particle interactions
and the mesh part of PME it is useful to know that
the accuracy of the electrostatics remains nearly constant
when the Coulomb cut-off and the PME grid spacing are scaled
by the same factor.</dd>

<dt><b>fourier-nx (0) ; fourier-ny (0) ; fourier-nz: (0)</b></dt>
<dd>Highest magnitude of wave vectors in reciprocal space when using Ewald.</dd>
<dd>Grid size when using PPPM or PME. These values override
<b>fourierspacing</b> per direction. The best choice is powers of
2, 3, 5 and 7. Avoid large primes.</dd>

<dt><b>pme-order (4)</b></dt>
<dd>Interpolation order for PME. 4 equals cubic interpolation. You might try
6/8/10 when running in parallel and simultaneously decrease grid dimension.</dd>

<dt><b>ewald-rtol (1e-5)</b></dt>
<dd>The relative strength of the Ewald-shifted direct potential at
<b>rcoulomb</b> is given by <b>ewald-rtol</b>.
Decreasing this will give a more accurate direct sum,
but then you need more wave vectors for the reciprocal sum.</dd>

<dt><b>ewald-geometry: (3d)</b></dt>
<dd><dl compact>
<dt><b>3d</b></dt>
<dd>The Ewald sum is performed in all three dimensions.</dd>
<dt><b>3dc</b></dt>
<dd>The reciprocal sum is still performed in 3D,
but a force and potential correction applied in the <tt>z</tt>
dimension to produce a pseudo-2D summation.
If your system has a slab geometry in the <tt>x-y</tt> plane you can
try to increase the <tt>z</tt>-dimension of the box (a box height of 3 times
the slab height is usually ok)
and use this option.</dd>
</dl></dd>

<dt><b>epsilon-surface: (0)</b></dt>
<dd>This controls the dipole correction to the Ewald summation in 3D. The
default value of zero means it is turned off. Turn it on by setting it to the value 
of the relative permittivity of the imaginary surface around your infinite system. Be
careful - you shouldn't use this if you have free mobile charges in your system. 
This value does not affect the slab 3DC variant of the long range corrections.</dd>


<dt><b>optimize-fft:</b></dt>
<dd><dl compact>
<dt><b>no</b></dt>
<dd>Don't calculate the optimal FFT plan for the grid at startup.</dd>
<dt><b>yes</b></dt>
<dd>Calculate the optimal FFT plan for the grid at startup. This saves a
few percent for long simulations, but takes a couple of minutes
at start.</dd>
</dl></dd>

</dl>

<A NAME="tc"><br>
<hr>
<h3><!--Idx-->Temperature coupling<!--EIdx--></h3>

<dl>
<dt><b>tcoupl:</b></dt>
<dd><dl compact>
<dt><b>no</b></dt>
<dd>No temperature coupling.</dd>
<dt><b>berendsen</b></dt>
<dd>Temperature coupling with a Berendsen-thermostat to a bath with
temperature <b>ref-t</b> [K], with time constant <b>tau-t</b> [ps].
Several groups can be coupled separately, these are specified in the
<b>tc-grps</b> field separated by spaces.</dd>
<dt><b>nose-hoover</b></dt>
<dd>Temperature coupling using a Nose-Hoover extended
ensemble. The reference temperature and coupling groups are selected
as above, but in this case <b>tau-t</b> [ps] controls the period
of the temperature fluctuations at equilibrium, which is slightly
different from a relaxation time.
For NVT simulations the conserved energy quantity is written
to energy and log file.</dd>
<dt><b>v-rescale</b></dt>
<dd>Temperature coupling using velocity rescaling with a stochastic term
(JCP 126, 014101).
This thermostat is similar to Berendsen coupling, with the same scaling
using <b>tau-t</b>, but the stochastic term ensures that a proper
canonical ensemble is generated. The random seed is set with
<b><A HREF="#ld">ld-seed</A></b>.
This thermostat works correctly even for <b>tau-t</b><tt>=0</tt>.
For NVT simulations the conserved energy quantity is written
to the energy and log file.</dd>
</dl>
<dt><b>nsttcouple: (-1)</b></dt>
<dd>The frequency for coupling the temperature.
The default value of -1 sets <b>nsttcouple</b> equal to <b>nstlist</b>,
unless <b>nstlist</b>&le;0, then a value of 10 is used.
For velocity Verlet integrators <b>nsttcouple</b> is set to 1.</dd>
</dd>
<dt><b>nh-chain-length (10)</b></dt>
<dd>the number of chained Nose-Hoover thermostats for velocity Verlet integrators, the leap-frog <b>md</b> integrator only supports 1.  Data for the NH chain variables is not printed to the .edr, but can be using the <tt>GMX_NOSEHOOVER_CHAINS</tt> environment variable</dd>
<dt><b>tc-grps:</b></dt>
<dd>groups to couple separately to temperature bath</dd>
<dt><b>tau-t: [ps]</b></dt>
<dd>time constant for coupling (one for each group in <b>tc-grps</b>),
-1 means no temperature coupling</dd>
<dt><b>ref-t: [K]</b></dt>
<dd>reference temperature for coupling (one for each group in <b>tc-grps</b>)</dd>
</dl>

<A NAME="pc"><br>
<hr>
<h3><!--Idx-->Pressure coupling<!--EIdx--></h3>

<dl>
<dt><b>pcoupl:</b></dt>
<dd><dl compact>
<dt><b>no</b></dt>
<dd>No pressure coupling. This means a fixed box size.</dd>
<dt><b>berendsen</b></dt>
<dd>Exponential relaxation pressure coupling with time constant
<b>tau-p</b> [ps]. The box is scaled every timestep. It has been
argued that this does not yield a correct thermodynamic ensemble,
but it is the most efficient way to scale a box at the beginning
of a run.</dd>
<dt><b>Parrinello-Rahman</b></dt>
<dd>Extended-ensemble pressure coupling where the box vectors are
subject to an equation of motion. The equation of motion for the atoms
is coupled to this. No instantaneous scaling takes place.  As for
Nose-Hoover temperature coupling the time constant <b>tau-p</b> [ps]
is the period of pressure fluctuations at equilibrium. This is
probably a better method when you want to apply pressure scaling
during data collection, but beware that you can get very large
oscillations if you are starting from a different pressure. For
simulations where the exact fluctation of the NPT ensemble are
important, or if the pressure coupling time is very short it may not
be appropriate, as the previous time step pressure is used in some
steps of the GROMACS implementation for the current time step pressure.</dd>
</dl></dd>
<dt><b>MTTK</b></dt>
<dd>Martyna-Tuckerman-Tobias-Klein implementation, only useable with <b>md-vv</b>
or <b>md-vv-avek</b>, very similar to Parrinello-Rahman.  
As for Nose-Hoover temperature coupling the time constant <b>tau-p</b>
[ps] is the period of pressure fluctuations at equilibrium. This is
probably a better method when you want to apply pressure scaling
during data collection, but beware that you can get very large
oscillations if you are starting from a different pressure. Currently only supports isotropic scaling.</dd>
</dl></dd>

<dl>
<dt><b>pcoupltype:</b></dt>
<dd><dl compact>
<dt><b>isotropic</b></dt>
<dd>Isotropic pressure coupling with time constant <b>tau-p</b> [ps].
The compressibility and reference pressure are set with
<b>compressibility</b> [bar<sup>-1</sup>] and <b>ref-p</b> [bar], one
value is needed.</dd>
<dt><b>semiisotropic</b></dt>
<dd>Pressure coupling which is isotropic in the <tt>x</tt> and <tt>y</tt> direction,
but different in the <tt>z</tt> direction.
This can be useful for membrane simulations.
2 values are needed for <tt>x/y</tt> and <tt>z</tt> directions respectively.</dd>
<dt><b>anisotropic</b></dt>
<dd>Idem, but 6 values are needed for <tt>xx</tt>, <tt>yy</tt>, <tt>zz</tt>, <tt>xy/yx</tt>, <tt>xz/zx</tt> and <tt>yz/zy</tt>
components, respectively.
When the off-diagonal compressibilities are set to zero,
a rectangular box will stay rectangular.
Beware that anisotropic scaling can lead to extreme deformation
of the simulation box.</dd>
<dt><b>surface-tension</b></dt>
<dd>Surface tension coupling for surfaces parallel to the xy-plane.
Uses normal pressure coupling for the <tt>z</tt>-direction, while the surface tension
is coupled to the <tt>x/y</tt> dimensions of the box.
The first <b>ref-p</b> value is the reference surface tension times
the number of surfaces [bar nm], 
the second value is the reference <tt>z</tt>-pressure [bar].
The two <b>compressibility</b> [bar<sup>-1</sup>] values are the compressibility
in the <tt>x/y</tt> and <tt>z</tt> direction respectively.
The value for the <tt>z</tt>-compressibility should be reasonably accurate since it
influences the convergence of the surface-tension, it can also be set to zero
to have a box with constant height.</dd>
</dl></dd>

<dt><b>nstpcouple: (-1)</b></dt>
<dd>The frequency for coupling the pressure.
The default value of -1 sets <b>nstpcouple</b> equal to <b>nstlist</b>,
unless <b>nstlist</b> &le;0, then a value of 10 is used.
For velocity Verlet integrators <b>nstpcouple</b> is set to 1.</dd>
</dd>

<dt><b>tau-p: (1) [ps]</b></dt>
<dd>time constant for coupling</dd>
<dt><b>compressibility: [bar<sup>-1</sup>]</b></dt>
<dd>compressibility (NOTE: this is now really in bar<sup>-1</sup>)
For water at 1 atm and 300 K the compressibility is 4.5e-5 [bar<sup>-1</sup>].</dd>
<dt><b>ref-p: [bar]</b></dt>
<dd>reference pressure for coupling</dd>
<dt><b>refcoord-scaling:</b></dt>
<dd><dl compact>
<dt><b>no</b></dt>
<dd>The reference coordinates for position restraints are not modified.
Note that with this option the virial and pressure will depend on the absolute
positions of the reference coordinates.</dd>
<dt><b>all</b></dt>
<dd>The reference coordinates are scaled with the scaling matrix of the pressure coupling.</dd>
<dt><b>com</b></dt>
<dd>Scale the center of mass of the reference coordinates with the scaling matrix of the pressure coupling. The vectors of each reference coordinate to the center of mass are not scaled. Only one COM is used, even when there are multiple molecules with position restraints. For calculating the COM of the reference coordinates in the starting configuration, periodic boundary conditions are not taken into account.
</dl></dd>
</dd>
</dl>

<A NAME="sa"><br>
<hr>
<h3><!--Idx-->Simulated annealing<!--EIdx--></h3>

Simulated annealing is controlled separately for each temperature group in GROMACS. The reference temperature is a piecewise linear function, but you can use an arbitrary number of points for each group, and choose either a single sequence or a periodic behaviour for each group. The actual annealing is performed by dynamically changing the reference temperature used in the thermostat algorithm selected, so remember that the system will usually not instantaneously reach the reference temperature!
<dl>
<dt><b>annealing:</b></dt>
<dd>Type of annealing for each temperature group</dd>
<dd><dl compact></dd>
<dt><b>no</b></dt>
<dd>No simulated annealing - just couple to reference temperature value.</dd>
<dt><b>single</b></dt>
<dd>A single sequence of annealing points. If your simulation is longer than the time of the last point, the temperature will be coupled to this constant value after the annealing sequence has reached the last time point.</dd>
<dt><b>periodic</b></dt>
<dd>The annealing will start over at the first reference point once the last reference time is reached. This is repeated until the simulation ends. 
</dd>
</dl>

<dt><b>annealing-npoints:</b></dt>
<dd>A list with the number of annealing reference/control points used for 
each temperature group. Use 0 for groups that are not annealed. The number of entries should equal the number of temperature groups.</dd>

<dt><b>annealing-time:</b></dt>
<dd>List of times at the annealing reference/control points for each group. If you are using periodic annealing, the times will be used modulo the last value, i.e. if the values are 0, 5, 10, and 15, the coupling will restart at the 0ps value after 15ps, 30ps, 45ps, etc. The number of entries should equal the sum of the numbers given in <tt>annealing-npoints</tt>.</dd>

<dt><b>annealing-temp:</b></dt>
<dd>List of temperatures at the annealing reference/control points for each group. The number of entries should equal the sum of the numbers given in <tt>annealing-npoints</tt>.</dd>
<br>
Confused? OK, let's use an example. Assume you have two temperature groups, set the group selections to <tt>annealing = single periodic</tt>, the number of points of each group to <tt>annealing-npoints = 3 4</tt>, the times to <tt>annealing-time = 0 3 6 0 2 4 6</tt> and finally temperatures to <tt>annealing-temp = 298 280 270 298 320 320 298</tt>.
The first group will be coupled to 298K at 0ps, but the reference temperature will drop linearly to reach 280K at 3ps, and then linearly between 280K and 270K from 3ps to 6ps. After this is stays constant, at 270K. The second group is coupled to 298K at 0ps, it increases linearly to 320K at 2ps, where it stays constant until 4ps. Between 4ps and 6ps it decreases to 298K, and then it starts over with the same pattern again, i.e. rising linearly from 298K to 320K between 6ps and 8ps. Check the summary printed by <tt>grompp</tt> if you are unsure!
</dl>

<A NAME="vel"><br>
<hr>
<h3>Velocity generation</h3>

<dl>
<dt><b>gen-vel:</b></dt>
<dd><dl compact>
<dt><b>no</b></dt>
<dd> Do not generate velocities. The velocities are set to zero
when there are no velocities in the input structure file.</dd>
<dt><b>yes</b></dt>
<dd>Generate velocities in <tt>grompp</tt> according to a Maxwell distribution at
temperature <b>gen-temp</b> [K], with random seed <b>gen-seed</b>. 
This is only meaningful with integrator <b><A HREF="#run">md</A></b>.</dd>
</dl></dd>
<dt><b>gen-temp: (300) [K]</b></dt>
<dd>temperature for Maxwell distribution</dd>
<dt><b>gen-seed: (173529) [integer]</b></dt>
<dd>used to initialize random generator for random velocities,
when <b>gen-seed</b> is set to -1, the seed is calculated from
the process ID number.
</dl>

<A NAME="bond"><br>
<hr>
<h3>Bonds</h3>

<dl>
<dt><b><!--Idx-->constraints<!--EIdx-->:</b></dt>
<dd><dl compact>
<dt><b>none</b></dt>
<dd>No constraints except for those defined explicitly in the topology,
i.e. bonds are represented by a harmonic (or other) potential
or a Morse potential (depending on the setting of <b>morse</b>)
and angles by a harmonic (or other) potential.
<dt><b>h-bonds</b></dt>
<dd>Convert the bonds with H-atoms to constraints.</dd>
<dt><b>all-bonds</b></dt>
<dd>Convert all bonds to constraints.</dd>
<dt><b>h-angles</b></dt>
<dd>Convert all bonds and additionally the angles that involve H-atoms
to bond-constraints.</dd>
<dt><b>all-angles</b></dt>
<dd>Convert all bonds and angles to bond-constraints.</dd>
</dl>

<dt><b>constraint-algorithm:</b></dt>
<dd><dl compact>
<dt><b><!--Idx-->LINCS<!--EIdx--></b></dt>
<dd>LINear Constraint Solver.
With domain decomposition the parallel version P-LINCS is used.
The accuracy in set with
<b>lincs-order</b>, which sets the number of matrices in the expansion
for the matrix inversion.
After the matrix inversion correction the algorithm does
an iterative correction to compensate for lengthening due to rotation.
The number of such iterations can be controlled with
<b>lincs-iter</b>. The root mean square relative constraint deviation
is printed to the log file every <b>nstlog</b> steps.
If a bond rotates more than <b>lincs-warnangle</b> [degrees] in one step, 
a warning will be printed both to the log file and to <TT>stderr</TT>. 
LINCS should not be used with coupled angle constraints.
</dd>
<dt><b><!--Idx-->SHAKE<!--EIdx--></b></dt>
<dd>SHAKE is slightly slower and less stable than LINCS, but does work with 
angle constraints.
The relative tolerance is set with <b>shake-tol</b>, 0.0001 is a good value
for ``normal'' MD. SHAKE does not support constraints between atoms
on different nodes, thus it can not be used with domain decompositon
when inter charge-group constraints are present.
SHAKE can not be used with energy minimization.
</dd>
</dl></dd>
<dt><b>continuation:</b></dt>
<dd>This option was formerly known as <tt>unconstrained-start</tt>.</dd>
<dd><dl compact>
<dt><b>no</b></dt>
<dd>apply constraints to the start configuration and reset shells</dd>
<dt><b>yes</b></dt>
<dd>do not apply constraints to the start configuration
and do not reset shells, useful for exact coninuation and reruns</dd>
</dl></dd>

<A NAME="bond2">
<dt><b>shake-tol: (0.0001)</b></dt>
<dd>relative tolerance for SHAKE</dd>
<dt><b>lincs-order: (4)</b></dt>
<dd>Highest order in the expansion of the constraint coupling matrix.
When constraints form triangles, an additional expansion of the same
order is applied on top of the normal expansion only for the couplings
within such triangles.
For ``normal'' MD simulations an order of 4 usually suffices, 6 is
needed for large time-steps with virtual sites or BD.
For accurate energy minimization an order of 8 or more might be required.
With domain decomposition, the cell size is limited by the distance
spanned by <b>lincs-order</b>+1 constraints. When one wants to scale
further than this limit, one can decrease <b>lincs-order</b> and increase
<b>lincs-iter</b>, since the accuracy does not deteriorate
when (1+<b>lincs-iter</b>)*<b>lincs-order</b> remains constant.</dd>
<dt><b>lincs-iter: (1)</b></dt>
<dd>Number of iterations to correct for rotational lengthening in LINCS.
For normal runs a single step is sufficient, but for NVE
runs where you want to conserve energy accurately or for accurate
energy minimization you might want to increase it to 2.
<dt><b>lincs-warnangle: </b>(30) [degrees]</dt>
<dd>maximum angle that a bond can rotate before LINCS will complain</dd>

<dt><b>morse:</b></dt>
<dd><dl compact>
<dt><b>no</b></dt>
<dd>bonds are represented by a harmonic potential</dd>
<dt><b>yes</b></dt>
<dd>bonds are represented by a Morse potential</dd>
</dl></dd>
</dl>

<A NAME="egexcl"><br>
<hr>
<h3>Energy group <!--Idx-->exclusions<!--EIdx--></h3>
<dl>
<dt><b>energygrp-excl: </b></dt>
<dd>Pairs of energy groups for which all non-bonded interactions are
excluded. An example: if you have two energy groups <tt>Protein</tt>
and <tt>SOL</tt>, specifying
<br>
<tt>energygrp-excl&nbsp;=&nbsp;Protein&nbsp;Protein&nbsp;&nbsp;SOL&nbsp;SOL</tt>
<br>
would give only the non-bonded interactions between the protein and the
solvent. This is especially useful for speeding up energy calculations with
<tt>mdrun -rerun</tt> and for excluding interactions within frozen groups.</dd>
</dl>

<A NAME="walls"><br>
<hr>
<h3><!--Idx-->Walls<!--EIdx--></h3>
<dl>
<dt><b>nwall: 0</b></dt>
<dd>When set to <b>1</b> there is a wall at <tt>z=0</tt>, when set to <b>2</b>
there is also a wall at <tt>z=z-box</tt>. Walls can only be used with <b>pbc=xy</b>.
When set to <b>2</b> pressure coupling and Ewald summation can be used
(it is usually best to use semiisotropic pressure coupling with
the <tt>x/y</tt> compressibility set to 0, as otherwise the surface area will change).
Walls interact wit the rest of the system through an optional <tt>wall-atomtype</tt>.
Energy groups <tt>wall0</tt> and <tt>wall1</tt> (for <b>nwall=2</b>) are
added automatically to monitor the interaction of energy groups
with each wall.
The <A HREF="#run">center of mass motion removal</A> will be turned
off in the <tt>z</tt>-direction.</dd>
<dt><b>wall-atomtype:</b></dt>
<dd>the atom type name in the force field for each wall. 
By (for example) defining a special wall atom type in the topology with its 
own combination rules, this allows for independent tuning of the interaction 
of each atomtype with the walls.</dd>
<dt><b>wall-type:</b></dt>
<dd><dl compact>
<dt><b>9-3</b></dt>
<dd>LJ integrated over the volume behind the wall: 9-3 potential</dd>
<dt><b>10-4</b></dt>
<dd>LJ integrated over the wall surface: 10-4 potential</dd>
<dt><b>12-6</b></dt>
<dd>direct LJ potential with the z distance from the wall</dd>
<dt><b>table</b></dt><dd>user defined potentials indexed with the z distance from the wall, the tables are read analogously to
the <b><A HREF="#table">energygrp-table</A></b> option,
where the first name is for a ``normal'' energy group and the second name
is <tt>wall0</tt> or <tt>wall1</tt>,
only the dispersion and repulsion columns are used</dd>
</dl></dd>
<dt><b>wall-r-linpot: -1 (nm)</b></dt>
<dd>Below this distance from the wall the potential is continued
linearly and thus the force is constant. Setting this option to
a postive value is especially useful for equilibration when some atoms
are beyond a wall.
When the value is &le;0 (&lt;0 for <b>wall-type=table</b>),
a fatal error is generated when atoms are beyond a wall.
</dd>
<dt><b>wall-density: [nm<sup>-3</sup>/nm<sup>-2</sup>]</b></dt>
<dd>the number density of the atoms for each wall for wall types
<b>9-3</b> and <b>10-4</b>
<dt><b>wall-ewald-zfac: 3</b></dt>
<dd>The scaling factor for the third box vector for Ewald summation only,
the minimum is 2.
Ewald summation can only be used with <b>nwall=2</b>, where one
should use <b><A HREF="#ewald">ewald-geometry</A><tt>=3dc</tt></b>.
The empty layer in the box serves to decrease the unphysical Coulomb
interaction between periodic images.
</dl>

<A NAME="pull"><br>
<hr>
<h3>COM <!--Idx-->pulling<!--EIdx--></h3>
<dl>
<dt><b>pull:</b></dt>
<dd><dl compact>
<dt><b>no</b></dt>
<dd>No center of mass pulling.
All the following pull options will be ignored
(and if present in the <tt>.mdp</tt> file, they unfortunately generate warnings)</dd>
<dt><b>umbrella</b></dt>
<dd>Center of mass pulling using an umbrella potential
between the reference group and one or more groups.</dd>
<dt><b>constraint</b></dt>
<dd>Center of mass pulling using a constraint
between the reference group and one or more groups.
The setup is identical to the option <b>umbrella</b>, except for the fact
that a rigid constraint is applied instead of a harmonic potential.</dd>
<dt><b>constant-force</b></dt>
<dd>Center of mass pulling using a linear potential and therefore
a constant force. For this option there is no reference position
and therefore the parameters <b>pull-init</b> and <b>pull-rate</b>
are not used.</dd>
</dl></dd>
<dt><b>pull-geometry:</b></dt>
<dd><dl compact>
<dt><b>distance</b></dt>
<dd>Pull along the vector connecting the two groups.
Components can be selected with <b>pull-dim</b>.</dd>
<dt><b>direction</b></dt>
<dd>Pull in the direction of <b>pull-vec</b>.</dd>
<dt><b>direction-periodic</b></dt>
<dd>As <b>direction</b>, but allows the distance to be larger than
half the box size. With this geometry the box should not be dynamic
(e.g. no pressure scaling) in the pull dimensions and the pull force
is not added to virial.</dd>
<dt><b>cylinder</b></dt>
<dd>Designed for pulling with respect to a layer where the reference COM
is given by a local cylindrical part of the reference group.
The pulling is in the direction of <b>pull-vec</b>.
From the reference group a cylinder is selected around the axis going
through the pull group with direction <b>pull-vec</b> using two radii.
The radius <b>pull-r1</b> gives the radius within which all
the relative weights are one, between <b>pull-r1</b> and
<b>pull-r0</b> the weights are switched to zero. Mass weighting is also used.
Note that the radii should be smaller than half the box size.
For tilted cylinders they should be even smaller than half the box size
since the distance of an atom in the reference group
from the COM of the pull group has both a radial and an axial component.
<dt><b>position</b></dt>
<dd>Pull to the position of the reference group plus
<b>pull-init</b> + time*<b>pull-rate</b>*<b>pull-vec</b>.</dd>
</dl></dd>
<dt><b>pull-dim: (Y Y Y)</b></dt>
<dd>the distance components to be used with geometry <b>distance</b>
and <b>position</b>, and also sets which components are printed
to the output files</dd>
<dt><b>pull-r1: (1) [nm]</b></dt>
<dd>the inner radius of the cylinder for geometry <b>cylinder</b></dd>
<dt><b>pull-r0: (1) [nm]</b></dt>
<dd>the outer radius of the cylinder for geometry <b>cylinder</b></dd>
<dt><b>pull-constr-tol: (1e-6)</b></dt>
<dd>the relative constraint tolerance for constraint pulling</dd>
<dt><b>pull-start:</b></dt>
<dd><dl compact>
<dt><b>no</b></dt>
<dd>do not modify <b>pull-init</b>
<dt><b>yes</b></dt>
<dd>add the COM distance of the starting conformation to <b>pull-init</b></dd>
</dl>
<dt><b>pull-nstxout: (10)</b></dt>
<dd>frequency for writing out the COMs of all the pull group</dd>
<dt><b>pull-nstfout: (1)</b></dt>
<dd>frequency for writing out the force of all the pulled group</dd>
<dt><b>pull-ngroups: (1)</b></dt>
<dd>The number of pull groups, not including the reference group.
If there is only one group, there is no difference in treatment
of the reference and pulled group (except with the cylinder geometry).
Below only the pull options for the reference group (ending on 0)
and the first group (ending on 1) are given,
further groups work analogously, but with the number 1 replaced
by the group number.</dd>
<dt><b>pull-group0: </b></dt>
<dd>The name of the reference group. When this is empty an absolute reference
of (0,0,0) is used. With an absolute reference the system is no longer
translation invariant and one should think about what to do with
the <A HREF="#run">center of mass motion</A>.</dd>
<dt><b>pull-weights0: </b></dt>
<dd>see <b>pull-weights1</b></dd>
<dt><b>pull-pbcatom0: (0)</b></dt>
<dd>see <b>pull-pbcatom1</b></dd>
<dt><b>pull-group1: </b></dt>
<dd>The name of the pull group.</dd>
<dt><b>pull-weights1: </b></dt>
<dd>Optional relative weights which are multiplied with the masses of the atoms
to give the total weight for the COM. The number should be 0, meaning all 1,
or the number of atoms in the pull group.</dd>
<dt><b>pull-pbcatom1: (0)</b></dt>
<dd>The reference atom for the treatment of periodic boundary conditions
inside the group
(this has no effect on the treatment of the pbc between groups).
This option is only important when the diameter of the pull group
is larger than half the shortest box vector.
For determining the COM, all atoms in the group are put at their periodic image
which is closest to <b>pull-pbcatom1</b>.
A value of 0 means that the middle atom (number wise) is used.
This parameter is not used with geometry <b>cylinder</b>.
A value of -1 turns on cosine weighting, which is useful for a group
of molecules in a periodic system, e.g. a water slab (see Engin et al.
J. Chem. Phys. B 2010).</dd>
<dt><b>pull-vec1: (0.0 0.0 0.0)</b></dt>
<dd>The pull direction. <tt>grompp</tt> normalizes the vector.</dd>
<dt><b>pull-init1: (0.0) / (0.0 0.0 0.0) [nm]</b></dt>
<dd>The reference distance at t=0. This is a single value,
except for geometry <b>position</b> which uses a vector.</dd>
<dt><b>pull-rate1: (0) [nm/ps]</b></dt>
<dd>The rate of change of the reference position.</dd>
<dt><b>pull-k1: (0) [kJ mol<sup>-1</sup> nm<sup>-2</sup>] / [kJ mol<sup>-1</sup> nm<sup>-1</sup>]</b></dt>
<dd>The force constant. For umbrella pulling this is the harmonic force
constant in [kJ mol<sup>-1</sup> nm<sup>-2</sup>]. For constant force pulling
this is the force constant of the linear potential, and thus minus (!)
the constant force in [kJ mol<sup>-1</sup> nm<sup>-1</sup>].</dd>
<dt><b>pull-kB1: (pull-k1) [kJ mol<sup>-1</sup> nm<sup>-2</sup>] / [kJ mol<sup>-1</sup> nm<sup>-1</sup>]</b></dt>
<dd>As <b>pull-k1</b>, but for state B. This is only used when
<A HREF="#free"><b>free-energy</b></A> is turned on.
The force constant is then (1 - lambda)*<b>pull-k1</b> + lambda*<b>pull-kB1</b>.
</dl>

<A NAME="nmr"><br>
<hr>
<h3><!--Idx-->NMR refinement<!--EIdx--></h3>
<dl>
<dt><b>disre:</b></dt>
<dd><dl compact>
<dt><b>no</b></dt>
<dd>no <!--Idx-->distance restraints<!--EIdx--> (ignore distance
restraint information in topology file)</dd>
<dt><b>simple</b></dt>
<dd>simple (per-molecule) distance restraints,
ensemble averaging can be performed with <tt>mdrun -multi</tt>
where the environment variable <tt>GMX_DISRE_ENSEMBLE_SIZE</tt> sets the number
of systems within each ensemble (usually equal to the <tt>mdrun -multi</tt> value)</dd>
<dt><b>ensemble</b></dt>
<dd>distance restraints over an ensemble of molecules in one simulation box,
should only be used for special cases, such as dimers
(this option is not fuctional in the current version of GROMACS)</dd>
</dl></dd>
<dt><b>disre-weighting:</b></dt>
<dd><dl compact>
<dt><b>conservative</b></dt>
<dd>the forces are the derivative of the restraint potential,
this results in an r<sup>-7</sup> weighting of the atom pairs</dd>
<dt><b>equal</b></dt>
<dd>divide the restraint force equally over all atom pairs in the restraint</dd>
</dl></dd>
<dt><b>disre-mixed:</b></dt>
<dd><dl compact>
<dt><b>no</b></dt>
<dd>the violation used in the calculation of the restraint force is the
time averaged violation </dd>
<dt><b>yes</b></dt>
<dd>the violation used in the calculation of the restraint force is the
square root of the time averaged violation times the instantaneous violation </dd>
</dl></dd>

<dt><b>disre-fc: (1000) [kJ mol<sup>-1</sup> nm<sup>-2</sup>]</b></dt>
<dd>force constant for distance restraints, which is multiplied by a
(possibly) different factor for each restraint</dd>

<dt><b>disre-tau: (0) [ps]</b></dt>
<dd>time constant for distance restraints running average</dd>

<dt><b>nstdisreout: (100) [steps]</b></dt>
<dd>frequency to write the running time averaged and instantaneous distances
of all atom pairs involved in restraints to the energy file
(can make the energy file very large)</dd>

<A NAME="nmr2">
<dt><b>orire:</b></dt>
<dd><dl compact>
<dt><b>no</b></dt>
<dd>no <!--Idx-->orientation restraints<!--EIdx--> (ignore orientation
restraint information in topology file)</dd>
<dt><b>yes</b></dt>
<dd>use orientation restraints, ensemble averaging can be performed
with <tt>mdrun -multi</tt></dd>
</dl>
<dt><b>orire-fc: (0) [kJ mol]</b></dt>
<dd>force constant for orientation restraints, which is multiplied by a
(possibly) different factor for each restraint, can be set to zero to
obtain the orientations from a free simulation</dd>
<dt><b>orire-tau: (0) [ps]</b></dt>
<dd>time constant for orientation restraints running average</dd>
<dt><b>orire-fitgrp: </b></dt>
<dd>fit group for orientation restraining, for a protein backbone is a good
choice</dd>
<dt><b>nstorireout: (100) [steps]</b></dt>
<dd>frequency to write the running time averaged and instantaneous orientations
for all restraints and the molecular order tensor to the energy file
(can make the energy file very large)</dd>
</dl>

<A NAME="free"><br>
<hr>
<h3><!--Idx-->Free energy calculations<!--EIdx--></h3>

<dl>
<dt><b>free-energy:</b></dt>
<dd><dl compact>
<dt><b>no</b></dt>
<dd>Only use topology A.</dd>
<dt><b>yes</b></dt>
<dd>Interpolate between topology A (lambda=0) to topology B (lambda=1)
and write the derivative of the Hamiltonian with respect to lambda (as specified with <b>dhdl-derivatives</b>), or the Hamiltonian differences with respect to other lambda values (as specified with <b>foreign-lambda</b>) to
the energy file and/or to <tt>dhdl.xvg</tt>, where they can be processed by, for example <tt>g_bar</tt>.
The potentials, bond-lengths and angles are interpolated linearly as
described in the manual. When <b>sc-alpha</b> is larger than zero, soft-core
potentials are used for the LJ and Coulomb interactions.</dd>
</dl></dd>
<dt><b>init-lambda: (0)</b></dt>
<dd>starting value for lambda</dd>
<dt><b>delta-lambda: (0)</b></dt>
<dd>increment per time step for lambda</dd>
<dt><b>foreign-lambda: ()</b></dt>
<dd>Zero, one or more lambda values for which Delta H values will
be determined and written to dhdl.xvg every <b>nstdhdl</b> steps.
Free energy differences between different lambda values can then
be determined with <tt>g_bar</tt>.</dd>
<dt><b>dhdl-derivatives: (yes)</b></dt>
<dd>If yes (the default), the derivatives of the Hamiltonian with respect to lambda at each <b>nstdhdl</b> step are written out. These values are needed for interpolation of linear energy differences with <tt>g_bar</tt> (although the same can also be achieved with the right <b>foreign lambda</b> setting, that may not be as flexible), or with thermodynamic integration</dd>
<dt><b>sc-alpha: (0)</b></dt>
<dd>the soft-core parameter, a value of 0 results in linear interpolation of
the LJ and Coulomb interactions</dd>
<dt><b>sc-power: (0)</b></dt>
<dd>the power for lambda in the soft-core function,
only the values 1 and 2 are supported</dd>
<dt><b>sc-sigma: (0.3) [nm]</b></dt>
<dd>the soft-core sigma for particles which have a C6 or C12 parameter equal
to zero or a sigma smaller than <b>sc-sigma</b></dd>
<dt><b>couple-moltype:</b></dt>
<dd>Here one can supply a molecule type (as defined in the topology)
for calculating solvation or coupling free energies.
There is a special option <b>system</b> that couples all molecule types
in the system. This can be useful for equilibrating a system
starting from (nearly) random coordinates.
<b>free-energy</b> has to be turned on.
The Van der Waals interactions and/or charges in this molecule type can be
turned on or off between lambda=0 and lambda=1, depending on the settings
of <b>couple-lambda0</b> and <b>couple-lambda1</b>. If you want to decouple
one of several copies of a molecule, you need to copy and rename
the molecule definition in the topology.</dd>
<dt><b>couple-lambda0:</b></dt>
<dd><dl compact>
<dt><b>vdw-q</b></dt>
<dd>all interactions are on at lambda=0
<dt><b>vdw</b></dt>
<dd>the charges are zero (no Coulomb interactions) at lambda=0
<dt><b>q</b></dt>
<dd>the Van der Waals interactions are turned at lambda=0; soft-core interactions will be required to avoid singularities
<dt><b>none</b></dt>
<dd>the Van der Waals interactions are turned off and the charges are zero at lambda=0; soft-core interactions will be required to avoid singularities
</dl>
<dt><b>couple-lambda1:</b></dt>
<dd> analogous to <b>couple-lambda1</b>, but for lambda=1
<dt><b>couple-intramol:</b></dt>
<dd><dl compact>
<dt><b>no</b></dt>
<dd>All intra-molecular non-bonded interactions for moleculetype <b>couple-moltype</b> are replaced by exclusions and explicit pair interactions. In this manner the decoupled state of the molecule corresponds to the proper vacuum state without periodicity effects.
<dt><b>yes</b></dt>
<dd>The intra-molecular Van der Waals and Coulomb interactions are also turned on/off. This can be useful for partitioning free-energies of relatively large molecules, where the intra-molecular non-bonded interactions might lead to kinetically trapped vacuum conformations. The 1-4 pair interactions are not turned off.
</dl>
<dt><b>nstdhdl: (10)</b></dt>
<dd>the frequency for writing dH/dlambda and possibly Delta H to dhdl.xvg,
0 means no ouput, should be a multiple of <b>nstcalcenergy</b></dd>
<dt><b>separate-dhdl-file: (yes)</b></dt>
<dd><dl compact>
<dt><b>yes</b></dt>
<dd>the free energy values that are calculated (as specified with the <b>foreign-lambda</b> and <b>dhdl-derivatives</b> settings) are written out to a separate file, with the default name <tt>dhdl.xvg</tt>. This file can be used directly with <tt>g_bar</tt>.</dd>
<dt><b>no</b></dt>
<dd>The free energy values are written out to the energy output file (<tt>ener.edr</tt>, in accumulated blocks at every <b>nstenergy</b> steps), where they can be extracted with <tt>g_energy</tt> or used directly with <tt>g_bar</tt>.</dd>
</dl>
<dt><b>dh-hist-size: (0)</b></dt>
<dd>If nonzero, specifies the size of the histogram into which the Delta H values (specified with <b>foreign-lambda</b>) and the derivative dH/dl values are binned, and written to ener.edr. This can be used to save disk space while calculating free energy differences. One histogram gets written for each <b>foreign lambda</b> and two for the dH/dl, at every <b>nstenergy</b> step. Be aware that incorrect histogram settings (too small size or too wide bins) can introduce errors. Do not use histograms unless you're certain you need it.</dd>
<dt><b>dh-hist-spacing (0.1)</b></dt>
<dd>Specifies the bin width of the histograms, in energy units. Used in conjunction with <b>dh-hist-size</b>. This size limits the accuracy with which free energies can be calculated.  Do not use histograms unless you're certain you need it.</dd>
</dl>


<A NAME="neq"><br>
<hr>
<h3><!--Idx-->Non-equilibrium MD<!--EIdx--></h3>

<dl>
<dt><b>acc-grps: </b></dt>
<dd>groups for constant acceleration (e.g.: <tt>Protein Sol</tt>)
all atoms in groups Protein and Sol will experience constant acceleration
as specified in the <b>accelerate</b> line</dd>
<dt><b>accelerate: (0) [nm ps<sup>-2</sup>]</b></dt>
<dd>acceleration for <b>acc-grps</b>; x, y and z for each group
(e.g. <tt>0.1 0.0 0.0 -0.1 0.0 0.0</tt> means that first group has constant 
acceleration of 0.1 nm ps<sup>-2</sup> in X direction, second group the 
opposite).</dd>
<dt><b>freezegrps: </b></dt>
<dd>Groups that are to be frozen (i.e. their X, Y, and/or Z position will
not be updated; e.g. <tt>Lipid SOL</tt>). <b>freezedim</b> specifies for
which dimension the freezing applies.
To avoid spurious contibrutions to the virial and pressure due to large
forces between completely frozen atoms you need to use
<A HREF="#egexcl">energy group exclusions</A>, this also saves computing time.
Note that frozen coordinates are not subject to pressure scaling.</dd>
<dt><b>freezedim: </b></dt>
<dd>dimensions for which groups in <b>freezegrps</b> should be frozen, 
specify <tt>Y</tt> or <tt>N</tt> for X, Y and Z and for each group
(e.g. <tt>Y Y N N N N</tt> means that particles in the first group 
can move only in Z direction. The particles in the second group can 
move in any direction).</dd>
<dt><b>cos-acceleration: (0) [nm ps<sup>-2</sup>]</b></dt>
<dd>the amplitude of the acceleration profile for calculating the
<!--Idx-->viscosity<!--EIdx-->.
The acceleration is in the X-direction and the magnitude is 
<b>cos-acceleration</b> cos(2 pi z/boxheight).
Two terms are added to the energy file:
the amplitude of the velocity profile and 1/viscosity.</dd>
<dt><b><!--Idx-->deform<!--EIdx-->: (0 0 0 0 0 0) [nm ps<sup>-1</sup>]</b></dt>
<dd>The velocities of deformation for the box elements:
a(x) b(y) c(z) b(x) c(x) c(y). Each step the box elements
for which <b>deform</b> is non-zero are calculated as:
box(ts)+(t-ts)*deform, off-diagonal elements are corrected
for periodicity. The coordinates are transformed accordingly.
Frozen degrees of freedom are (purposely) also transformed.
The time ts is set to t at the first step and at steps at which
x and v are written to trajectory to ensure exact restarts.
Deformation can be used together with semiisotropic or anisotropic
pressure coupling when the appropriate compressibilities are set to zero.
The diagonal elements can be used to <!--Idx-->strain<!--EIdx--> a solid.
The off-diagonal elements can be used to <!--Idx-->shear<!--EIdx--> a solid
or a liquid.</dd>
</dl>

<A NAME="ef"><br>
<hr>
<h3><!--Idx-->Electric field<!--EIdx-->s</h3>

<dl>
<dt><b>E-x ; E-y ; E-z:</b></dt>
<dd>If you want to use an electric field in a direction, enter 3 numbers
after the appropriate <b>E-*</b>, the first number: the number of cosines,
only 1 is implemented (with frequency 0) so enter 1,
the second number: the strength of the electric field in
<b>V nm<sup>-1</sup></b>,
the third number: the phase of the cosine, you can enter any number here
since a cosine of frequency zero has no phase.</dd>
<dt><b>E-xt;  E-yt;  E-zt: </b></dt>
<dd>not implemented yet</dd>
</dl>
<br>

<hr>
<A NAME="qmmm"><br>
<h3><!--Idx-->Mixed quantum/classical molecular dynamics<!--EIdx--></h3>

<dl>
<dt><b>QMMM:</b></dt>
<dd><dl compact="compact">
<dt><b>no</b></dt>
<dd>No QM/MM.</dd>
<dt><b>yes</b></dt>
<dd>Do a QM/MM simulation. Several groups can be described at
different QM levels separately. These are specified in
the <b>QMMM-grps</b> field separated by spaces. The level of <i>ab
initio</i> theory at which the groups are described is specified
by <b>QMmethod</b> and <b>QMbasis</b> Fields. Describing the
groups at different levels of theory is only possible with the ONIOM
QM/MM scheme, specified by <b>QMMMscheme</b>.</dd>
</dl></dd>

<dt><b>QMMM-grps:</b></dt>
<dd>groups to be descibed at the QM level</dd>

<dt><b>QMMMscheme:</b></dt>
<dd><dl compact="compact">
<dt><b>normal</b></dt>
<dd>normal QM/MM. There can only be one <b>QMMM-grps</b> that is modelled
at the <b>QMmethod</b> and <b>QMbasis</b> level of <i>ab initio</i>
theory. The rest of the system is described at the MM level. The QM
and MM subsystems interact as follows: MM point charges are included
in the QM one-electron hamiltonian and all Lennard-Jones interactions
are described at the MM level.</dd>
<dt><b>ONIOM</b></dt>
<dd>The interaction between the subsystem is described using the ONIOM
method by Morokuma and co-workers. There can be more than one <b>QMMM-grps</b> each modeled at a different level of QM theory
(<b>QMmethod</b> and <b>QMbasis</b>).
</dd></dl></dd>

<dt><b>QMmethod: (RHF)</b></dt>
<dd>Method used to compute the energy and gradients on the QM
atoms. Available methods are AM1, PM3, RHF, UHF, DFT, B3LYP, MP2,
CASSCF, and MMVB. For CASSCF, the number of electrons and orbitals
included in the active space is specified by <b>CASelectrons</b>
and <b>CASorbitals</b>. </dd>

<dt><b>QMbasis: (STO-3G)</b></dt>
<dd>Basis set used to expand the electronic wavefuntion. Only Gaussian
basis sets are currently available, <i>i.e.</i> STO-3G, 3-21G, 3-21G*,
3-21+G*, 6-21G, 6-31G, 6-31G*, 6-31+G*, and 6-311G.</dd>

<dt><b>QMcharge: (0) [integer]</b></dt>
<dd>The total charge in <tt>e</tt> of the <b>QMMM-grps</b>. In case
there are more than one <b>QMMM-grps</b>, the total charge of each
ONIOM layer needs to be specified separately.</dd>

<dt><b>QMmult: (1) [integer]</b></dt>
<dd>The multiplicity of the <b>QMMM-grps</b>. In case there are more
than one <b>QMMM-grps</b>, the multiplicity of each ONIOM layer needs
to be specified separately.</dd>

<dt><b>CASorbitals: (0) [integer]</b></dt>
<dd>The number of orbitals to be included in the active space when
doing a CASSCF computation.</dd>

<dt><b>CASelectrons: (0) [integer]</b></dt>
<dd>The number of electrons to be included in the active space when
doing a CASSCF computation.</dd>

<dt><b>SH:</b></dt>
<dd><dl compact="compact">
<dt><b>no</b></dt>
<dd>No surface hopping. The system is always in the electronic
ground-state.</dd>
<dt><b>yes</b></dt>
<dd>Do a QM/MM MD simulation on the excited state-potential energy
surface and enforce a <i>diabatic</i> hop to the ground-state when the
system hits the conical intersection hyperline in the course the
simulation. This option only works in combination with the CASSCF
method.</dd>
</dl>
</dl>

<A NAME="gbsa"><br>
<hr>
<h3>Implicit solvent</h3>

<dl>
<dt><b>implicit-solvent:</b></dt>
<dd><dl compact="compact">
<dt><b>no</b></dt>
<dd>No implicit solvent</dd>
<dt><b>GBSA</b></dt>
<dd>Do a simulation with implicit solvent using the Generalized Born formalism. 
Three different methods for calculating the Born radii are available, Still, HCT and
OBC. These are specified with the <b>gb-algorithm</b> field. The non-polar solvation
is specified with the <b>sa-algorithm</b> field.</dd>
</dl>

<dt><b>gb-algorithm:</b></dt>
<dd><dl compact="compact">
<dt><b>Still</b></dt>
<dd>Use the Still method to calculate the Born radii</dd>
<dt><b>HCT</b></dt>
<dd>Use the Hawkins-Cramer-Truhlar method to calculate the Born radii</dd>
<dt><b>OBC</b></dt>
<dd>Use the Onufriev-Bashford-Case method to calculate the Born radii</dd>
</dl>

<dt><b>nstgbradii: (1) [steps]</b></dt>
<dd>Frequency to (re)-calculate the Born radii. For most practial purposes,
setting a value larger than 1 violates energy conservation and leads to
unstable trajectories.</dd>

<dt><b>rgbradii: (1.0) [nm]</b></dt>
<dd>Cut-off for the calculation of the Born radii. Currently must be equal to rlist</dd>

<dt><b>gb-epsilon-solvent: (80)</b></dt>
<dd>Dielectric constant for the implicit solvent</dd>

<dt><b>gb-saltconc: (0) [M]</b></dt>
<dd>Salt concentration for implicit solvent models, currently not used</dd>

<dt><b>gb-obc-alpha (1); gb-obc-beta (0.8); gb-obc-gamma (4.85);</b></dt>
<dd>Scale factors for the OBC model. Default values are OBC(II).
Values for OBC(I) are 0.8, 0 and 2.91 respectively</dd>

<dt><b>gb-dielectric-offset: (0.009) [nm]</b></dt>
<dd>Distance for the di-electric offset when calculating the Born radii. This is
the offset between the center of each atom the center of the polarization energy 
for the corresponding atom</dd>

<dt><b>sa-algorithm</b></dt>
<dd><dl compact="compact">
<dt><b>Ace-approximation</b></dt>
<dd>Use an Ace-type approximation (default)</dd>
<dt><b>None</b></dt>
<dd>No non-polar solvation calculation done. For GBSA only the polar part gets 
calculated</dd>
</dl>

<dt><b>sa-surface-tension: [kJ mol<sup>-1</sup> nm<sup>-2</sup>]</b></dt>
<dd>Default value for surface tension with SA algorithms. The default value is -1; 
Note that if this default value is not changed
it will be overridden by <tt>grompp</tt> using values that are specific for the choice
of radii algorithm (0.0049 kcal/mol/Angstrom<sup>2</sup> for Still, 0.0054 kcal/mol/Angstrom<sup>2</sup> 
for HCT/OBC)

Setting it to 0 will while using an sa-algorithm other than None means 
no non-polar calculations are done.
</dd>
</dl>   

<A NAME="adress"><br>
<hr>
<h3>Adaptive Resolution Simulation</h3>

<dl>
<dt><b>adress: (no)</b></dt>
<dd>Decide whether the AdResS feature is turned on.</dd>
<dt><b>adress-type: (Off)</b></dt>
<dd><dl compact>
<dt><b>Off</b></dt>
<dd>Do an AdResS simulation with weight equal 1, which is equivalent to an explicit (normal) MD simulation. The difference to disabled AdResS is that the AdResS variables are still read-in and hence are defined.</dd>
<dt><b>Constant</b></dt>
<dd>Do an AdResS simulation with a constant weight, <b>adress-const-wf</b> defines the value of the weight</dd>
<dt><b>XSplit</b></dt>
<dd>Do an AdResS simulation with simulation box split in x-direction, so basically the weight is only a function of the x coordinate and all distances are measured using the x coordinate only.</dd>
<dt><b>Sphere</b></dt>
<dd>Do an AdResS simulation with spherical explicit zone.</dd>
</dl></dd>
<dt><b>adress-const-wf: (1)</b></dt>
<dd>Provides the weight for a constant weight simulation (<b>adress-type</b>=Constant)</dd>
<dt><b>adress-ex-width: (0)</b></dt>
<dd>Width of the explicit zone,  measured from <b>adress-reference-coords</b>.</dd>
<dt><b>adress-hy-width: (0)</b></dt>
<dd>Width of the hybrid zone.</dd>
<dt><b>adress-reference-coords: (0,0,0)</b></dt>
<dd>Position of the center of the explicit zone. Periodic boundary conditions apply for measuring the distance from it.</dd>
<dt><b>adress-cg-grp-names</b></dt>
<dd>The names of the coarse-grained energy groups. All other energy groups are considered explicit and their interactions will be automatically excluded with the coarse-grained groups.</dd>
<dt><b>adress-site: (COM)</b>The mapping point from which the weight is calculated.</dt>
<dd><dl compact>
<dt><b>COM</b></dt>
<dd>The weight is calculated from the center of mass of each charge group.</dd>
<dt><b>COG</b></dt>
<dd>The weight is calculated from the center of geometry of each charge group.</dd>
<dt><b>Atom</b></dt>
<dd>The weight is calculated from the position of 1st atom of each charge group.</dd>
<dt><b>AtomPerAtom</b></dt>
<dd>The weight is calculated from the position of each individual atom.</dd>
</dl></dd>
<dt><b>adress-interface-correction: (Off)</b></dt>
<dd><dl compact>
<dt><b>Off</b></dt>
<dd>Do not a apply any interface correction.</dd>
<dt><b>thermoforce</b></dt>
<dd>Apply thermodynamic force interface correction. The table can be specified using the <tt>-tabletf</tt> option of <tt>mdrun</tt>. The table should contain the potential and force (acting on molecules) as function of the distance from <b>adress-reference-coords</b>.</dd>
</dl></dd>
<dt><b>adress-tf-grp-names</b></dt>
<dd>The names of the energy groups to which the <b>thermoforce</b> is applied if enabled in <b>adress-interface-correction</b>. If no group is given the default table is applied.</dd>
<dt><b>adress-ex-forcecap: (0)</b></dt>
<dd>Cap the force in the hybrid region, useful for big molecules. 0 disables force capping.</dd>
</dl>

<A NAME="user"><br>
<hr>
<h3>User defined thingies</h3>

<dl>
<dt><b>user1-grps; user2-grps: </b></dt>
<dt><b>userint1 (0); userint2 (0); userint3 (0); userint4 (0)</b></dt>
<dt><b>userreal1 (0); userreal2 (0); userreal3 (0); userreal4 (0)</b></dt>
<dd>These you can use if you modify code. You can pass integers and
reals to your subroutine. Check the inputrec definition in
<tt>src/include/types/inputrec.h</tt></dd>

</dl>

<A NAME="idx"><br>
<hr>
<h3>Index</h3>

<P>

<multicol cols=4> 
<A HREF="#neq">acc-grps</A><br>
<A HREF="#neq">accelerate</A><br>
<A HREF="#sa">annealing</A><br>
<A HREF="#sa">annealing-npoints</A><br>
<A HREF="#sa">annealing-time</A><br>
<A HREF="#sa">annealing-temp</A><br>
<A HREF="#ld">bd-fric</A><br>
<A HREF="#vdw">bDispCorr</A><br>
<A HREF="#run">comm-mode</A><br>
<A HREF="#run">comm-grps</A><br>
<A HREF="#pc">compressibility</A><br>
<A HREF="#bond">constraint-algorithm</A><br>
<A HREF="#bond">constraints</A><br>
<A HREF="#neq">cos-acceleration</A><br>
<A HREF="#el">coulombtype</A><br>
<A HREF="#free">couple-intramol</A><br>
<A HREF="#free">couple-lambda0</A><br>
<A HREF="#free">couple-lambda1</A><br>
<A HREF="#free">couple-moltype</A><br>
<A HREF="#nl">cutoff_scheme</A><br>
<A HREF="#pp">define</A><br>
<A HREF="#neq">deform</A><br>
<A HREF="#free">delta-lambda</A><br>
<A HREF="#nmr">disre</A><br>
<A HREF="#nmr">disre-weighting</A><br>
<A HREF="#nmr">disre-mixed</A><br>
<A HREF="#nmr">disre-fc</A><br>
<A HREF="#nmr">disre-tau</A><br>
<A HREF="#run">dt</A><br>
<A HREF="#em">emstep</A><br>
<A HREF="#em">emtol</A><br>
<A HREF="#egexcl">energygrp-excl</A><br>
<A HREF="#table">energygrp-table</A><br>
<A HREF="#out">energygrps</A><br>
<A HREF="#el2">epsilon-r</A><br>
<A HREF="#el2">epsilon-rf</A><br>
<A HREF="#ewald">ewald-rtol</A><br>
<A HREF="#ewald">ewald-geometry</A><br>
<A HREF="#ewald">epsilon-surface</A><br>
<A HREF="#ef">E-x</A><br>
<A HREF="#ef">E-xt</A><br>
<A HREF="#ef">E-y</A><br>
<A HREF="#ef">E-yt</A><br>
<A HREF="#ef">E-z</A><br>
<A HREF="#ef">E-zt </A><br>
<A HREF="#xmdrun">fcstep</A><br>
<A HREF="#ewald">fourier-nx</A><br>
<A HREF="#ewald">fourier-ny</A><br>
<A HREF="#ewald">fourier-nz</A><br>
<A HREF="#ewald">fourierspacing</A><br>
<A HREF="#free">free-energy</A><br>
<A HREF="#neq">freezedim </A><br>
<A HREF="#neq">freezegrps</A><br>
<A HREF="#vel">gen-seed</A><br>
<A HREF="#vel">gen-temp</A><br>
<A HREF="#vel">gen-vel</A><br>
<A HREF="#pp">include</A><br>
<A HREF="#free">init-lambda</A><br>
<A HREF="#run">init-step</A><br>
<A HREF="#run">integrator</A><br>
<A HREF="#ld">ld-seed</A><br>
<A HREF="#bond2">lincs-iter</A><br>
<A HREF="#bond2">lincs-order</A><br>
<A HREF="#bond2">lincs-warnangle</A><br>
<A HREF="#bond2">morse</A><br>
<A HREF="#em">nbfgscorr</A><br>
<A HREF="#xmdrun">niter</A><br>
<A HREF="#tc">nh-chain-length</A><br>
<A HREF="#em">nstcgsteep</A><br>
<A HREF="#out">nstcalcenergy</A><br>
<A HREF="#run">nstcomm</A><br>
<A HREF="#nmr">nstdisreout</A><br>
<A HREF="#out">nstenergy</A><br>
<A HREF="#run">nsteps</A><br>
<A HREF="#out">nstfout</A><br>
<A HREF="#nl">nstlist</A><br>
<A HREF="#out">nstlog</A><br>
<A HREF="#pc">nstpcouple</A><br>
<A HREF="#tc">nsttcouple</A><br>
<A HREF="#out">nstvout</A><br>
<A HREF="#out">nstxout</A><br>
<A HREF="#out">nstxtcout</A><br>
<A HREF="#nl">ns-type</A><br>
<A HREF="#wall">nwall</A><br>
<A HREF="#ewald">optimize-fft</A><br>
<A HREF="#nmr2">orire</A><br>
<A HREF="#nmr2">orire-fc</A><br>
<A HREF="#nmr2">orire-tau</A><br>
<A HREF="#nmr2">orire-fitgrp</A><br>
<A HREF="#nmr2">nstorireout</A><br>
<A HREF="#nl">pbc</A><br>
<A HREF="#pc">pcoupl</A><br>
<A HREF="#pc">pcoupltype</A><br>
<A HREF="#nl">periodic-molecules</A><br>
<A HREF="#ewald">pme-order</A><br>
<A HREF="#pull">pull</A><br>
<A HREF="#pc">refcoord-scaling</A><br>
<A HREF="#pc">ref-p</A><br>
<A HREF="#tc">ref-t</A><br>
<A HREF="#el2">rcoulomb-switch</A><br>
<A HREF="#el2">rcoulomb</A><br>
<A HREF="#nl">rlist</A><br>
<A HREF="#nl">rlistlong</A><br>
<A HREF="#tpi">rtpi</A><br>
<A HREF="#vdw">rvdw-switch</A><br>
<A HREF="#vdw">rvdw</A><br>
<A HREF="#free">sc-alpha</A><br>
<A HREF="#free">sc-power</A><br>
<A HREF="#free">sc-sigma</A><br>
<A HREF="#bond2">shake-tol</A><br>
<A HREF="#table">table-extension</A><br>
<A HREF="#pc">tau-p</A><br>
<A HREF="#tc">tau-t</A><br>
<A HREF="#tc">tc-grps</A><br>
<A HREF="#tc">tcoupl</A><br>
<A HREF="#run">tinit</A><br>
<A HREF="#bond">continuation</A><br>
<A HREF="#user">user1-grps</A><br>
<A HREF="#user">user2-grps</A><br>
<A HREF="#user">userint1</A><br>
<A HREF="#user">userint2</A><br>
<A HREF="#user">userint3</A><br>
<A HREF="#user">userint4</A><br>
<A HREF="#user">userreal1</A><br>
<A HREF="#user">userreal2</A><br>
<A HREF="#user">userreal3</A><br>
<A HREF="#user">userreal4</A><br>
<A HREF="#el">vdwtype</A><br>
<A HREF="#nl">verlet-buffer-dirft</A><br>
<A HREF="#out">xtc-grps</A><br>
<A HREF="#out">xtc-precision</A><br>
<A HREF="#sa">zero-temp-time</A><br>
<A HREF="#walls">wall-atomtype</A><br>
<A HREF="#walls">wall-density</A><br>
<A HREF="#walls">wall-ewald-zfac</A><br>
<A HREF="#walls">wall-r-linpot</A><br>
<A HREF="#walls">wall-type</A><br>
</multicol>

<hr>
<div ALIGN=RIGHT>
<font size="-1"><a href="http://www.gromacs.org">http://www.gromacs.org</a></font><br>

</div>
</BODY>
</HTML>
<|MERGE_RESOLUTION|>--- conflicted
+++ resolved
@@ -415,12 +415,8 @@
 <dd><dl compact>
 <dt><b>&gt;0</b></dt>
 <dd>Frequency to update the <!--Idx-->neighbor list<!--EIdx--> (and
-<<<<<<< HEAD
-the long-range forces, when using twin-range cut-off's).
-=======
 the long-range forces, when using twin-range cut-offs). When this is 0,
 the neighbor list is made only once.
->>>>>>> 379f5cb4
 With energy minimization the neighborlist will be updated for every
 energy evaluation when <b>nstlist</b><tt>&gt;0</tt>.
 With non-bonded force calculation on the GPU a value of 20 or more gives
