--- conflicted
+++ resolved
@@ -202,13 +202,8 @@
     t_graph          *graph = NULL;
     gmx_signalling_t  gs;
     gmx_groups_t     *groups;
-<<<<<<< HEAD
-    gmx_ekindata_t   *ekind, *ekind_save;
+    gmx_ekindata_t   *ekind;
     /* gmx_shellfc_t     shellfc; */
-=======
-    gmx_ekindata_t   *ekind;
-    gmx_shellfc_t     shellfc;
->>>>>>> 21289a12
     int               count, nconverged = 0;
     double            tcount                 = 0;
     gmx_bool          bConverged             = TRUE, bSumEkinhOld, bDoReplEx, bExchanged, bNeedRepartition;
@@ -403,12 +398,7 @@
                             state_global, top_global, ir,
                             state, &f, mdatoms, top, fr,
                             vsite, shellfc, constr,
-<<<<<<< HEAD
-                            nrnb, wcycle, FALSE);
-=======
                             nrnb, NULL, FALSE);
-
->>>>>>> 21289a12
     }
 
     update_mdatoms(mdatoms, state->lambda[efptMASS]);
@@ -1190,66 +1180,11 @@
             {
                 if (bTrotter)
                 {
-<<<<<<< HEAD
-                    wallcycle_stop(wcycle, ewcUPDATE);
-                    compute_globals(fplog, gstat, cr, ir, fr, ekind, state, state_global, mdatoms, nrnb, vcm,
-                                    wcycle, enerd, force_vir, shake_vir, total_vir, pres, mu_tot,
-                                    constr, NULL, FALSE, state->box,
-                                    top_global, &(top->idef), &bSumEkinhOld,
-                                    cglo_flags
-                                    | CGLO_ENERGY
-                                    | (bTemp ? CGLO_TEMPERATURE : 0)
-                                    | (bPres ? CGLO_PRESSURE : 0)
-                                    | (bPres ? CGLO_CONSTRAINT : 0)
-                                    | CGLO_SCALEEKIN
-                                    );
-                    /* explanation of above:
-                       a) We compute Ekin at the full time step
-                       if 1) we are using the AveVel Ekin, and it's not the
-                       initial step, or 2) if we are using AveEkin, but need the full
-                       time step kinetic energy for the pressure (always true now, since we want accurate statistics).
-                       b) If we are using EkinAveEkin for the kinetic energy for the temperature control, we still feed in
-                       EkinAveVel because it's needed for the pressure */
-                    wallcycle_start(wcycle, ewcUPDATE);
-=======
                     m_add(force_vir, shake_vir, total_vir);     /* we need the un-dispersion corrected total vir here */
                     trotter_update(ir, step, ekind, enerd, state, total_vir, mdatoms, &MassQ, trotter_seq, ettTSEQ2);
->>>>>>> 21289a12
                 }
                 else
                 {
-<<<<<<< HEAD
-                    if (bTrotter)
-                    {
-                        m_add(force_vir, shake_vir, total_vir); /* we need the un-dispersion corrected total vir here */
-
-                        trotter_update(cr, ir, &top->idef, step, ekind, enerd, state, total_vir, mdatoms, vcm, &MassQ, trotter_seq, ettTSEQ2);
-
-                        if (debug)
-                        {
-                            fprintf(debug, "MD: After Trotter ettTSEQ2\n");
-                            for (i=0; i < mdatoms->nr; i++)
-                            {
-                                fprintf(debug, "MD: v on atom %d = %f %f %f\n", i, state->v[i][XX], state->v[i][YY], state->v[i][ZZ]);
-                            }
-                        }
-                    }
-                    else
-                    {
-                        if (bExchanged)
-                        {
-                            wallcycle_stop(wcycle, ewcUPDATE);
-                            /* We need the kinetic energy at minus the half step for determining
-                             * the full step kinetic energy and possibly for T-coupling.*/
-                            /* This may not be quite working correctly yet . . . . */
-                            compute_globals(fplog, gstat, cr, ir, fr, ekind, state, state_global, mdatoms, nrnb, vcm,
-                                            wcycle, enerd, NULL, NULL, NULL, NULL, mu_tot,
-                                            constr, NULL, FALSE, state->box,
-                                            top_global, &(top->idef), &bSumEkinhOld,
-                                            CGLO_RERUNMD | CGLO_GSTAT | CGLO_TEMPERATURE);
-                            wallcycle_start(wcycle, ewcUPDATE);
-                        }
-=======
                     if (bExchanged)
                     {
                         wallcycle_stop(wcycle, ewcUPDATE);
@@ -1262,7 +1197,6 @@
                                         top_global, &bSumEkinhOld,
                                         CGLO_RERUNMD | CGLO_GSTAT | CGLO_TEMPERATURE);
                         wallcycle_start(wcycle, ewcUPDATE);
->>>>>>> 21289a12
                     }
                 }
             }
@@ -1476,23 +1410,8 @@
 
             if (ir->eI == eiVVAK)
             {
-<<<<<<< HEAD
-                wallcycle_start(wcycle, ewcUPDATE);
-                /* UPDATE PRESSURE VARIABLES IN TROTTER FORMULATION WITH CONSTRAINTS */
-                if (bTrotter)
-                {
-                    trotter_update(cr, ir, &top->idef, step, ekind, enerd, state, total_vir, mdatoms, vcm, &MassQ, trotter_seq, ettTSEQ3);
-                    /* We can only do Berendsen coupling after we have summed
-                     * the kinetic energy or virial. Since the happens
-                     * in global_state after update, we should only do it at
-                     * step % nstlist = 1 with bGStatEveryStep=FALSE.
-                     */
-                }
-                else
-=======
                 /* We probably only need md->homenr, not state->natoms */
                 if (state->natoms > cbuf_nalloc)
->>>>>>> 21289a12
                 {
                     cbuf_nalloc = state->natoms;
                     srenew(cbuf, cbuf_nalloc);
@@ -1505,6 +1424,11 @@
                           bUpdateDoLR, fr->f_twin, bCalcVir ? &fr->vir_twin_constr : NULL, fcd,
                           ekind, M, upd, bInitStep, etrtPOSITION, cr, nrnb, constr, &top->idef);
             wallcycle_stop(wcycle, ewcUPDATE);
+
+            if (ir->bDrude && ir->drude->bHardWall)
+            {
+                apply_drude_hardwall(cr, &top->idef, ir, mdatoms, state, fr->fshift);
+            }
 
             update_constraints(fplog, step, &dvdl_constr, ir, mdatoms, state,
                                fr->bMolPBC, graph, f,
@@ -1540,87 +1464,11 @@
                               ekind, M, upd, bInitStep, etrtPOSITION, cr, nrnb, constr, &top->idef);
                 wallcycle_stop(wcycle, ewcUPDATE);
 
-<<<<<<< HEAD
                 if (ir->bDrude && ir->drude->bHardWall)
                 {
                     apply_drude_hardwall(cr, &top->idef, ir, mdatoms, state, fr->fshift);
                 }
 
-                update_constraints(fplog, step, &dvdl_constr, ir, mdatoms, state,
-                                   fr->bMolPBC, graph, f,
-                                   &top->idef, shake_vir,
-                                   cr, nrnb, wcycle, upd, constr,
-                                   FALSE, bCalcVir);
-
-                if (bCalcVir && bUpdateDoLR && ir->nstcalclr > 1)
-                {
-                    /* Correct the virial for multiple time stepping */
-                    m_sub(shake_vir, fr->vir_twin_constr, shake_vir);
-                }
-
-                if (ir->eI == eiVVAK)
-                {
-                    /* erase F_EKIN and F_TEMP here? */
-                    /* just compute the kinetic energy at the half step to perform a trotter step */
-                    compute_globals(fplog, gstat, cr, ir, fr, ekind, state, state_global, mdatoms, nrnb, vcm,
-                                    wcycle, enerd, force_vir, shake_vir, total_vir, pres, mu_tot,
-                                    constr, NULL, FALSE, lastbox,
-                                    top_global, &(top->idef), &bSumEkinhOld,
-                                    cglo_flags | CGLO_TEMPERATURE
-                                    );
-                    wallcycle_start(wcycle, ewcUPDATE);
-
-                    trotter_update(cr, ir, &top->idef, step, ekind, enerd, state, total_vir, mdatoms, vcm, &MassQ, trotter_seq, ettTSEQ4);
-
-                    /* now we know the scaling, we can compute the positions again again */
-                    copy_rvecn(cbuf, state->x, 0, state->natoms);
-
-                    bUpdateDoLR = (fr->bTwinRange && do_per_step(step, ir->nstcalclr));
-
-                    update_coords(fplog, step, ir, mdatoms, state, fr->bMolPBC, f,
-                                  bUpdateDoLR, fr->f_twin, bCalcVir ? &fr->vir_twin_constr : NULL, fcd,
-                                  ekind, M, upd, bInitStep, etrtPOSITION, cr, nrnb, constr, &top->idef);
-                    wallcycle_stop(wcycle, ewcUPDATE);
-
-                    if (ir->bDrude && ir->drude->bHardWall)
-                    {
-                        apply_drude_hardwall(cr, &top->idef, ir, mdatoms, state, fr->fshift);
-                    }
-
-                    /* do we need an extra constraint here? just need to copy out of state->v to upd->xp? */
-                    /* are the small terms in the shake_vir here due
-                     * to numerical errors, or are they important
-                     * physically? I'm thinking they are just errors, but not completely sure.
-                     * For now, will call without actually constraining, constr=NULL*/
-                    update_constraints(fplog, step, NULL, ir, mdatoms,
-                                       state, fr->bMolPBC, graph, f,
-                                       &top->idef, tmp_vir,
-                                       cr, nrnb, wcycle, upd, NULL,
-                                       FALSE, bCalcVir);
-                }
-                if (bVV)
-                {
-                    /* this factor or 2 correction is necessary
-                       because half of the constraint force is removed
-                       in the vv step, so we have to double it.  See
-                       the Redmine issue #1255.  It is not yet clear
-                       if the factor of 2 is exact, or just a very
-                       good approximation, and this will be
-                       investigated.  The next step is to see if this
-                       can be done adding a dhdl contribution from the
-                       rattle step, but this is somewhat more
-                       complicated with the current code. Will be
-                       investigated, hopefully for 4.6.3. However,
-                       this current solution is much better than
-                       having it completely wrong.
-                     */
-                    enerd->term[F_DVDL_CONSTR] += 2*dvdl_constr;
-                }
-                else
-                {
-                    enerd->term[F_DVDL_CONSTR] += dvdl_constr;
-                }
-=======
                 /* do we need an extra constraint here? just need to copy out of state->v to upd->xp? */
                 /* are the small terms in the shake_vir here due
                  * to numerical errors, or are they important
@@ -1631,7 +1479,6 @@
                                    &top->idef, tmp_vir,
                                    cr, nrnb, wcycle, upd, NULL,
                                    FALSE, bCalcVir);
->>>>>>> 21289a12
             }
             if (bVV)
             {
@@ -1667,24 +1514,7 @@
             wallcycle_start(wcycle, ewcVSITECONSTR);
             if (graph != NULL)
             {
-<<<<<<< HEAD
-                compute_globals(fplog, gstat, cr, ir, fr, ekind, state, state_global, mdatoms, nrnb, vcm,
-                                wcycle, enerd, force_vir, shake_vir, total_vir, pres, mu_tot,
-                                constr, &gs,
-                                (step_rel % gs.nstms == 0) &&
-                                (multisim_nsteps < 0 || (step_rel < multisim_nsteps)),
-                                lastbox,
-                                top_global, &(top->idef), &bSumEkinhOld,
-                                cglo_flags
-                                | (!EI_VV(ir->eI) || bRerunMD ? CGLO_ENERGY : 0)
-                                | (!EI_VV(ir->eI) && bStopCM ? CGLO_STOPCM : 0)
-                                | (!EI_VV(ir->eI) ? CGLO_TEMPERATURE : 0)
-                                | (!EI_VV(ir->eI) || bRerunMD ? CGLO_PRESSURE : 0)
-                                | CGLO_CONSTRAINT
-                                );
-=======
                 shift_self(graph, state->box, state->x);
->>>>>>> 21289a12
             }
             construct_vsites(vsite, state->x, ir->delta_t, state->v,
                              top->idef.iparams, top->idef.il,
