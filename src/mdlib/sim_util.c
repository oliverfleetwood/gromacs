--- conflicted
+++ resolved
@@ -392,7 +392,7 @@
               tensor vir_force,
               t_mdatoms *mdatoms,
               gmx_enerdata_t *enerd,t_fcdata *fcd,
-              real lambda,t_graph *graph,
+              real *lambda,t_graph *graph,
               t_forcerec *fr,gmx_vsite_t *vsite,rvec mu_tot,
               double t,FILE *field,gmx_edsam_t ed,
               bool bBornRadii,
@@ -404,7 +404,8 @@
     bool   bSepDVDL,bStateChanged,bNS,bFillGrid,bCalcCGCM,bBS;
     bool   bDoLongRange,bDoForces,bSepLRF;
     matrix boxs;
-    real   e,v,dvdl;
+    real   e,v,dvdlambda[efptNR];
+    real   dvdl_dum,lambda_dum;
     t_pbc  pbc;
     float  cycles_ppdpme,cycles_pme,cycles_seppme,cycles_force;
   
@@ -503,7 +504,7 @@
       svmul(inputrec->wall_ewald_zfac,boxs[ZZ],boxs[ZZ]);
     }
 
-    gmx_pme_send_x(cr,bBS ? boxs : box,x,mdatoms->nChargePerturbed,lambda,step);
+    gmx_pme_send_x(cr,bBS ? boxs : box,x,mdatoms->nChargePerturbed,lambda[efptCOUL],step);
 
     GMX_MPE_LOG(ev_send_coordinates_finish);
     wallcycle_stop(wcycle,ewcPP_PMESENDX);
@@ -548,7 +549,7 @@
         for(j=0; j<DIM; j++)
         {
             mu_tot[j] =
-                (1.0 - lambda)*fr->mu_tot[0][j] + lambda*fr->mu_tot[1][j];
+                (1.0 - lambda[efptCOUL])*fr->mu_tot[0][j] + lambda[efptCOUL]*fr->mu_tot[1][j];
         }
     }
 
@@ -576,16 +577,17 @@
         /* Do the actual neighbour searching and if twin range electrostatics
          * also do the calculation of long range forces and energies.
          */
-        dvdl = 0; 
+        for (i=0;i<efptNR;i++) {dvdlambda[i] = 0;}
         ns(fplog,fr,x,box,
            groups,&(inputrec->opts),top,mdatoms,
-           cr,nrnb,lambda,&dvdl,&enerd->grpp,bFillGrid,
+           cr,nrnb,lambda,dvdlambda,&enerd->grpp,bFillGrid,
            bDoLongRange,bDoForces,bSepLRF ? fr->f_twin : f);
         if (bSepDVDL)
         {
-            fprintf(fplog,sepdvdlformat,"LR non-bonded",0.0,dvdl);
-        }
-        enerd->dvdl_lin += dvdl;
+            fprintf(fplog,sepdvdlformat,"LR non-bonded",0.0,dvdlambda);
+        }
+        enerd->dvdl_lin[efptVDW] += dvdlambda[efptVDW];
+        enerd->dvdl_lin[efptCOUL] += dvdlambda[efptCOUL];
         
         wallcycle_stop(wcycle,ewcNS);
     }
@@ -678,29 +680,46 @@
         v = posres(top->idef.il[F_POSRES].nr,top->idef.il[F_POSRES].iatoms,
                    top->idef.iparams_posres,
                    (const rvec*)x,fr->f_novirsum,fr->vir_diag_posres,
-                   inputrec->ePBC==epbcNONE ? NULL : &pbc,lambda,&dvdl,
+                   inputrec->ePBC==epbcNONE ? NULL : &pbc,lambda[efptRESTRAINT],&(dvdlambda[efptRESTRAINT]),
                    fr->rc_scaling,fr->ePBC,fr->posres_com,fr->posres_comB);
         if (bSepDVDL)
         {
             fprintf(fplog,sepdvdlformat,
-                    interaction_function[F_POSRES].longname,v,dvdl);
+                    interaction_function[F_POSRES].longname,v,dvdlambda);
         }
         enerd->term[F_POSRES] += v;
         /* This linear lambda dependence assumption is only correct
          * when only k depends on lambda,
          * not when the reference position depends on lambda.
-         * grompp checks for this.
+         * grompp checks for this.  (verify this is still the case?)
          */
-        enerd->dvdl_lin += dvdl;
-        inc_nrnb(nrnb,eNR_POSRES,top->idef.il[F_POSRES].nr/2);
-    }
+        enerd->dvdl_nonlin[efptRESTRAINT] += dvdlambda[efptRESTRAINT]; /* if just the force constant changes, this is linear, 
+                                                                     but we can't be sure w/o additional checking that is
+                                                                     hard to do at this level of code. Otherwise, 
+                                                                     the dvdl is not differentiable */
+         inc_nrnb(nrnb,eNR_POSRES,top->idef.il[F_POSRES].nr/2);
+        if ((inputrec->fepvals->n_lambda > 0) && (flags & GMX_FORCE_DHDL))
+        {
+            for(i=0; i<enerd->n_lambda; i++)
+            {
+                lambda_dum = (i==0 ? lambda[efptRESTRAINT] : inputrec->fepvals->all_lambda[efptRESTRAINT][i-1]);
+                v = posres(top->idef.il[F_POSRES].nr,top->idef.il[F_POSRES].iatoms,
+                           top->idef.iparams_posres,
+                           (const rvec*)x,NULL,NULL,
+                           inputrec->ePBC==epbcNONE ? NULL : &pbc,lambda_dum,&dvdl_dum,
+                           fr->rc_scaling,fr->ePBC,fr->posres_com,fr->posres_comB);
+                enerd->enerpart_lambda[i] += v;
+            }
+        } 
+
+   }
 
     /* Compute the bonded and non-bonded energies and optionally forces */    
     do_force_lowlevel(fplog,step,fr,inputrec,&(top->idef),
                       cr,nrnb,wcycle,mdatoms,&(inputrec->opts),
                       x,hist,f,enerd,fcd,mtop,top,fr->born,
                       &(top->atomtypes),bBornRadii,box,
-                      lambda,graph,&(top->excls),fr->mu_tot,
+                      inputrec->fepvals,lambda,graph,&(top->excls),fr->mu_tot,
                       flags,&cycles_pme);
     
     cycles_force = wallcycle_stop(wcycle,ewcFORCE);
@@ -804,15 +823,15 @@
          * which is why we call pull_potential after calc_virial.
          */
         set_pbc(&pbc,inputrec->ePBC,box);
-        dvdl = 0; 
+        dvdlambda[efptRESTRAINT] = 0; 
         enerd->term[F_COM_PULL] =
             pull_potential(inputrec->ePull,inputrec->pull,mdatoms,&pbc,
-                           cr,t,lambda,x,f,vir_force,&dvdl);
+                           cr,t,lambda[efptRESTRAINT],x,f,vir_force,&(dvdlambda[efptRESTRAINT]));
         if (bSepDVDL)
         {
-            fprintf(fplog,sepdvdlformat,"Com pull",enerd->term[F_COM_PULL],dvdl);
-        }
-        enerd->dvdl_lin += dvdl;
+            fprintf(fplog,sepdvdlformat,"Com pull",enerd->term[F_COM_PULL],dvdlambda[efptRESTRAINT]);
+        }
+        enerd->dvdl_lin[efptRESTRAINT] += dvdlambda[efptRESTRAINT];
     }
 
     if (PAR(cr) && !(cr->duty & DUTY_PME))
@@ -824,15 +843,15 @@
          * forces, virial and energy from the PME nodes here.
          */    
         wallcycle_start(wcycle,ewcPP_PMEWAITRECVF);
-        dvdl = 0;
-        gmx_pme_receive_f(cr,fr->f_novirsum,fr->vir_el_recip,&e,&dvdl,
+        dvdlambda[efptCOUL] = 0;
+        gmx_pme_receive_f(cr,fr->f_novirsum,fr->vir_el_recip,&e,&dvdlambda[efptCOUL],
                           &cycles_seppme);
         if (bSepDVDL)
         {
-            fprintf(fplog,sepdvdlformat,"PME mesh",e,dvdl);
+            fprintf(fplog,sepdvdlformat,"PME mesh",e,dvdlambda[efptCOUL]);
         }
         enerd->term[F_COUL_RECIP] += e;
-        enerd->dvdl_lin += dvdl;
+        enerd->dvdl_lin[efptCOUL] += dvdlambda[efptCOUL];
         if (wcycle)
         {
             dd_cycles_add(cr->dd,cycles_seppme,ddCyclPME);
@@ -895,7 +914,7 @@
     gmx_large_int_t step;
     double mass,tmass,vcm[4];
     real   dt=ir->delta_t;
-    real   dvdlambda;
+    real   dvdl_dum;
     rvec   *savex;
     
     snew(savex,state->natoms);
@@ -909,21 +928,16 @@
     /* Do a first constrain to reset particles... */
     step = ir->init_step;
     if (fplog)
-<<<<<<< HEAD
     {
         fprintf(fplog,"\nConstraining the starting coordinates (step %ld)\n",step);
     }
     dvdl_dum = 0;
-=======
-        fprintf(fplog,"\nConstraining the starting coordinates (step %ld)\n",step);
-    dvdlambda = 0;
->>>>>>> e4779c72
     
     /* constrain the current position */
     constrain(NULL,TRUE,FALSE,constr,&(top->idef),
               ir,NULL,cr,step,0,md,
               state->x,state->x,NULL,
-              state->box,state->lambda,&dvdlambda,
+              state->box,state->lambda[efptBONDED],&dvdl_dum,
               NULL,NULL,nrnb,econqCoord,ir->epc==epcMTTK,state->veta,state->veta);
     if (EI_VV(ir->eI)) 
     {
@@ -933,7 +947,7 @@
         constrain(NULL,TRUE,FALSE,constr,&(top->idef),
                   ir,NULL,cr,step,0,md,
                   state->x,state->v,state->v,
-                  state->box,state->lambda,&dvdlambda,
+                  state->box,state->lambda[efptBONDED],&dvdl_dum,
                   NULL,NULL,nrnb,econqVeloc,ir->epc==epcMTTK,state->veta,state->veta);
     }
     /* constrain the inital velocities at t-dt/2 */
@@ -957,11 +971,11 @@
             fprintf(fplog,"\nConstraining the coordinates at t0-dt (step %ld)\n",
                     step);
         }
-        dvdlambda = 0;
+        dvdl_dum = 0;
         constrain(NULL,TRUE,FALSE,constr,&(top->idef),
                   ir,NULL,cr,step,-1,md,
                   state->x,savex,NULL,
-                  state->box,state->lambda,&dvdlambda,
+                  state->box,state->lambda[efptBONDED],&dvdl_dum,
                   state->v,NULL,nrnb,econqCoord,ir->epc==epcMTTK,state->veta,state->veta);
         
         for(i=start; i<end; i++) {
@@ -1408,7 +1422,7 @@
 void init_md(FILE *fplog,
              t_commrec *cr,t_inputrec *ir,const output_env_t oenv,
              double *t,double *t0,
-             real *lambda,double *lam0,
+             real *lambda, int *fep_state, double *lam0,
              t_nrnb *nrnb,gmx_mtop_t *mtop,
              gmx_update_t *upd,
              int nfile,const t_filenm fnm[],
@@ -1426,15 +1440,27 @@
 	
     /* Initial values */
     *t = *t0       = ir->init_t;
-    if (ir->efep != efepNO)
-    {
-        *lam0 = ir->init_lambda;
-        *lambda = *lam0 + ir->init_step*ir->delta_lambda;
-    }
-    else
-    {
-        *lambda = *lam0   = 0.0;
-    } 
+
+    for (i=0;i<efptNR;i++) 
+    {
+        if (ir->efep != efepNO)
+        {
+            *fep_state = ir->fepvals->init_fep_state;
+            /* overwrite lambda state with init_lambda for now for backwards compatibility */
+            if (ir->fepvals->init_lambda>=0) /* if it's -1, it was never initializd */
+            {
+                lambda[i] = lam0[i] = ir->fepvals->init_lambda;
+            }
+            else 
+            {
+                lambda[i] = lam0[i] = ir->fepvals->all_lambda[i][*fep_state];
+            }
+        } 
+        else 
+        {
+            lambda[i] = lam0[i] = 0.0;
+        }
+    }
 
     *bSimAnn=FALSE;
     for(i=0;i<ir->opts.ngtc;i++)
