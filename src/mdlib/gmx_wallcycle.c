/*  -*- mode: c; tab-width: 4; indent-tabs-mode: nil; c-basic-offset: 4; c-file-style: "stroustrup"; -*-
 *
 * 
 *                This source code is part of
 * 
 *                 G   R   O   M   A   C   S
 * 
 *          GROningen MAchine for Chemical Simulations
 * 
 * Written by David van der Spoel, Erik Lindahl, Berk Hess, and others.
 * Copyright (c) 1991-2000, University of Groningen, The Netherlands.
 * Copyright (c) 2001-2008, The GROMACS development team,
 * check out http://www.gromacs.org for more information.
 
 * This program is free software; you can redistribute it and/or
 * modify it under the terms of the GNU General Public License
 * as published by the Free Software Foundation; either version 2
 * of the License, or (at your option) any later version.
 * 
 * If you want to redistribute modifications, please consider that
 * scientific software is very special. Version control is crucial -
 * bugs must be traceable. We will be happy to consider code for
 * inclusion in the official distribution, but derived work must not
 * be called official GROMACS. Details are found in the README & COPYING
 * files - if they are missing, get the official version at www.gromacs.org.
 * 
 * To help us fund GROMACS development, we humbly ask that you cite
 * the papers on the package - you can find them in the top README file.
 * 
 * For more info, check our website at http://www.gromacs.org
 * 
 * And Hey:
 * Gallium Rubidium Oxygen Manganese Argon Carbon Silicon
 */


#ifdef HAVE_CONFIG_H
#include <config.h>
#endif

#include <string.h>
#include "gmx_wallcycle.h"
#include "gmx_cyclecounter.h"
#include "smalloc.h"

#ifdef GMX_LIB_MPI
#include <mpi.h>
#endif
#ifdef GMX_THREADS
#include "tmpi.h"
#endif

typedef struct
{
    int          n;
    gmx_cycles_t c;
    gmx_cycles_t start;
    gmx_cycles_t last;
} wallcc_t;

typedef struct gmx_wallcycle
{
    wallcc_t     *wcc;
    /* variables for testing/debugging */
    bool         wc_barrier;
    wallcc_t     *wcc_all;
    int          wc_depth;
    int          ewc_prev;
    gmx_cycles_t cycle_prev;
    gmx_large_int_t   reset_counters;
#ifdef GMX_MPI
    MPI_Comm     mpi_comm_mygroup;
#endif
} gmx_wallcycle_t_t;

/* Each name should not exceed 19 characters */
static const char *wcn[ewcNR] =
<<<<<<< HEAD
  { "Run", "Step", "PP during PME", "Domain decomp.", "DD comm. load", "DD comm. bounds", "Vsite constr.", "Send X to PME", "Comm. coord.", "Neighbor search", "Force", "Wait + Comm. F", "PME mesh", "PME mesh", "Wait + Comm. X/F", "Wait + Recv. PME F", "Vsite spread", "Write traj.", "Update", "Constraints", "Comm. energies", "Test", "Born radii", "Enforced rotation" };
=======
{ "Run", "Step", "PP during PME", "Domain decomp.", "DD comm. load", "DD comm. bounds", "Vsite constr.", "Send X to PME", "Comm. coord.", "Neighbor search", "Born radii", "Force", "Wait + Comm. F", "PME mesh", "PME redist. X/F", "PME spread/gather", "PME 3D-FFT", "PME solve", "Wait + Comm. X/F", "Wait + Recv. PME F", "Vsite spread", "Write traj.", "Update", "Constraints", "Comm. energies", "Test" };
>>>>>>> 55f96ef3

bool wallcycle_have_counter(void)
{
  return gmx_cycles_have_counter();
}

gmx_wallcycle_t wallcycle_init(FILE *fplog,int resetstep,t_commrec *cr)
{
    gmx_wallcycle_t wc;
    
    
    if (!wallcycle_have_counter())
    {
        return NULL;
    }

    snew(wc,1);

    wc->wc_barrier = FALSE;
    wc->wcc_all    = NULL;
    wc->wc_depth   = 0;
    wc->ewc_prev   = -1;
    wc->reset_counters = resetstep;

#ifdef GMX_MPI
    if (PAR(cr) && getenv("GMX_CYCLE_BARRIER") != NULL)
    {
        if (fplog) 
        {
            fprintf(fplog,"\nWill call MPI_Barrier before each cycle start/stop call\n\n");
        }
        wc->wc_barrier = TRUE;
        wc->mpi_comm_mygroup = cr->mpi_comm_mygroup;
    }
#endif

    snew(wc->wcc,ewcNR);
    if (getenv("GMX_CYCLE_ALL") != NULL)
    {
/*#ifndef GMX_THREADS*/
        if (fplog) 
        {
            fprintf(fplog,"\nWill time all the code during the run\n\n");
        }
        snew(wc->wcc_all,ewcNR*ewcNR);
/*#else*/
        gmx_fatal(FARGS, "GMX_CYCLE_ALL is incompatible with threaded code");
/*#endif*/
    }
    
    return wc;
}

void wallcycle_destroy(gmx_wallcycle_t wc)
{
    if (wc == NULL)
    {
        return;
    }
    
    if (wc->wcc != NULL)
    {
        sfree(wc->wcc);
    }
    if (wc->wcc_all != NULL)
    {
        sfree(wc->wcc_all);
    }
    sfree(wc);
}

static void wallcycle_all_start(gmx_wallcycle_t wc,int ewc,gmx_cycles_t cycle)
{
    wc->ewc_prev = ewc;
    wc->cycle_prev = cycle;
}

static void wallcycle_all_stop(gmx_wallcycle_t wc,int ewc,gmx_cycles_t cycle)
{
    wc->wcc_all[wc->ewc_prev*ewcNR+ewc].n += 1;
    wc->wcc_all[wc->ewc_prev*ewcNR+ewc].c += cycle - wc->cycle_prev;
}

void wallcycle_start(gmx_wallcycle_t wc, int ewc)
{
    gmx_cycles_t cycle;

    if (wc == NULL)
    {
        return;
    }

#ifdef GMX_MPI
    if (wc->wc_barrier)
    {
        MPI_Barrier(wc->mpi_comm_mygroup);
    }
#endif

    cycle = gmx_cycles_read();
    wc->wcc[ewc].start = cycle;
    if (wc->wcc_all != NULL)
    {
        wc->wc_depth++;
        if (ewc == ewcRUN)
        {
            wallcycle_all_start(wc,ewc,cycle);
        }
        else if (wc->wc_depth == 3)
        {
            wallcycle_all_stop(wc,ewc,cycle);
        }
    }
}

double wallcycle_stop(gmx_wallcycle_t wc, int ewc)
{
    gmx_cycles_t cycle,last;
    
    if (wc == NULL)
    {
        return 0;
    }
    
#ifdef GMX_MPI
    if (wc->wc_barrier)
    {
        MPI_Barrier(wc->mpi_comm_mygroup);
    }
#endif
    
    cycle = gmx_cycles_read();
    last = cycle - wc->wcc[ewc].start;
    wc->wcc[ewc].c += last;
    wc->wcc[ewc].n++;
    if (wc->wcc_all)
    {
        wc->wc_depth--;
        if (ewc == ewcRUN)
        {
            wallcycle_all_stop(wc,ewc,cycle);
        }
        else if (wc->wc_depth == 2)
        {
            wallcycle_all_start(wc,ewc,cycle);
        }
    }

    return last;
}

void wallcycle_reset_all(gmx_wallcycle_t wc)
{
    int i;

    if (wc == NULL)
    {
        return;
    }

    for(i=0; i<ewcNR; i++)
    {
        wc->wcc[i].n = 0;
        wc->wcc[i].c = 0;
        wc->wcc[i].start = 0;
        wc->wcc[i].last = 0;
    }
}

void wallcycle_sum(t_commrec *cr, gmx_wallcycle_t wc,double cycles[])
{
    wallcc_t *wcc;
    double cycles_n[ewcNR],buf[ewcNR],*cyc_all,*buf_all;
    int    i;

    if (wc == NULL)
    {
        return;
    }

    wcc = wc->wcc;

    if (wcc[ewcDDCOMMLOAD].n > 0)
    {
        wcc[ewcDOMDEC].c -= wcc[ewcDDCOMMLOAD].c;
    }
    if (wcc[ewcDDCOMMBOUND].n > 0)
    {
        wcc[ewcDOMDEC].c -= wcc[ewcDDCOMMBOUND].c;
    }
    if (cr->npmenodes == 0)
    {
        /* All nodes do PME (or no PME at all) */
        if (wcc[ewcPMEMESH].n > 0)
        {
            wcc[ewcFORCE].c -= wcc[ewcPMEMESH].c;
        }
    }
    else
    {
        /* The are PME-only nodes */
        if (wcc[ewcPMEMESH].n > 0)
        {
            /* This must be a PME only node, calculate the Wait + Comm. time */
            wcc[ewcPMEWAITCOMM].c = wcc[ewcRUN].c - wcc[ewcPMEMESH].c;
        }
    }
    
    /* Store the cycles in a double buffer for summing */
    for(i=0; i<ewcNR; i++)
    {
        cycles_n[i] = (double)wcc[i].n;
        cycles[i]   = (double)wcc[i].c;
    }
    
    if (wcc[ewcUPDATE].n > 0)
    {
        /* Remove the constraint part from the update count */
        cycles[ewcUPDATE] -= cycles[ewcCONSTR];
    }
    
#ifdef GMX_MPI
    if (cr->nnodes > 1)
    {
        MPI_Allreduce(cycles_n,buf,ewcNR,MPI_DOUBLE,MPI_MAX,
                      cr->mpi_comm_mysim);
        for(i=0; i<ewcNR; i++)
        {
            wcc[i].n = (int)(buf[i] + 0.5);
        }
        MPI_Allreduce(cycles,buf,ewcNR,MPI_DOUBLE,MPI_SUM,
                      cr->mpi_comm_mysim);
        for(i=0; i<ewcNR; i++)
        {
            cycles[i] = buf[i];
        }

        if (wc->wcc_all != NULL)
        {
            snew(cyc_all,ewcNR*ewcNR);
            snew(buf_all,ewcNR*ewcNR);
            for(i=0; i<ewcNR*ewcNR; i++)
            {
                cyc_all[i] = wc->wcc_all[i].c;
            }
            MPI_Allreduce(cyc_all,buf_all,ewcNR*ewcNR,MPI_DOUBLE,MPI_SUM,
                          cr->mpi_comm_mysim);
            for(i=0; i<ewcNR*ewcNR; i++)
            {
                wc->wcc_all[i].c = buf_all[i];
            }
            sfree(buf_all);
            sfree(cyc_all);
        }
    }
#endif
}

static void print_cycles(FILE *fplog, double c2t, const char *name, int nnodes,
			 int n, gmx_cycles_t c, gmx_cycles_t tot)
{
  char num[11];
  
  if (c > 0) {
    if (n > 0)
      sprintf(num,"%10d",n);
    else
      sprintf(num,"          ");
    fprintf(fplog," %-19s %4d %10s %12.3f %10.1f   %5.1f\n",
	    name,nnodes,num,c*1e-9,c*c2t,100*(double)c/(double)tot);
  }
}

static bool subdivision(int ewc)
{
    return (ewc >= ewcPME_REDISTXF && ewc <= ewcPME_SOLVE);
}

void wallcycle_print(FILE *fplog, int nnodes, int npme, double realtime,
		     gmx_wallcycle_t wc, double cycles[])
{
    double c2t,tot,sum;
    int    i,j,npp;
    char   buf[STRLEN];
    const char *myline = "-----------------------------------------------------------------------";
    
    if (wc == NULL)
    {
        return;
    }

    if (npme > 0)
    {
        npp = nnodes - npme;
    }
    else
    {
        npp  = nnodes;
        npme = nnodes;
    }
    tot = cycles[ewcRUN];
    /* Conversion factor from cycles to seconds */
    if (tot > 0)
    {
      c2t = nnodes*realtime/tot;
    }
    else
    {
      c2t = 0;
    }

    fprintf(fplog,"\n     R E A L   C Y C L E   A N D   T I M E   A C C O U N T I N G\n\n");

    fprintf(fplog," Computing:         Nodes     Number     G-Cycles    Seconds     %c\n",'%');
    fprintf(fplog,"%s\n",myline);
    sum = 0;
    for(i=ewcPPDURINGPME+1; i<ewcNR; i++)
    {
        if (!subdivision(i))
        {
            print_cycles(fplog,c2t,wcn[i],
                         (i==ewcPMEMESH || i==ewcPMEWAITCOMM) ? npme : npp,
                         wc->wcc[i].n,cycles[i],tot);
            sum += cycles[i];
        }
    }
    if (wc->wcc_all != NULL)
    {
        for(i=0; i<ewcNR; i++)
        {
            for(j=0; j<ewcNR; j++)
            {
                sprintf(buf,"%-9s",wcn[i]);
                buf[9] = ' ';
                sprintf(buf+10,"%-9s",wcn[j]);
                buf[19] = '\0';
                print_cycles(fplog,c2t,buf,
                             (i==ewcPMEMESH || i==ewcPMEWAITCOMM) ? npme : npp,
                             wc->wcc_all[i*ewcNR+j].n,
                             wc->wcc_all[i*ewcNR+j].c,
                             tot);
            }
        }
    }
    print_cycles(fplog,c2t,"Rest",npp,0,tot-sum,tot);
    fprintf(fplog,"%s\n",myline);
    print_cycles(fplog,c2t,"Total",nnodes,0,tot,tot);
    fprintf(fplog,"%s\n",myline);
    
    if (wc->wcc[ewcPMEMESH].n > 0)
    {
        fprintf(fplog,"%s\n",myline);
        for(i=ewcPPDURINGPME+1; i<ewcNR; i++)
        {
            if (subdivision(i))
            {
                print_cycles(fplog,c2t,wcn[i],
                             (i>=ewcPMEMESH || i<=ewcPME_SOLVE) ? npme : npp,
                             wc->wcc[i].n,cycles[i],tot);
            }
        }
        fprintf(fplog,"%s\n",myline);
    }

    if (cycles[ewcMoveE] > tot*0.05)
    {
        sprintf(buf,
                "NOTE: %d %% of the run time was spent communicating energies,\n"
                "      you might want to use the -gcom option of mdrun\n",
                (int)(100*cycles[ewcMoveE]/tot+0.5));
        if (fplog)
        {
            fprintf(fplog,"\n%s\n",buf);
        }
        /* Only the sim master calls this function, so always print to stderr */
        fprintf(stderr,"\n%s\n",buf);
    }
}

extern gmx_large_int_t wcycle_get_reset_counters(gmx_wallcycle_t wc)
{
    if (wc == NULL)
    {
        return -1;
    }
    
    return wc->reset_counters;
}

extern void wcycle_set_reset_counters(gmx_wallcycle_t wc, gmx_large_int_t reset_counters)
{
    if (wc == NULL)
        return;

    wc->reset_counters = reset_counters;
}<|MERGE_RESOLUTION|>--- conflicted
+++ resolved
@@ -75,11 +75,7 @@
 
 /* Each name should not exceed 19 characters */
 static const char *wcn[ewcNR] =
-<<<<<<< HEAD
-  { "Run", "Step", "PP during PME", "Domain decomp.", "DD comm. load", "DD comm. bounds", "Vsite constr.", "Send X to PME", "Comm. coord.", "Neighbor search", "Force", "Wait + Comm. F", "PME mesh", "PME mesh", "Wait + Comm. X/F", "Wait + Recv. PME F", "Vsite spread", "Write traj.", "Update", "Constraints", "Comm. energies", "Test", "Born radii", "Enforced rotation" };
-=======
-{ "Run", "Step", "PP during PME", "Domain decomp.", "DD comm. load", "DD comm. bounds", "Vsite constr.", "Send X to PME", "Comm. coord.", "Neighbor search", "Born radii", "Force", "Wait + Comm. F", "PME mesh", "PME redist. X/F", "PME spread/gather", "PME 3D-FFT", "PME solve", "Wait + Comm. X/F", "Wait + Recv. PME F", "Vsite spread", "Write traj.", "Update", "Constraints", "Comm. energies", "Test" };
->>>>>>> 55f96ef3
+{ "Run", "Step", "PP during PME", "Domain decomp.", "DD comm. load", "DD comm. bounds", "Vsite constr.", "Send X to PME", "Comm. coord.", "Neighbor search", "Born radii", "Force", "Wait + Comm. F", "PME mesh", "PME redist. X/F", "PME spread/gather", "PME 3D-FFT", "PME solve", "Wait + Comm. X/F", "Wait + Recv. PME F", "Vsite spread", "Write traj.", "Update", "Constraints", "Comm. energies", "Enforced rotation", "Test" };
 
 bool wallcycle_have_counter(void)
 {
