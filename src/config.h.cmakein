--- conflicted
+++ resolved
@@ -190,16 +190,11 @@
 /* Define for Linux pthread_setaffinity_np */
 #cmakedefine HAVE_PTHREAD_SETAFFINITY
 
-<<<<<<< HEAD
-/* Define for sysconf() */
-#cmakedefine HAVE_SYSCONF
-=======
 /* Define for Windows NUMA-aware allocator functions*/
 #cmakedefine TMPI_WINDOWS_NUMA_API
 
 /* Define for GetSystemInfo() */
 #cmakedefine HAVE_SYSTEM_INFO
->>>>>>> 9dc3fe4a
 
 /* Enable x86 gcc inline assembly */
 #cmakedefine GMX_X86_GCC_INLINE_ASM
@@ -276,16 +271,8 @@
 /* Define to 1 if yo have the <pwd.h> header file. */
 #cmakedefine HAVE_PWD_H
 
-<<<<<<< HEAD
 /* Define to 1 if yo have the <pthread.h> header file. */
 #cmakedefine HAVE_PTHREAD_H
-=======
-/* Define to 1 if yo have the <stdint.h> header file. */
-#cmakedefine HAVE_STDINT_H
-
-/* Define to 1 if yo have the <stdlib.h> header file. */
-#cmakedefine HAVE_STDLIB_H
->>>>>>> 9dc3fe4a
 
 /* Define to 1 if yo have the <dirent.h> header file. */
 #cmakedefine HAVE_DIRENT_H
