--- conflicted
+++ resolved
@@ -314,10 +314,6 @@
     SEL_CDATA_MINMAXALLOC = 16,
     /** Whether subexpressions use simple pass evaluation functions. */
     SEL_CDATA_SIMPLESUBEXPR = 32,
-<<<<<<< HEAD
-    /** Whether this expressions is a part of a common subexpression. */
-    SEL_CDATA_COMMONSUBEXPR = 64
-=======
     /*! \brief
      * Whether a static subexpression needs to support multiple evaluations.
      *
@@ -327,7 +323,6 @@
     SEL_CDATA_STATICMULTIEVALSUBEXPR = 64,
     /** Whether this expression is a part of a common subexpression. */
     SEL_CDATA_COMMONSUBEXPR = 128
->>>>>>> 3a0803da
 };
 
 /*! \internal \brief
