--- conflicted
+++ resolved
@@ -64,7 +64,8 @@
 #include "mtop_util.h"
 
 /* This number should be increased whenever the file format changes! */
-static const int tpx_version = 73;
+static const int tpx_version = 74;
+static const int qhop_version = 73;
 
 /* This number should only be increased when you edit the TOPOLOGY section
  * of the tpx format. This way we can maintain forward compatibility too
@@ -900,17 +901,13 @@
       }
       /* end of QMMM stuff */
     }    
-<<<<<<< HEAD
     /* qhop stuff */
-    if(file_version >=62){
-      do_int(ir->bqhop);
-      do_int(ir->qhopfreq);
-      do_int(ir->opts.ngqhopdonors);
-      do_int(ir->opts.ngqhopacceptors);
-    }
-  }
-=======
->>>>>>> fd3d76d8
+    if (file_version >= qhop_version){
+        gmx_fio_do_int(fio,ir->bqhop);
+        gmx_fio_do_int(fio,ir->qhopfreq);
+        gmx_fio_do_int(fio,ir->opts.ngqhopdonors);
+        gmx_fio_do_int(fio,ir->opts.ngqhopacceptors);
+    }
 }
 
 
