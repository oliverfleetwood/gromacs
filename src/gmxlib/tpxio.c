/* -*- mode: c; tab-width: 4; indent-tabs-mode: nil; c-basic-offset: 4; c-file-style: "stroustrup"; -*-
 *
 * 
 *                This source code is part of
 * 
 *                 G   R   O   M   A   C   S
 * 
 *          GROningen MAchine for Chemical Simulations
 * 
 *                        VERSION 3.2.0
 * Written by David van der Spoel, Erik Lindahl, Berk Hess, and others.
 * Copyright (c) 1991-2000, University of Groningen, The Netherlands.
 * Copyright (c) 2001-2004, The GROMACS development team,
 * check out http://www.gromacs.org for more information.

 * This program is free software; you can redistribute it and/or
 * modify it under the terms of the GNU General Public License
 * as published by the Free Software Foundation; either version 2
 * of the License, or (at your option) any later version.
 * 
 * If you want to redistribute modifications, please consider that
 * scientific software is very special. Version control is crucial -
 * bugs must be traceable. We will be happy to consider code for
 * inclusion in the official distribution, but derived work must not
 * be called official GROMACS. Details are found in the README & COPYING
 * files - if they are missing, get the official version at www.gromacs.org.
 * 
 * To help us fund GROMACS development, we humbly ask that you cite
 * the papers on the package - you can find them in the top README file.
 * 
 * For more info, check our website at http://www.gromacs.org
 * 
 * And Hey:
 * GROningen Mixture of Alchemy and Childrens' Stories
 */
#ifdef HAVE_CONFIG_H
#include <config.h>
#endif

/* This file is completely threadsafe - keep it that way! */
#ifdef GMX_THREADS
#include <thread_mpi.h>
#endif


#include <ctype.h>
#include "sysstuff.h"
#include "smalloc.h"
#include "string2.h"
#include "gmx_fatal.h"
#include "macros.h"
#include "names.h"
#include "symtab.h"
#include "futil.h"
#include "filenm.h"
#include "gmxfio.h"
#include "topsort.h"
#include "tpxio.h"
#include "txtdump.h"
#include "confio.h"
#include "atomprop.h"
#include "copyrite.h"
#include "vec.h"
#include "mtop_util.h"

/* This number should be increased whenever the file format changes! */
static const int tpx_version = 9999; /* TODO: set the right number if rotation is merged */

/* This number should only be increased when you edit the TOPOLOGY section
 * of the tpx format. This way we can maintain forward compatibility too
 * for all analysis tools and/or external programs that only need to
 * know the atom/residue names, charges, and bond connectivity.
 *  
 * It first appeared in tpx version 26, when I also moved the inputrecord
 * to the end of the tpx file, so we can just skip it if we only
 * want the topology.
 */
static const int tpx_generation = 23;

/* This number should be the most recent backwards incompatible version 
 * I.e., if this number is 9, we cannot read tpx version 9 with this code.
 */
static const int tpx_incompatible_version = 9;



/* Struct used to maintain tpx compatibility when function types are added */
typedef struct {
  int fvnr; /* file version number in which the function type first appeared */
  int ftype; /* function type */
} t_ftupd;

/* 
 *The entries should be ordered in:
 * 1. ascending file version number
 * 2. ascending function type number
 */
/*static const t_ftupd ftupd[] = {
  { 20, F_CUBICBONDS        },
  { 20, F_CONNBONDS         },
  { 20, F_HARMONIC          },
  { 20, F_EQM,              },
  { 22, F_DISRESVIOL        },
  { 22, F_ORIRES            },
  { 22, F_ORIRESDEV         },
  { 26, F_FOURDIHS          },
  { 26, F_PIDIHS            },
  { 26, F_DIHRES            },
  { 26, F_DIHRESVIOL        },
  { 30, F_CROSS_BOND_BONDS  },
  { 30, F_CROSS_BOND_ANGLES },
  { 30, F_UREY_BRADLEY      },
  { 30, F_POLARIZATION      }
  };*/
  
/* 
 *The entries should be ordered in:
 * 1. ascending function type number
 * 2. ascending file version number
 */
static const t_ftupd ftupd[] = {
  { 20, F_CUBICBONDS        },
  { 20, F_CONNBONDS         },
  { 20, F_HARMONIC          },
  { 34, F_FENEBONDS         },
  { 43, F_TABBONDS          },
  { 43, F_TABBONDSNC        },
  { 70, F_RESTRBONDS        },
  { 30, F_CROSS_BOND_BONDS  },
  { 30, F_CROSS_BOND_ANGLES },
  { 30, F_UREY_BRADLEY      },
  { 34, F_QUARTIC_ANGLES    },
  { 43, F_TABANGLES         },
  { 26, F_FOURDIHS          },
  { 26, F_PIDIHS            },
  { 43, F_TABDIHS           },
  { 65, F_CMAP              },
  { 60, F_GB12              },
  { 61, F_GB13              },
  { 61, F_GB14              },	
  { 72, F_GBPOL             },
  { 72, F_NPSOLVATION       },
  { 41, F_LJC14_Q           },
  { 41, F_LJC_PAIRS_NB      },
  { 32, F_BHAM_LR           },
  { 32, F_RF_EXCL           },
  { 32, F_COUL_RECIP        },
  { 46, F_DPD               },
  { 30, F_POLARIZATION      },
  { 36, F_THOLE_POL         },
  { 22, F_DISRESVIOL        },
  { 22, F_ORIRES            },
  { 22, F_ORIRESDEV         },
  { 26, F_DIHRES            },
  { 26, F_DIHRESVIOL        },
  { 49, F_VSITE4FDN         },
  { 50, F_VSITEN            },
  { 46, F_COM_PULL          },
  { 20, F_EQM               },
  { 46, F_ECONSERVED        },
  { 69, F_VTEMP             },
  { 66, F_PDISPCORR         },
  { 54, F_DHDL_CON          },
};
#define NFTUPD asize(ftupd)

/* Needed for backward compatibility */
#define MAXNODES 256

static void _do_section(t_fileio *fio,int key,gmx_bool bRead,const char *src,
                        int line)
{
  char buf[STRLEN];
  gmx_bool bDbg;

  if (gmx_fio_getftp(fio) == efTPA) {
    if (!bRead) {
      gmx_fio_write_string(fio,itemstr[key]);
      bDbg       = gmx_fio_getdebug(fio);
      gmx_fio_setdebug(fio,FALSE);
      gmx_fio_write_string(fio,comment_str[key]);
      gmx_fio_setdebug(fio,bDbg);
    }
    else {
      if (gmx_fio_getdebug(fio))
	fprintf(stderr,"Looking for section %s (%s, %d)",
		itemstr[key],src,line);
      
      do {
	gmx_fio_do_string(fio,buf);
      } while ((gmx_strcasecmp(buf,itemstr[key]) != 0));
      
      if (gmx_strcasecmp(buf,itemstr[key]) != 0) 
	gmx_fatal(FARGS,"\nCould not find section heading %s",itemstr[key]);
      else if (gmx_fio_getdebug(fio))
	fprintf(stderr," and found it\n");
    }
  }
}

#define do_section(fio,key,bRead) _do_section(fio,key,bRead,__FILE__,__LINE__)

/**************************************************************
 *
 * Now the higer level routines that do io of the structures and arrays
 *
 **************************************************************/
static void do_pullgrp(t_fileio *fio, t_pullgrp *pgrp, gmx_bool bRead, 
                       int file_version)
{
  gmx_bool bDum=TRUE;
  int  i;

  gmx_fio_do_int(fio,pgrp->nat);
  if (bRead)
    snew(pgrp->ind,pgrp->nat);
  bDum=gmx_fio_ndo_int(fio,pgrp->ind,pgrp->nat);
  gmx_fio_do_int(fio,pgrp->nweight);
  if (bRead)
    snew(pgrp->weight,pgrp->nweight);
  bDum=gmx_fio_ndo_real(fio,pgrp->weight,pgrp->nweight);
  gmx_fio_do_int(fio,pgrp->pbcatom);
  gmx_fio_do_rvec(fio,pgrp->vec);
  gmx_fio_do_rvec(fio,pgrp->init);
  gmx_fio_do_real(fio,pgrp->rate);
  gmx_fio_do_real(fio,pgrp->k);
  if (file_version >= 56) {
    gmx_fio_do_real(fio,pgrp->kB);
  } else {
    pgrp->kB = pgrp->k;
  }
}

static void do_pull(t_fileio *fio, t_pull *pull,gmx_bool bRead, int file_version)
{
  int g;

  gmx_fio_do_int(fio,pull->ngrp);
  gmx_fio_do_int(fio,pull->eGeom);
  gmx_fio_do_ivec(fio,pull->dim);
  gmx_fio_do_real(fio,pull->cyl_r1);
  gmx_fio_do_real(fio,pull->cyl_r0);
  gmx_fio_do_real(fio,pull->constr_tol);
  gmx_fio_do_int(fio,pull->nstxout);
  gmx_fio_do_int(fio,pull->nstfout);
  if (bRead)
    snew(pull->grp,pull->ngrp+1);
  for(g=0; g<pull->ngrp+1; g++)
    do_pullgrp(fio,&pull->grp[g],bRead,file_version);
}


static void do_rotgrp(t_fileio *fio, t_rotgrp *rotg,gmx_bool bRead, int file_version)
{
  gmx_bool bDum=TRUE;
  int  i;

  gmx_fio_do_int(fio,rotg->eType);
  gmx_fio_do_int(fio,rotg->bMassW);
  gmx_fio_do_int(fio,rotg->nat);
  if (bRead)
    snew(rotg->ind,rotg->nat);
  gmx_fio_ndo_int(fio,rotg->ind,rotg->nat);
  if (bRead)
      snew(rotg->x_ref,rotg->nat);
  gmx_fio_ndo_rvec(fio,rotg->x_ref,rotg->nat);
  gmx_fio_do_rvec(fio,rotg->vec);
  gmx_fio_do_rvec(fio,rotg->pivot);
  gmx_fio_do_real(fio,rotg->rate);
  gmx_fio_do_real(fio,rotg->k);
  gmx_fio_do_real(fio,rotg->slab_dist);
  gmx_fio_do_real(fio,rotg->min_gaussian);
  gmx_fio_do_real(fio,rotg->eps);
  gmx_fio_do_int(fio,rotg->eFittype);
}

static void do_rot(t_fileio *fio, t_rot *rot,gmx_bool bRead, int file_version)
{
  int g;

  gmx_fio_do_int(fio,rot->ngrp);
  gmx_fio_do_int(fio,rot->nstrout);
  gmx_fio_do_int(fio,rot->nsttout);
  if (bRead)
    snew(rot->grp,rot->ngrp);
  for(g=0; g<rot->ngrp; g++)
    do_rotgrp(fio, &rot->grp[g],bRead,file_version);
}


static void do_inputrec(t_fileio *fio, t_inputrec *ir,gmx_bool bRead, 
                        int file_version, real *fudgeQQ)
{
    int  i,j,k,*tmp,idum=0; 
    gmx_bool bDum=TRUE;
    real rdum,bd_temp;
    rvec vdum;
    gmx_bool bSimAnn;
    real zerotemptime,finish_t,init_temp,finish_temp;
    
    if (file_version != tpx_version)
    {
        /* Give a warning about features that are not accessible */
        fprintf(stderr,"Note: tpx file_version %d, software version %d\n",
                file_version,tpx_version);
    }

    if (bRead)
    {
        init_inputrec(ir);
    }

    if (file_version == 0)
    {
        return;
    }

    /* Basic inputrec stuff */  
    gmx_fio_do_int(fio,ir->eI); 
    if (file_version >= 62) {
      gmx_fio_do_gmx_large_int(fio, ir->nsteps);
    } else {
      gmx_fio_do_int(fio,idum);
      ir->nsteps = idum;
    }
    if(file_version > 25) {
      if (file_version >= 62) {
	gmx_fio_do_gmx_large_int(fio, ir->init_step);
      } else {
	gmx_fio_do_int(fio,idum);
	ir->init_step = idum;
      }
    }  else {
      ir->init_step=0;
    }

	if(file_version >= 58)
	  gmx_fio_do_int(fio,ir->simulation_part);
	else
	  ir->simulation_part=1;
	  
    if (file_version >= 67) {
      gmx_fio_do_int(fio,ir->nstcalcenergy);
    } else {
      ir->nstcalcenergy = 1;
    }
    if (file_version < 53) {
      /* The pbc info has been moved out of do_inputrec,
       * since we always want it, also without reading the inputrec.
       */
      gmx_fio_do_int(fio,ir->ePBC);
      if ((file_version <= 15) && (ir->ePBC == 2))
	ir->ePBC = epbcNONE;
      if (file_version >= 45) {
	gmx_fio_do_int(fio,ir->bPeriodicMols);
      } else {
	if (ir->ePBC == 2) {
	  ir->ePBC = epbcXYZ;
	  ir->bPeriodicMols = TRUE;
	} else {
	ir->bPeriodicMols = FALSE;
	}
      }
    }
    gmx_fio_do_int(fio,ir->ns_type);
    gmx_fio_do_int(fio,ir->nstlist);
    gmx_fio_do_int(fio,ir->ndelta);
    if (file_version < 41) {
      gmx_fio_do_int(fio,idum);
      gmx_fio_do_int(fio,idum);
    }
    if (file_version >= 45)
      gmx_fio_do_real(fio,ir->rtpi);
    else
      ir->rtpi = 0.05;
    gmx_fio_do_int(fio,ir->nstcomm); 
    if (file_version > 34)
      gmx_fio_do_int(fio,ir->comm_mode);
    else if (ir->nstcomm < 0) 
      ir->comm_mode = ecmANGULAR;
    else
      ir->comm_mode = ecmLINEAR;
    ir->nstcomm = abs(ir->nstcomm);
    
    if(file_version > 25)
      gmx_fio_do_int(fio,ir->nstcheckpoint);
    else
      ir->nstcheckpoint=0;
    
    gmx_fio_do_int(fio,ir->nstcgsteep); 

    if(file_version>=30)
      gmx_fio_do_int(fio,ir->nbfgscorr); 
    else if (bRead)
      ir->nbfgscorr = 10;

    gmx_fio_do_int(fio,ir->nstlog); 
    gmx_fio_do_int(fio,ir->nstxout); 
    gmx_fio_do_int(fio,ir->nstvout); 
    gmx_fio_do_int(fio,ir->nstfout); 
    gmx_fio_do_int(fio,ir->nstenergy); 
    gmx_fio_do_int(fio,ir->nstxtcout); 
    if (file_version >= 59) {
      gmx_fio_do_double(fio,ir->init_t);
      gmx_fio_do_double(fio,ir->delta_t);
    } else {
      gmx_fio_do_real(fio,rdum);
      ir->init_t = rdum;
      gmx_fio_do_real(fio,rdum);
      ir->delta_t = rdum;
    }
    gmx_fio_do_real(fio,ir->xtcprec); 
    if (file_version < 19) {
      gmx_fio_do_int(fio,idum); 
      gmx_fio_do_int(fio,idum);
    }
    if(file_version < 18)
      gmx_fio_do_int(fio,idum); 
    gmx_fio_do_real(fio,ir->rlist); 
    if (file_version >= 67) {
      gmx_fio_do_real(fio,ir->rlistlong);
    }
    gmx_fio_do_int(fio,ir->coulombtype); 
    if (file_version < 32 && ir->coulombtype == eelRF)
      ir->coulombtype = eelRF_NEC;      
    gmx_fio_do_real(fio,ir->rcoulomb_switch); 
    gmx_fio_do_real(fio,ir->rcoulomb); 
    gmx_fio_do_int(fio,ir->vdwtype);
    gmx_fio_do_real(fio,ir->rvdw_switch); 
    gmx_fio_do_real(fio,ir->rvdw); 
    if (file_version < 67) {
      ir->rlistlong = max_cutoff(ir->rlist,max_cutoff(ir->rvdw,ir->rcoulomb));
    }
    gmx_fio_do_int(fio,ir->eDispCorr); 
    gmx_fio_do_real(fio,ir->epsilon_r);
    if (file_version >= 37) {
      gmx_fio_do_real(fio,ir->epsilon_rf);
    } else {
      if (EEL_RF(ir->coulombtype)) {
	ir->epsilon_rf = ir->epsilon_r;
	ir->epsilon_r  = 1.0;
      } else {
	ir->epsilon_rf = 1.0;
      }
    }
    if (file_version >= 29)
      gmx_fio_do_real(fio,ir->tabext);
    else
      ir->tabext=1.0;
 
    if(file_version > 25) {
      gmx_fio_do_int(fio,ir->gb_algorithm);
      gmx_fio_do_int(fio,ir->nstgbradii);
      gmx_fio_do_real(fio,ir->rgbradii);
      gmx_fio_do_real(fio,ir->gb_saltconc);
      gmx_fio_do_int(fio,ir->implicit_solvent);
    } else {
      ir->gb_algorithm=egbSTILL;
      ir->nstgbradii=1;
      ir->rgbradii=1.0;
      ir->gb_saltconc=0;
      ir->implicit_solvent=eisNO;
    }
	if(file_version>=55)
	{
		gmx_fio_do_real(fio,ir->gb_epsilon_solvent);
		gmx_fio_do_real(fio,ir->gb_obc_alpha);
		gmx_fio_do_real(fio,ir->gb_obc_beta);
		gmx_fio_do_real(fio,ir->gb_obc_gamma);
		if(file_version>=60)
		{
			gmx_fio_do_real(fio,ir->gb_dielectric_offset);
			gmx_fio_do_int(fio,ir->sa_algorithm);
		}
		else
		{
			ir->gb_dielectric_offset = 0.009;
			ir->sa_algorithm = esaAPPROX;
		}
		gmx_fio_do_real(fio,ir->sa_surface_tension);
	}
	else
	{
		/* Better use sensible values than insane (0.0) ones... */
		ir->gb_epsilon_solvent = 80;
		ir->gb_obc_alpha       = 1.0;
		ir->gb_obc_beta        = 0.8;
		ir->gb_obc_gamma       = 4.85;
		ir->sa_surface_tension = 2.092;
	}

	  
    gmx_fio_do_int(fio,ir->nkx); 
    gmx_fio_do_int(fio,ir->nky); 
    gmx_fio_do_int(fio,ir->nkz);
    gmx_fio_do_int(fio,ir->pme_order);
    gmx_fio_do_real(fio,ir->ewald_rtol);

    if (file_version >=24) 
      gmx_fio_do_int(fio,ir->ewald_geometry);
    else
      ir->ewald_geometry=eewg3D;

    if (file_version <=17) {
      ir->epsilon_surface=0;
      if (file_version==17)
	gmx_fio_do_int(fio,idum);
    } 
    else
      gmx_fio_do_real(fio,ir->epsilon_surface);
    
    gmx_fio_do_gmx_bool(fio,ir->bOptFFT);

    gmx_fio_do_gmx_bool(fio,ir->bContinuation); 
    gmx_fio_do_int(fio,ir->etc);
    /* before version 18, ir->etc was a gmx_bool (ir->btc),
     * but the values 0 and 1 still mean no and
     * berendsen temperature coupling, respectively.
     */
    if (file_version >= 71)
    {
        gmx_fio_do_int(fio,ir->nsttcouple);
    }
    else
    {
        ir->nsttcouple = ir->nstcalcenergy;
    }
    if (file_version <= 15)
    {
        gmx_fio_do_int(fio,idum);
    }
    if (file_version <=17)
    {
        gmx_fio_do_int(fio,ir->epct); 
        if (file_version <= 15)
        {
            if (ir->epct == 5)
            {
                ir->epct = epctSURFACETENSION;
            }
            gmx_fio_do_int(fio,idum);
        }
        ir->epct -= 1;
        /* we have removed the NO alternative at the beginning */
        if(ir->epct==-1)
        {
            ir->epc=epcNO;
            ir->epct=epctISOTROPIC;
        } 
        else
        {
            ir->epc=epcBERENDSEN;
        }
    } 
    else
    {
        gmx_fio_do_int(fio,ir->epc);
        gmx_fio_do_int(fio,ir->epct);
    }
    if (file_version >= 71)
    {
        gmx_fio_do_int(fio,ir->nstpcouple);
    }
    else
    {
        ir->nstpcouple = ir->nstcalcenergy;
    }
    gmx_fio_do_real(fio,ir->tau_p); 
    if (file_version <= 15) {
      gmx_fio_do_rvec(fio,vdum);
      clear_mat(ir->ref_p);
      for(i=0; i<DIM; i++)
	ir->ref_p[i][i] = vdum[i];
    } else {
      gmx_fio_do_rvec(fio,ir->ref_p[XX]);
      gmx_fio_do_rvec(fio,ir->ref_p[YY]);
      gmx_fio_do_rvec(fio,ir->ref_p[ZZ]);
    }
    if (file_version <= 15) {
      gmx_fio_do_rvec(fio,vdum);
      clear_mat(ir->compress);
      for(i=0; i<DIM; i++)
	ir->compress[i][i] = vdum[i];
    } 
    else {
      gmx_fio_do_rvec(fio,ir->compress[XX]);
      gmx_fio_do_rvec(fio,ir->compress[YY]);
      gmx_fio_do_rvec(fio,ir->compress[ZZ]);
    }
    if (file_version >= 47) {
      gmx_fio_do_int(fio,ir->refcoord_scaling);
      gmx_fio_do_rvec(fio,ir->posres_com);
      gmx_fio_do_rvec(fio,ir->posres_comB);
    } else {
      ir->refcoord_scaling = erscNO;
      clear_rvec(ir->posres_com);
      clear_rvec(ir->posres_comB);
    }
    if(file_version > 25)
      gmx_fio_do_int(fio,ir->andersen_seed);
    else
      ir->andersen_seed=0;
    
    if(file_version < 26) {
      gmx_fio_do_gmx_bool(fio,bSimAnn); 
      gmx_fio_do_real(fio,zerotemptime);
    }
    
    if (file_version < 37)
      gmx_fio_do_real(fio,rdum); 

    gmx_fio_do_real(fio,ir->shake_tol);
    if (file_version < 54)
      gmx_fio_do_real(fio,*fudgeQQ);
    gmx_fio_do_int(fio,ir->efep);
    if (file_version <= 14 && ir->efep > efepNO)
      ir->efep = efepYES;
    if (file_version >= 59) {
      gmx_fio_do_double(fio, ir->init_lambda); 
      gmx_fio_do_double(fio, ir->delta_lambda);
    } else {
      gmx_fio_do_real(fio,rdum);
      ir->init_lambda = rdum;
      gmx_fio_do_real(fio,rdum);
      ir->delta_lambda = rdum;
    }
    if (file_version >= 64) {
      gmx_fio_do_int(fio,ir->n_flambda);
      if (bRead) {
	snew(ir->flambda,ir->n_flambda);
      }
      bDum=gmx_fio_ndo_double(fio,ir->flambda,ir->n_flambda);
    } else {
      ir->n_flambda = 0;
      ir->flambda   = NULL;
    }
    if (file_version >= 13)
      gmx_fio_do_real(fio,ir->sc_alpha);
    else
      ir->sc_alpha = 0;
    if (file_version >= 38)
      gmx_fio_do_int(fio,ir->sc_power);
    else
      ir->sc_power = 2;
    if (file_version >= 15)
      gmx_fio_do_real(fio,ir->sc_sigma);
    else
      ir->sc_sigma = 0.3;
    if (bRead)
    {
        if (file_version >= 71)
        {
            ir->sc_sigma_min = ir->sc_sigma;
        }
        else
        {
            ir->sc_sigma_min = 0;
        }
    }
    if (file_version >= 64) {
      gmx_fio_do_int(fio,ir->nstdhdl);
    } else {
      ir->nstdhdl = 1;
    }

    if (file_version >= 73)
    {
        gmx_fio_do_int(fio, ir->separate_dhdl_file);
        gmx_fio_do_int(fio, ir->dhdl_derivatives);
    }
    else
    {
        ir->separate_dhdl_file = sepdhdlfileYES;
        ir->dhdl_derivatives = dhdlderivativesYES;
    }

    if (file_version >= 71)
    {
        gmx_fio_do_int(fio,ir->dh_hist_size);
        gmx_fio_do_double(fio,ir->dh_hist_spacing);
    }
    else
    {
        ir->dh_hist_size    = 0;
        ir->dh_hist_spacing = 0.1;
    }
    if (file_version >= 57) {
      gmx_fio_do_int(fio,ir->eDisre); 
    }
    gmx_fio_do_int(fio,ir->eDisreWeighting); 
    if (file_version < 22) {
      if (ir->eDisreWeighting == 0)
	ir->eDisreWeighting = edrwEqual;
      else
	ir->eDisreWeighting = edrwConservative;
    }
    gmx_fio_do_gmx_bool(fio,ir->bDisreMixed); 
    gmx_fio_do_real(fio,ir->dr_fc); 
    gmx_fio_do_real(fio,ir->dr_tau); 
    gmx_fio_do_int(fio,ir->nstdisreout);
    if (file_version >= 22) {
      gmx_fio_do_real(fio,ir->orires_fc);
      gmx_fio_do_real(fio,ir->orires_tau);
      gmx_fio_do_int(fio,ir->nstorireout);
    } else {
      ir->orires_fc = 0;
      ir->orires_tau = 0;
      ir->nstorireout = 0;
    }
    if(file_version >= 26) {
      gmx_fio_do_real(fio,ir->dihre_fc);
      if (file_version < 56) {
	gmx_fio_do_real(fio,rdum);
	gmx_fio_do_int(fio,idum);
      }
    } else {
      ir->dihre_fc=0;
    }

    gmx_fio_do_real(fio,ir->em_stepsize); 
    gmx_fio_do_real(fio,ir->em_tol); 
    if (file_version >= 22) 
      gmx_fio_do_gmx_bool(fio,ir->bShakeSOR);
    else if (bRead)
      ir->bShakeSOR = TRUE;
    if (file_version >= 11)
      gmx_fio_do_int(fio,ir->niter);
    else if (bRead) {
      ir->niter = 25;
      fprintf(stderr,"Note: niter not in run input file, setting it to %d\n",
	      ir->niter);
    }
    if (file_version >= 21)
      gmx_fio_do_real(fio,ir->fc_stepsize);
    else
      ir->fc_stepsize = 0;
    gmx_fio_do_int(fio,ir->eConstrAlg);
    gmx_fio_do_int(fio,ir->nProjOrder);
    gmx_fio_do_real(fio,ir->LincsWarnAngle);
    if (file_version <= 14)
      gmx_fio_do_int(fio,idum);
    if (file_version >=26)
      gmx_fio_do_int(fio,ir->nLincsIter);
    else if (bRead) {
      ir->nLincsIter = 1;
      fprintf(stderr,"Note: nLincsIter not in run input file, setting it to %d\n",
	      ir->nLincsIter);
    }
    if (file_version < 33)
      gmx_fio_do_real(fio,bd_temp);
    gmx_fio_do_real(fio,ir->bd_fric);
    gmx_fio_do_int(fio,ir->ld_seed);
    if (file_version >= 33) {
      for(i=0; i<DIM; i++)
	gmx_fio_do_rvec(fio,ir->deform[i]);
    } else {
      for(i=0; i<DIM; i++)
	clear_rvec(ir->deform[i]);
    }
    if (file_version >= 14)
      gmx_fio_do_real(fio,ir->cos_accel);
    else if (bRead)
      ir->cos_accel = 0;
    gmx_fio_do_int(fio,ir->userint1); 
    gmx_fio_do_int(fio,ir->userint2); 
    gmx_fio_do_int(fio,ir->userint3); 
    gmx_fio_do_int(fio,ir->userint4); 
    gmx_fio_do_real(fio,ir->userreal1); 
    gmx_fio_do_real(fio,ir->userreal2); 
    gmx_fio_do_real(fio,ir->userreal3); 
    gmx_fio_do_real(fio,ir->userreal4); 
    
    /* pull stuff */
    if (file_version >= 48) {
      gmx_fio_do_int(fio,ir->ePull);
      if (ir->ePull != epullNO) {
	if (bRead)
	  snew(ir->pull,1);
	do_pull(fio, ir->pull,bRead,file_version);
      }
    } else {
      ir->ePull = epullNO;
    }
    
    /* Enforced rotation */
<<<<<<< HEAD
    if (file_version >= 71) {
=======
    if (file_version >= 9999) { /* TODO: set the right number here */
>>>>>>> e63de4ba
        gmx_fio_do_int(fio,ir->bRot);
        if (ir->bRot == TRUE) {
            if (bRead)
                snew(ir->rot,1);
            do_rot(fio, ir->rot,bRead,file_version);
        }
    } else {
        ir->bRot = FALSE;
    }
    
    /* grpopts stuff */
    gmx_fio_do_int(fio,ir->opts.ngtc); 
    if (file_version >= 69) {
      gmx_fio_do_int(fio,ir->opts.nhchainlength);
    } else {
      ir->opts.nhchainlength = 1;
    }
    gmx_fio_do_int(fio,ir->opts.ngacc); 
    gmx_fio_do_int(fio,ir->opts.ngfrz); 
    gmx_fio_do_int(fio,ir->opts.ngener);
    
    if (bRead) {
      snew(ir->opts.nrdf,   ir->opts.ngtc); 
      snew(ir->opts.ref_t,  ir->opts.ngtc); 
      snew(ir->opts.annealing, ir->opts.ngtc); 
      snew(ir->opts.anneal_npoints, ir->opts.ngtc); 
      snew(ir->opts.anneal_time, ir->opts.ngtc); 
      snew(ir->opts.anneal_temp, ir->opts.ngtc); 
      snew(ir->opts.tau_t,  ir->opts.ngtc); 
      snew(ir->opts.nFreeze,ir->opts.ngfrz); 
      snew(ir->opts.acc,    ir->opts.ngacc); 
      snew(ir->opts.egp_flags,ir->opts.ngener*ir->opts.ngener);
    } 
    if (ir->opts.ngtc > 0) {
      if (bRead && file_version<13) {
	snew(tmp,ir->opts.ngtc);
	bDum=gmx_fio_ndo_int(fio,tmp, ir->opts.ngtc);
	for(i=0; i<ir->opts.ngtc; i++)
	  ir->opts.nrdf[i] = tmp[i];
	sfree(tmp);
      } else {
	bDum=gmx_fio_ndo_real(fio,ir->opts.nrdf, ir->opts.ngtc);
      }
      bDum=gmx_fio_ndo_real(fio,ir->opts.ref_t,ir->opts.ngtc); 
      bDum=gmx_fio_ndo_real(fio,ir->opts.tau_t,ir->opts.ngtc); 
      if (file_version<33 && ir->eI==eiBD) {
	for(i=0; i<ir->opts.ngtc; i++)
	  ir->opts.tau_t[i] = bd_temp;
      }
    }
    if (ir->opts.ngfrz > 0) 
      bDum=gmx_fio_ndo_ivec(fio,ir->opts.nFreeze,ir->opts.ngfrz);
    if (ir->opts.ngacc > 0) 
      gmx_fio_ndo_rvec(fio,ir->opts.acc,ir->opts.ngacc); 
    if (file_version >= 12)
      bDum=gmx_fio_ndo_int(fio,ir->opts.egp_flags,
                           ir->opts.ngener*ir->opts.ngener);

    if(bRead && file_version < 26) {
      for(i=0;i<ir->opts.ngtc;i++) {
	if(bSimAnn) {
	  ir->opts.annealing[i] = eannSINGLE;
	  ir->opts.anneal_npoints[i] = 2;
	  snew(ir->opts.anneal_time[i],2);
	  snew(ir->opts.anneal_temp[i],2);
	  /* calculate the starting/ending temperatures from reft, zerotemptime, and nsteps */
	  finish_t = ir->init_t + ir->nsteps * ir->delta_t;
	  init_temp = ir->opts.ref_t[i]*(1-ir->init_t/zerotemptime);
	  finish_temp = ir->opts.ref_t[i]*(1-finish_t/zerotemptime);
	  ir->opts.anneal_time[i][0] = ir->init_t;
	  ir->opts.anneal_time[i][1] = finish_t;
	  ir->opts.anneal_temp[i][0] = init_temp;
	  ir->opts.anneal_temp[i][1] = finish_temp;
	} else {
	  ir->opts.annealing[i] = eannNO;
	  ir->opts.anneal_npoints[i] = 0;
	}
      }
    } else {
      /* file version 26 or later */
      /* First read the lists with annealing and npoints for each group */
      bDum=gmx_fio_ndo_int(fio,ir->opts.annealing,ir->opts.ngtc);
      bDum=gmx_fio_ndo_int(fio,ir->opts.anneal_npoints,ir->opts.ngtc);
      for(j=0;j<(ir->opts.ngtc);j++) {
	k=ir->opts.anneal_npoints[j];
	if(bRead) {
	  snew(ir->opts.anneal_time[j],k);
	  snew(ir->opts.anneal_temp[j],k);
	}
	bDum=gmx_fio_ndo_real(fio,ir->opts.anneal_time[j],k);
	bDum=gmx_fio_ndo_real(fio,ir->opts.anneal_temp[j],k);
      }
    }
    /* Walls */
    if (file_version >= 45) {
      gmx_fio_do_int(fio,ir->nwall);
      gmx_fio_do_int(fio,ir->wall_type);
      if (file_version >= 50)
	gmx_fio_do_real(fio,ir->wall_r_linpot);
      else
	ir->wall_r_linpot = -1;
      gmx_fio_do_int(fio,ir->wall_atomtype[0]);
      gmx_fio_do_int(fio,ir->wall_atomtype[1]);
      gmx_fio_do_real(fio,ir->wall_density[0]);
      gmx_fio_do_real(fio,ir->wall_density[1]);
      gmx_fio_do_real(fio,ir->wall_ewald_zfac);
    } else {
      ir->nwall = 0;
      ir->wall_type = 0;
      ir->wall_atomtype[0] = -1;
      ir->wall_atomtype[1] = -1;
      ir->wall_density[0] = 0;
      ir->wall_density[1] = 0;
      ir->wall_ewald_zfac = 3;
    }
    /* Cosine stuff for electric fields */
    for(j=0; (j<DIM); j++) {
      gmx_fio_do_int(fio,ir->ex[j].n);
      gmx_fio_do_int(fio,ir->et[j].n);
      if (bRead) {
	snew(ir->ex[j].a,  ir->ex[j].n);
	snew(ir->ex[j].phi,ir->ex[j].n);
	snew(ir->et[j].a,  ir->et[j].n);
	snew(ir->et[j].phi,ir->et[j].n);
      }
      bDum=gmx_fio_ndo_real(fio,ir->ex[j].a,  ir->ex[j].n);
      bDum=gmx_fio_ndo_real(fio,ir->ex[j].phi,ir->ex[j].n);
      bDum=gmx_fio_ndo_real(fio,ir->et[j].a,  ir->et[j].n);
      bDum=gmx_fio_ndo_real(fio,ir->et[j].phi,ir->et[j].n);
    }
    
    /* QMMM stuff */
    if(file_version>=39){
      gmx_fio_do_gmx_bool(fio,ir->bQMMM);
      gmx_fio_do_int(fio,ir->QMMMscheme);
      gmx_fio_do_real(fio,ir->scalefactor);
      gmx_fio_do_int(fio,ir->opts.ngQM);
      if (bRead) {
        snew(ir->opts.QMmethod,    ir->opts.ngQM);
        snew(ir->opts.QMbasis,     ir->opts.ngQM);
        snew(ir->opts.QMcharge,    ir->opts.ngQM);
        snew(ir->opts.QMmult,      ir->opts.ngQM);
        snew(ir->opts.bSH,         ir->opts.ngQM);
        snew(ir->opts.CASorbitals, ir->opts.ngQM);
        snew(ir->opts.CASelectrons,ir->opts.ngQM);
        snew(ir->opts.SAon,        ir->opts.ngQM);
        snew(ir->opts.SAoff,       ir->opts.ngQM);
        snew(ir->opts.SAsteps,     ir->opts.ngQM);
        snew(ir->opts.bOPT,        ir->opts.ngQM);
        snew(ir->opts.bTS,         ir->opts.ngQM);
      }
      if (ir->opts.ngQM > 0) {
        bDum=gmx_fio_ndo_int(fio,ir->opts.QMmethod,ir->opts.ngQM);
        bDum=gmx_fio_ndo_int(fio,ir->opts.QMbasis,ir->opts.ngQM);
        bDum=gmx_fio_ndo_int(fio,ir->opts.QMcharge,ir->opts.ngQM);
        bDum=gmx_fio_ndo_int(fio,ir->opts.QMmult,ir->opts.ngQM);
        bDum=gmx_fio_ndo_gmx_bool(fio,ir->opts.bSH,ir->opts.ngQM);
        bDum=gmx_fio_ndo_int(fio,ir->opts.CASorbitals,ir->opts.ngQM);
        bDum=gmx_fio_ndo_int(fio,ir->opts.CASelectrons,ir->opts.ngQM);
        bDum=gmx_fio_ndo_real(fio,ir->opts.SAon,ir->opts.ngQM);
        bDum=gmx_fio_ndo_real(fio,ir->opts.SAoff,ir->opts.ngQM);
        bDum=gmx_fio_ndo_int(fio,ir->opts.SAsteps,ir->opts.ngQM);
        bDum=gmx_fio_ndo_gmx_bool(fio,ir->opts.bOPT,ir->opts.ngQM);
        bDum=gmx_fio_ndo_gmx_bool(fio,ir->opts.bTS,ir->opts.ngQM);
      }
      /* end of QMMM stuff */
    }    
}


static void do_harm(t_fileio *fio, t_iparams *iparams,gmx_bool bRead)
{
  gmx_fio_do_real(fio,iparams->harmonic.rA);
  gmx_fio_do_real(fio,iparams->harmonic.krA);
  gmx_fio_do_real(fio,iparams->harmonic.rB);
  gmx_fio_do_real(fio,iparams->harmonic.krB);
}

void do_iparams(t_fileio *fio, t_functype ftype,t_iparams *iparams,
                gmx_bool bRead, int file_version)
{
  int i;
  gmx_bool bDum;
  real rdum;
  
  if (!bRead)
    gmx_fio_set_comment(fio, interaction_function[ftype].name);
  switch (ftype) {
  case F_ANGLES:
  case F_G96ANGLES:
  case F_BONDS:
  case F_G96BONDS:
  case F_HARMONIC:
  case F_IDIHS:
    do_harm(fio, iparams,bRead);
    if ((ftype == F_ANGRES || ftype == F_ANGRESZ) && bRead) {
      /* Correct incorrect storage of parameters */
      iparams->pdihs.phiB = iparams->pdihs.phiA;
      iparams->pdihs.cpB  = iparams->pdihs.cpA;
    }
    break;
  case F_FENEBONDS:
    gmx_fio_do_real(fio,iparams->fene.bm);
    gmx_fio_do_real(fio,iparams->fene.kb);
    break;
  case F_RESTRBONDS:
    gmx_fio_do_real(fio,iparams->restraint.lowA);
    gmx_fio_do_real(fio,iparams->restraint.up1A);
    gmx_fio_do_real(fio,iparams->restraint.up2A);
    gmx_fio_do_real(fio,iparams->restraint.kA);
    gmx_fio_do_real(fio,iparams->restraint.lowB);
    gmx_fio_do_real(fio,iparams->restraint.up1B);
    gmx_fio_do_real(fio,iparams->restraint.up2B);
    gmx_fio_do_real(fio,iparams->restraint.kB);
    break;
  case F_TABBONDS:
  case F_TABBONDSNC:
  case F_TABANGLES:
  case F_TABDIHS:
    gmx_fio_do_real(fio,iparams->tab.kA);
    gmx_fio_do_int(fio,iparams->tab.table);
    gmx_fio_do_real(fio,iparams->tab.kB);
    break;
  case F_CROSS_BOND_BONDS:
    gmx_fio_do_real(fio,iparams->cross_bb.r1e);
    gmx_fio_do_real(fio,iparams->cross_bb.r2e);
    gmx_fio_do_real(fio,iparams->cross_bb.krr);
    break;
  case F_CROSS_BOND_ANGLES:
    gmx_fio_do_real(fio,iparams->cross_ba.r1e);
    gmx_fio_do_real(fio,iparams->cross_ba.r2e);
    gmx_fio_do_real(fio,iparams->cross_ba.r3e);
    gmx_fio_do_real(fio,iparams->cross_ba.krt);
    break;
  case F_UREY_BRADLEY:
    gmx_fio_do_real(fio,iparams->u_b.theta);
    gmx_fio_do_real(fio,iparams->u_b.ktheta);
    gmx_fio_do_real(fio,iparams->u_b.r13);
    gmx_fio_do_real(fio,iparams->u_b.kUB);
    break;
  case F_QUARTIC_ANGLES:
    gmx_fio_do_real(fio,iparams->qangle.theta);
    bDum=gmx_fio_ndo_real(fio,iparams->qangle.c,5);
    break;
  case F_BHAM:
    gmx_fio_do_real(fio,iparams->bham.a);
    gmx_fio_do_real(fio,iparams->bham.b);
    gmx_fio_do_real(fio,iparams->bham.c);
    break;
  case F_MORSE:
    gmx_fio_do_real(fio,iparams->morse.b0);
    gmx_fio_do_real(fio,iparams->morse.cb);
    gmx_fio_do_real(fio,iparams->morse.beta);
    break;
  case F_CUBICBONDS:
    gmx_fio_do_real(fio,iparams->cubic.b0);
    gmx_fio_do_real(fio,iparams->cubic.kb);
    gmx_fio_do_real(fio,iparams->cubic.kcub);
    break;
  case F_CONNBONDS:
    break;
  case F_POLARIZATION:
    gmx_fio_do_real(fio,iparams->polarize.alpha);
    break;
  case F_WATER_POL:
    if (file_version < 31) 
      gmx_fatal(FARGS,"Old tpr files with water_polarization not supported. Make a new.");
    gmx_fio_do_real(fio,iparams->wpol.al_x);
    gmx_fio_do_real(fio,iparams->wpol.al_y);
    gmx_fio_do_real(fio,iparams->wpol.al_z);
    gmx_fio_do_real(fio,iparams->wpol.rOH);
    gmx_fio_do_real(fio,iparams->wpol.rHH);
    gmx_fio_do_real(fio,iparams->wpol.rOD);
    break;
  case F_THOLE_POL:
    gmx_fio_do_real(fio,iparams->thole.a);
    gmx_fio_do_real(fio,iparams->thole.alpha1);
    gmx_fio_do_real(fio,iparams->thole.alpha2);
    gmx_fio_do_real(fio,iparams->thole.rfac);
    break;
  case F_LJ:
    gmx_fio_do_real(fio,iparams->lj.c6);
    gmx_fio_do_real(fio,iparams->lj.c12);
    break;
  case F_LJ14:
    gmx_fio_do_real(fio,iparams->lj14.c6A);
    gmx_fio_do_real(fio,iparams->lj14.c12A);
    gmx_fio_do_real(fio,iparams->lj14.c6B);
    gmx_fio_do_real(fio,iparams->lj14.c12B);
    break;
  case F_LJC14_Q:
    gmx_fio_do_real(fio,iparams->ljc14.fqq);
    gmx_fio_do_real(fio,iparams->ljc14.qi);
    gmx_fio_do_real(fio,iparams->ljc14.qj);
    gmx_fio_do_real(fio,iparams->ljc14.c6);
    gmx_fio_do_real(fio,iparams->ljc14.c12);
    break;
  case F_LJC_PAIRS_NB:
    gmx_fio_do_real(fio,iparams->ljcnb.qi);
    gmx_fio_do_real(fio,iparams->ljcnb.qj);
    gmx_fio_do_real(fio,iparams->ljcnb.c6);
    gmx_fio_do_real(fio,iparams->ljcnb.c12);
    break;
  case F_PDIHS:
  case F_PIDIHS:
  case F_ANGRES:
  case F_ANGRESZ:
    gmx_fio_do_real(fio,iparams->pdihs.phiA);
    gmx_fio_do_real(fio,iparams->pdihs.cpA);
    if ((ftype == F_ANGRES || ftype == F_ANGRESZ) && file_version < 42) {
      /* Read the incorrectly stored multiplicity */
      gmx_fio_do_real(fio,iparams->harmonic.rB);
      gmx_fio_do_real(fio,iparams->harmonic.krB);
      iparams->pdihs.phiB = iparams->pdihs.phiA;
      iparams->pdihs.cpB  = iparams->pdihs.cpA;
    } else {
      gmx_fio_do_real(fio,iparams->pdihs.phiB);
      gmx_fio_do_real(fio,iparams->pdihs.cpB);
      gmx_fio_do_int(fio,iparams->pdihs.mult);
    }
    break;
  case F_DISRES:
    gmx_fio_do_int(fio,iparams->disres.label);
    gmx_fio_do_int(fio,iparams->disres.type);
    gmx_fio_do_real(fio,iparams->disres.low);
    gmx_fio_do_real(fio,iparams->disres.up1);
    gmx_fio_do_real(fio,iparams->disres.up2);
    gmx_fio_do_real(fio,iparams->disres.kfac);
    break;
  case F_ORIRES:
    gmx_fio_do_int(fio,iparams->orires.ex);
    gmx_fio_do_int(fio,iparams->orires.label);
    gmx_fio_do_int(fio,iparams->orires.power);
    gmx_fio_do_real(fio,iparams->orires.c);
    gmx_fio_do_real(fio,iparams->orires.obs);
    gmx_fio_do_real(fio,iparams->orires.kfac);
    break;
  case F_DIHRES:
    gmx_fio_do_int(fio,iparams->dihres.power);
    gmx_fio_do_int(fio,iparams->dihres.label);
    gmx_fio_do_real(fio,iparams->dihres.phi);
    gmx_fio_do_real(fio,iparams->dihres.dphi);
    gmx_fio_do_real(fio,iparams->dihres.kfac);
    break;
  case F_POSRES:
    gmx_fio_do_rvec(fio,iparams->posres.pos0A);
    gmx_fio_do_rvec(fio,iparams->posres.fcA);
    if (bRead && file_version < 27) {
      copy_rvec(iparams->posres.pos0A,iparams->posres.pos0B);
      copy_rvec(iparams->posres.fcA,iparams->posres.fcB);
    } else {
      gmx_fio_do_rvec(fio,iparams->posres.pos0B);
      gmx_fio_do_rvec(fio,iparams->posres.fcB);
    }
    break;
  case F_RBDIHS:
    bDum=gmx_fio_ndo_real(fio,iparams->rbdihs.rbcA,NR_RBDIHS);
    if(file_version>=25) 
      bDum=gmx_fio_ndo_real(fio,iparams->rbdihs.rbcB,NR_RBDIHS);
    break;
  case F_FOURDIHS:
    /* Fourier dihedrals are internally represented
     * as Ryckaert-Bellemans since those are faster to compute.
     */
     bDum=gmx_fio_ndo_real(fio,iparams->rbdihs.rbcA, NR_RBDIHS);
     bDum=gmx_fio_ndo_real(fio,iparams->rbdihs.rbcB, NR_RBDIHS);
    break;
  case F_CONSTR:
  case F_CONSTRNC:
    gmx_fio_do_real(fio,iparams->constr.dA);
    gmx_fio_do_real(fio,iparams->constr.dB);
    break;
  case F_SETTLE:
    gmx_fio_do_real(fio,iparams->settle.doh);
    gmx_fio_do_real(fio,iparams->settle.dhh);
    break;
  case F_VSITE2:
    gmx_fio_do_real(fio,iparams->vsite.a);
    break;
  case F_VSITE3:
  case F_VSITE3FD:
  case F_VSITE3FAD:
    gmx_fio_do_real(fio,iparams->vsite.a);
    gmx_fio_do_real(fio,iparams->vsite.b);
    break;
  case F_VSITE3OUT:
  case F_VSITE4FD: 
  case F_VSITE4FDN: 
    gmx_fio_do_real(fio,iparams->vsite.a);
    gmx_fio_do_real(fio,iparams->vsite.b);
    gmx_fio_do_real(fio,iparams->vsite.c);
    break;
  case F_VSITEN:
    gmx_fio_do_int(fio,iparams->vsiten.n);
    gmx_fio_do_real(fio,iparams->vsiten.a);
    break;
  case F_GB12:
  case F_GB13:
  case F_GB14:
    /* We got rid of some parameters in version 68 */
    if(bRead && file_version<68)
    {
        gmx_fio_do_real(fio,rdum);	
        gmx_fio_do_real(fio,rdum);	
        gmx_fio_do_real(fio,rdum);	
        gmx_fio_do_real(fio,rdum);	
    }
	gmx_fio_do_real(fio,iparams->gb.sar);	
	gmx_fio_do_real(fio,iparams->gb.st);
	gmx_fio_do_real(fio,iparams->gb.pi);
	gmx_fio_do_real(fio,iparams->gb.gbr);
	gmx_fio_do_real(fio,iparams->gb.bmlt);
	break;
  case F_CMAP:
	gmx_fio_do_int(fio,iparams->cmap.cmapA);
	gmx_fio_do_int(fio,iparams->cmap.cmapB);
    break;
  default:
    gmx_fatal(FARGS,"unknown function type %d (%s) in %s line %d",
		
    		ftype,interaction_function[ftype].name,__FILE__,__LINE__);
  }
  if (!bRead)
    gmx_fio_unset_comment(fio);
}

static void do_ilist(t_fileio *fio, t_ilist *ilist,gmx_bool bRead,int file_version,
		     int ftype)
{
  int  i,k,idum;
  gmx_bool bDum=TRUE;
  
  if (!bRead) {
    gmx_fio_set_comment(fio, interaction_function[ftype].name);
  }
  if (file_version < 44) {
    for(i=0; i<MAXNODES; i++)
      gmx_fio_do_int(fio,idum);
  }
  gmx_fio_do_int(fio,ilist->nr);
  if (bRead)
    snew(ilist->iatoms,ilist->nr);
  bDum=gmx_fio_ndo_int(fio,ilist->iatoms,ilist->nr);
  if (!bRead)
    gmx_fio_unset_comment(fio);
}

static void do_ffparams(t_fileio *fio, gmx_ffparams_t *ffparams,
			gmx_bool bRead, int file_version)
{
  int  idum,i,j;
  gmx_bool bDum=TRUE;
  unsigned int k;

  gmx_fio_do_int(fio,ffparams->atnr);
  if (file_version < 57) {
    gmx_fio_do_int(fio,idum);
  }
  gmx_fio_do_int(fio,ffparams->ntypes);
  if (bRead && debug)
    fprintf(debug,"ffparams->atnr = %d, ntypes = %d\n",
	    ffparams->atnr,ffparams->ntypes);
  if (bRead) {
    snew(ffparams->functype,ffparams->ntypes);
    snew(ffparams->iparams,ffparams->ntypes);
  }
  /* Read/write all the function types */
  bDum=gmx_fio_ndo_int(fio,ffparams->functype,ffparams->ntypes);
  if (bRead && debug)
    pr_ivec(debug,0,"functype",ffparams->functype,ffparams->ntypes,TRUE);

  if (file_version >= 66) {
    gmx_fio_do_double(fio,ffparams->reppow);
  } else {
    ffparams->reppow = 12.0;
  }

  if (file_version >= 57) {
    gmx_fio_do_real(fio,ffparams->fudgeQQ);
  }

  /* Check whether all these function types are supported by the code.
   * In practice the code is backwards compatible, which means that the
   * numbering may have to be altered from old numbering to new numbering
   */
  for (i=0; (i<ffparams->ntypes); i++) {
    if (bRead)
      /* Loop over file versions */
      for (k=0; (k<NFTUPD); k++)
	/* Compare the read file_version to the update table */
	if ((file_version < ftupd[k].fvnr) && 
	    (ffparams->functype[i] >= ftupd[k].ftype)) {
	  ffparams->functype[i] += 1;
	  if (debug) {
	    fprintf(debug,"Incrementing function type %d to %d (due to %s)\n",
		    i,ffparams->functype[i],
		    interaction_function[ftupd[k].ftype].longname);
	    fflush(debug);
	  }
	}
    
    do_iparams(fio, ffparams->functype[i],&ffparams->iparams[i],bRead,
               file_version);
    if (bRead && debug)
      pr_iparams(debug,ffparams->functype[i],&ffparams->iparams[i]);
  }
}

static void do_ilists(t_fileio *fio, t_ilist *ilist,gmx_bool bRead, 
                      int file_version)
{
  int i,j,renum[F_NRE];
  gmx_bool bDum=TRUE,bClear;
  unsigned int k;
  
  for(j=0; (j<F_NRE); j++) {
    bClear = FALSE;
    if (bRead)
      for (k=0; k<NFTUPD; k++)
	if ((file_version < ftupd[k].fvnr) && (j == ftupd[k].ftype))
	  bClear = TRUE;
    if (bClear) {
      ilist[j].nr = 0;
      ilist[j].iatoms = NULL;
    } else {
      do_ilist(fio, &ilist[j],bRead,file_version,j);
    }
    /*
    if (bRead && gmx_debug_at)
      pr_ilist(debug,0,interaction_function[j].longname,
	       functype,&ilist[j],TRUE);
    */
  }
}

static void do_idef(t_fileio *fio, gmx_ffparams_t *ffparams,gmx_moltype_t *molt,
		    gmx_bool bRead, int file_version)
{
  do_ffparams(fio, ffparams,bRead,file_version);
    
  if (file_version >= 54) {
    gmx_fio_do_real(fio,ffparams->fudgeQQ);
  }

  do_ilists(fio, molt->ilist,bRead,file_version);
}

static void do_block(t_fileio *fio, t_block *block,gmx_bool bRead,int file_version)
{
  int  i,idum,dum_nra,*dum_a;
  gmx_bool bDum=TRUE;

  if (file_version < 44)
    for(i=0; i<MAXNODES; i++)
      gmx_fio_do_int(fio,idum);
  gmx_fio_do_int(fio,block->nr);
  if (file_version < 51)
    gmx_fio_do_int(fio,dum_nra);
  if (bRead) {
    block->nalloc_index = block->nr+1;
    snew(block->index,block->nalloc_index);
  }
  bDum=gmx_fio_ndo_int(fio,block->index,block->nr+1);

  if (file_version < 51 && dum_nra > 0) {
    snew(dum_a,dum_nra);
    bDum=gmx_fio_ndo_int(fio,dum_a,dum_nra);
    sfree(dum_a);
  }
}

static void do_blocka(t_fileio *fio, t_blocka *block,gmx_bool bRead,
                      int file_version)
{
  int  i,idum;
  gmx_bool bDum=TRUE;

  if (file_version < 44)
    for(i=0; i<MAXNODES; i++)
      gmx_fio_do_int(fio,idum);
  gmx_fio_do_int(fio,block->nr);
  gmx_fio_do_int(fio,block->nra);
  if (bRead) {
    block->nalloc_index = block->nr+1;
    snew(block->index,block->nalloc_index);
    block->nalloc_a = block->nra;
    snew(block->a,block->nalloc_a);
  }
  bDum=gmx_fio_ndo_int(fio,block->index,block->nr+1);
  bDum=gmx_fio_ndo_int(fio,block->a,block->nra);
}

static void do_atom(t_fileio *fio, t_atom *atom,int ngrp,gmx_bool bRead, 
                    int file_version, gmx_groups_t *groups,int atnr)
{ 
  int i,myngrp;
  
  gmx_fio_do_real(fio,atom->m);
  gmx_fio_do_real(fio,atom->q);
  gmx_fio_do_real(fio,atom->mB);
  gmx_fio_do_real(fio,atom->qB);
  gmx_fio_do_ushort(fio, atom->type);
  gmx_fio_do_ushort(fio, atom->typeB);
  gmx_fio_do_int(fio,atom->ptype);
  gmx_fio_do_int(fio,atom->resind);
  if (file_version >= 52)
    gmx_fio_do_int(fio,atom->atomnumber);
  else if (bRead)
    atom->atomnumber = NOTSET;
  if (file_version < 23) 
    myngrp = 8;
  else if (file_version < 39) 
    myngrp = 9;
  else
    myngrp = ngrp;

  if (file_version < 57) {
    unsigned char uchar[egcNR];
    gmx_fio_ndo_uchar(fio,uchar,myngrp);
    for(i=myngrp; (i<ngrp); i++) {
      uchar[i] = 0;
    }
    /* Copy the old data format to the groups struct */
    for(i=0; i<ngrp; i++) {
      groups->grpnr[i][atnr] = uchar[i];
    }
  }
}

static void do_grps(t_fileio *fio, int ngrp,t_grps grps[],gmx_bool bRead, 
                    int file_version)
{
  int i,j,myngrp;
  gmx_bool bDum=TRUE;
  
  if (file_version < 23) 
    myngrp = 8;
  else if (file_version < 39) 
    myngrp = 9;
  else
    myngrp = ngrp;

  for(j=0; (j<ngrp); j++) {
    if (j<myngrp) {
      gmx_fio_do_int(fio,grps[j].nr);
      if (bRead)
	snew(grps[j].nm_ind,grps[j].nr);
      bDum=gmx_fio_ndo_int(fio,grps[j].nm_ind,grps[j].nr);
    }
    else {
      grps[j].nr = 1;
      snew(grps[j].nm_ind,grps[j].nr);
    }
  }
}

static void do_symstr(t_fileio *fio, char ***nm,gmx_bool bRead,t_symtab *symtab)
{
  int ls;
  
  if (bRead) {
    gmx_fio_do_int(fio,ls);
    *nm = get_symtab_handle(symtab,ls);
  }
  else {
    ls = lookup_symtab(symtab,*nm);
    gmx_fio_do_int(fio,ls);
  }
}

static void do_strstr(t_fileio *fio, int nstr,char ***nm,gmx_bool bRead,
                      t_symtab *symtab)
{
  int  j;
  
  for (j=0; (j<nstr); j++) 
    do_symstr(fio, &(nm[j]),bRead,symtab);
}

static void do_resinfo(t_fileio *fio, int n,t_resinfo *ri,gmx_bool bRead,
                       t_symtab *symtab, int file_version)
{
  int  j;
  
  for (j=0; (j<n); j++) {
    do_symstr(fio, &(ri[j].name),bRead,symtab);
    if (file_version >= 63) {
      gmx_fio_do_int(fio,ri[j].nr);
      gmx_fio_do_uchar(fio, ri[j].ic);
    } else {
      ri[j].nr = j + 1;
      ri[j].ic = ' ';
    }
  }
}

static void do_atoms(t_fileio *fio, t_atoms *atoms,gmx_bool bRead,t_symtab *symtab,
		     int file_version,
		     gmx_groups_t *groups)
{
  int i;
  
  gmx_fio_do_int(fio,atoms->nr);
  gmx_fio_do_int(fio,atoms->nres);
  if (file_version < 57) {
    gmx_fio_do_int(fio,groups->ngrpname);
    for(i=0; i<egcNR; i++) {
      groups->ngrpnr[i] = atoms->nr;
      snew(groups->grpnr[i],groups->ngrpnr[i]);
    }
  }
  if (bRead) {
    snew(atoms->atom,atoms->nr);
    snew(atoms->atomname,atoms->nr);
    snew(atoms->atomtype,atoms->nr);
    snew(atoms->atomtypeB,atoms->nr);
    snew(atoms->resinfo,atoms->nres);
    if (file_version < 57) {
      snew(groups->grpname,groups->ngrpname);
    }
    atoms->pdbinfo = NULL;
  }
  for(i=0; (i<atoms->nr); i++) {
    do_atom(fio, &atoms->atom[i],egcNR,bRead, file_version,groups,i);
  }
  do_strstr(fio, atoms->nr,atoms->atomname,bRead,symtab);
  if (bRead && (file_version <= 20)) {
    for(i=0; i<atoms->nr; i++) {
      atoms->atomtype[i]  = put_symtab(symtab,"?");
      atoms->atomtypeB[i] = put_symtab(symtab,"?");
    }
  } else {
    do_strstr(fio, atoms->nr,atoms->atomtype,bRead,symtab);
    do_strstr(fio, atoms->nr,atoms->atomtypeB,bRead,symtab);
  }
  do_resinfo(fio, atoms->nres,atoms->resinfo,bRead,symtab,file_version);

  if (file_version < 57) {
    do_strstr(fio, groups->ngrpname,groups->grpname,bRead,symtab);
  
    do_grps(fio, egcNR,groups->grps,bRead,file_version);
  }
}

static void do_groups(t_fileio *fio, gmx_groups_t *groups,
		      gmx_bool bRead,t_symtab *symtab,
		      int file_version)
{
  int  g,n,i;
  gmx_bool bDum=TRUE;

  do_grps(fio, egcNR,groups->grps,bRead,file_version);
  gmx_fio_do_int(fio,groups->ngrpname);
  if (bRead) {
    snew(groups->grpname,groups->ngrpname);
  }
  do_strstr(fio, groups->ngrpname,groups->grpname,bRead,symtab);
  for(g=0; g<egcNR; g++) {
    gmx_fio_do_int(fio,groups->ngrpnr[g]);
    if (groups->ngrpnr[g] == 0) {
      if (bRead) {
	groups->grpnr[g] = NULL;
      }
    } else {
      if (bRead) {
	snew(groups->grpnr[g],groups->ngrpnr[g]);
      }
      bDum=gmx_fio_ndo_uchar(fio, groups->grpnr[g],groups->ngrpnr[g]);
    }
  }
}

static void do_atomtypes(t_fileio *fio, t_atomtypes *atomtypes,gmx_bool bRead,
			 t_symtab *symtab,int file_version)
{
  int i,j;
  gmx_bool bDum = TRUE;
  
  if (file_version > 25) {
    gmx_fio_do_int(fio,atomtypes->nr);
    j=atomtypes->nr;
    if (bRead) {
      snew(atomtypes->radius,j);
      snew(atomtypes->vol,j);
      snew(atomtypes->surftens,j);
      snew(atomtypes->atomnumber,j);
      snew(atomtypes->gb_radius,j);
      snew(atomtypes->S_hct,j);
    }
    bDum=gmx_fio_ndo_real(fio,atomtypes->radius,j);
    bDum=gmx_fio_ndo_real(fio,atomtypes->vol,j);
    bDum=gmx_fio_ndo_real(fio,atomtypes->surftens,j);
    if(file_version >= 40)
    {
        bDum=gmx_fio_ndo_int(fio,atomtypes->atomnumber,j);
    }
	if(file_version >= 60)
	{
		bDum=gmx_fio_ndo_real(fio,atomtypes->gb_radius,j);
		bDum=gmx_fio_ndo_real(fio,atomtypes->S_hct,j);
	}
  } else {
    /* File versions prior to 26 cannot do GBSA, 
     * so they dont use this structure 
     */
    atomtypes->nr = 0;
    atomtypes->radius = NULL;
    atomtypes->vol = NULL;
    atomtypes->surftens = NULL;
    atomtypes->atomnumber = NULL;
    atomtypes->gb_radius = NULL;
    atomtypes->S_hct = NULL;
  }  
}

static void do_symtab(t_fileio *fio, t_symtab *symtab,gmx_bool bRead)
{
  int i,nr;
  t_symbuf *symbuf;
  char buf[STRLEN];
  
  gmx_fio_do_int(fio,symtab->nr);
  nr     = symtab->nr;
  if (bRead) {
    snew(symtab->symbuf,1);
    symbuf = symtab->symbuf;
    symbuf->bufsize = nr;
    snew(symbuf->buf,nr);
    for (i=0; (i<nr); i++) {
      gmx_fio_do_string(fio,buf);
      symbuf->buf[i]=strdup(buf);
    }
  }
  else {
    symbuf = symtab->symbuf;
    while (symbuf!=NULL) {
      for (i=0; (i<symbuf->bufsize) && (i<nr); i++) 
	gmx_fio_do_string(fio,symbuf->buf[i]);
      nr-=i;
      symbuf=symbuf->next;
    }
    if (nr != 0)
      gmx_fatal(FARGS,"nr of symtab strings left: %d",nr);
  }
}

static void do_cmap(t_fileio *fio, gmx_cmap_t *cmap_grid, gmx_bool bRead)
{
	int i,j,ngrid,gs,nelem;
	
	gmx_fio_do_int(fio,cmap_grid->ngrid);
	gmx_fio_do_int(fio,cmap_grid->grid_spacing);
	
	ngrid = cmap_grid->ngrid;
	gs    = cmap_grid->grid_spacing;
	nelem = gs * gs;
	
	if(bRead)
	{
		snew(cmap_grid->cmapdata,ngrid);
		
		for(i=0;i<cmap_grid->ngrid;i++)
		{
			snew(cmap_grid->cmapdata[i].cmap,4*nelem);
		}
	}
	
	for(i=0;i<cmap_grid->ngrid;i++)
	{
		for(j=0;j<nelem;j++)
		{
			gmx_fio_do_real(fio,cmap_grid->cmapdata[i].cmap[j*4]);
			gmx_fio_do_real(fio,cmap_grid->cmapdata[i].cmap[j*4+1]);
			gmx_fio_do_real(fio,cmap_grid->cmapdata[i].cmap[j*4+2]);
			gmx_fio_do_real(fio,cmap_grid->cmapdata[i].cmap[j*4+3]);
		}
	}	
}


void tpx_make_chain_identifiers(t_atoms *atoms,t_block *mols)
{
    int m,a,a0,a1,r;
    char c,chainid;
    int  chainnum;
    
    /* We always assign a new chain number, but save the chain id characters 
     * for larger molecules.
     */
#define CHAIN_MIN_ATOMS 15
    
    chainnum=0;
    chainid='A';
    for(m=0; m<mols->nr; m++) 
    {
        a0=mols->index[m];
        a1=mols->index[m+1];
        if ((a1-a0 >= CHAIN_MIN_ATOMS) && (chainid <= 'Z')) 
        {
            c=chainid;
            chainid++;
        } 
        else
        {
            c=' ';
        }
        for(a=a0; a<a1; a++) 
        {
            atoms->resinfo[atoms->atom[a].resind].chainnum = chainnum;
            atoms->resinfo[atoms->atom[a].resind].chainid  = c;
        }
        chainnum++;
    }
    
    /* Blank out the chain id if there was only one chain */
    if (chainid == 'B') 
    {
        for(r=0; r<atoms->nres; r++) 
        {
            atoms->resinfo[r].chainid = ' ';
        }
    }
}
  
static void do_moltype(t_fileio *fio, gmx_moltype_t *molt,gmx_bool bRead,
                       t_symtab *symtab, int file_version,
		       gmx_groups_t *groups)
{
  int i;

  if (file_version >= 57) {
    do_symstr(fio, &(molt->name),bRead,symtab);
  }

  do_atoms(fio, &molt->atoms, bRead, symtab, file_version, groups);

  if (bRead && gmx_debug_at) {
    pr_atoms(debug,0,"atoms",&molt->atoms,TRUE);
  }
  
  if (file_version >= 57) {
    do_ilists(fio, molt->ilist,bRead,file_version);

    do_block(fio, &molt->cgs,bRead,file_version);
    if (bRead && gmx_debug_at) {
      pr_block(debug,0,"cgs",&molt->cgs,TRUE);
    }
  }

  /* This used to be in the atoms struct */
  do_blocka(fio, &molt->excls, bRead, file_version);
}

static void do_molblock(t_fileio *fio, gmx_molblock_t *molb,gmx_bool bRead,
                        int file_version)
{
  int i;

  gmx_fio_do_int(fio,molb->type);
  gmx_fio_do_int(fio,molb->nmol);
  gmx_fio_do_int(fio,molb->natoms_mol);
  /* Position restraint coordinates */
  gmx_fio_do_int(fio,molb->nposres_xA);
  if (molb->nposres_xA > 0) {
    if (bRead) {
      snew(molb->posres_xA,molb->nposres_xA);
    }
    gmx_fio_ndo_rvec(fio,molb->posres_xA,molb->nposres_xA);
  }
  gmx_fio_do_int(fio,molb->nposres_xB);
  if (molb->nposres_xB > 0) {
    if (bRead) {
      snew(molb->posres_xB,molb->nposres_xB);
    }
    gmx_fio_ndo_rvec(fio,molb->posres_xB,molb->nposres_xB);
  }

}

static t_block mtop_mols(gmx_mtop_t *mtop)
{
  int mb,m,a,mol;
  t_block mols;

  mols.nr = 0;
  for(mb=0; mb<mtop->nmolblock; mb++) {
    mols.nr += mtop->molblock[mb].nmol;
  }
  mols.nalloc_index = mols.nr + 1;
  snew(mols.index,mols.nalloc_index);

  a = 0;
  m = 0;
  mols.index[m] = a;
  for(mb=0; mb<mtop->nmolblock; mb++) {
    for(mol=0; mol<mtop->molblock[mb].nmol; mol++) {
      a += mtop->molblock[mb].natoms_mol;
      m++;
      mols.index[m] = a;
    }
  }
  
  return mols;
}

static void add_posres_molblock(gmx_mtop_t *mtop)
{
  t_ilist *il;
  int am,i,mol,a;
  gmx_bool bFE;
  gmx_molblock_t *molb;
  t_iparams *ip;

  il = &mtop->moltype[0].ilist[F_POSRES];
  if (il->nr == 0) {
    return;
  }
  am = 0;
  bFE = FALSE;
  for(i=0; i<il->nr; i+=2) {
    ip = &mtop->ffparams.iparams[il->iatoms[i]];
    am = max(am,il->iatoms[i+1]);
    if (ip->posres.pos0B[XX] != ip->posres.pos0A[XX] ||
	ip->posres.pos0B[YY] != ip->posres.pos0A[YY] ||
	ip->posres.pos0B[ZZ] != ip->posres.pos0A[ZZ]) {
      bFE = TRUE;
    }
  }
  /* Make the posres coordinate block end at a molecule end */
  mol = 0;
  while(am >= mtop->mols.index[mol+1]) {
    mol++;
  }
  molb = &mtop->molblock[0];
  molb->nposres_xA = mtop->mols.index[mol+1];
  snew(molb->posres_xA,molb->nposres_xA);
  if (bFE) {
    molb->nposres_xB = molb->nposres_xA;
    snew(molb->posres_xB,molb->nposres_xB);
  } else {
    molb->nposres_xB = 0;
  }
  for(i=0; i<il->nr; i+=2) {
    ip = &mtop->ffparams.iparams[il->iatoms[i]];
    a  = il->iatoms[i+1];
    molb->posres_xA[a][XX] = ip->posres.pos0A[XX];
    molb->posres_xA[a][YY] = ip->posres.pos0A[YY];
    molb->posres_xA[a][ZZ] = ip->posres.pos0A[ZZ];
    if (bFE) {
      molb->posres_xB[a][XX] = ip->posres.pos0B[XX];
      molb->posres_xB[a][YY] = ip->posres.pos0B[YY];
      molb->posres_xB[a][ZZ] = ip->posres.pos0B[ZZ];
    }
  }
}

static void set_disres_npair(gmx_mtop_t *mtop)
{
  int mt,i,npair;
  t_iparams *ip;
  t_ilist *il;
  t_iatom *a;

  ip = mtop->ffparams.iparams;

  for(mt=0; mt<mtop->nmoltype; mt++) {
    il = &mtop->moltype[mt].ilist[F_DISRES];
    if (il->nr > 0) {
      a = il->iatoms;
      npair = 0;
      for(i=0; i<il->nr; i+=3) {
	npair++;
	if (i+3 == il->nr || ip[a[i]].disres.label != ip[a[i+3]].disres.label) {
	  ip[a[i]].disres.npair = npair;
	  npair = 0;
	}
      }
    }
  }
}

static void do_mtop(t_fileio *fio, gmx_mtop_t *mtop,gmx_bool bRead, 
                    int file_version)
{
  int  mt,mb,i;
  t_blocka dumb;

  if (bRead)
    init_mtop(mtop);
  do_symtab(fio, &(mtop->symtab),bRead);
  if (bRead && debug) 
    pr_symtab(debug,0,"symtab",&mtop->symtab);
  
  do_symstr(fio, &(mtop->name),bRead,&(mtop->symtab));
  
  if (file_version >= 57) {
    do_ffparams(fio, &mtop->ffparams,bRead,file_version);

    gmx_fio_do_int(fio,mtop->nmoltype);
  } else {
    mtop->nmoltype = 1;
  }
  if (bRead) {
    snew(mtop->moltype,mtop->nmoltype);
    if (file_version < 57) {
      mtop->moltype[0].name = mtop->name;
    }
  }
  for(mt=0; mt<mtop->nmoltype; mt++) {
    do_moltype(fio, &mtop->moltype[mt],bRead,&mtop->symtab,file_version,
	       &mtop->groups);
  }

  if (file_version >= 57) {
    gmx_fio_do_int(fio,mtop->nmolblock);
  } else {
    mtop->nmolblock = 1;
  }
  if (bRead) {
    snew(mtop->molblock,mtop->nmolblock);
  }
  if (file_version >= 57) {
    for(mb=0; mb<mtop->nmolblock; mb++) {
      do_molblock(fio, &mtop->molblock[mb],bRead,file_version);
    }
    gmx_fio_do_int(fio,mtop->natoms);
  } else {
    mtop->molblock[0].type = 0;
    mtop->molblock[0].nmol = 1;
    mtop->molblock[0].natoms_mol = mtop->moltype[0].atoms.nr;
    mtop->molblock[0].nposres_xA = 0;
    mtop->molblock[0].nposres_xB = 0;
  }

  do_atomtypes (fio, &(mtop->atomtypes),bRead,&(mtop->symtab), file_version);
  if (bRead && debug) 
    pr_atomtypes(debug,0,"atomtypes",&mtop->atomtypes,TRUE);

  if (file_version < 57) {
    /* Debug statements are inside do_idef */    
    do_idef (fio, &mtop->ffparams,&mtop->moltype[0],bRead,file_version);
    mtop->natoms = mtop->moltype[0].atoms.nr;
  }
	
  if(file_version >= 65)
  {
      do_cmap(fio, &mtop->ffparams.cmap_grid,bRead);
  }
  else
  {
      mtop->ffparams.cmap_grid.ngrid        = 0;
      mtop->ffparams.cmap_grid.grid_spacing = 0.1;
      mtop->ffparams.cmap_grid.cmapdata     = NULL;
  }
	  
  if (file_version >= 57) {
    do_groups(fio, &mtop->groups,bRead,&(mtop->symtab),file_version);
  }

  if (file_version < 57) {
    do_block(fio, &mtop->moltype[0].cgs,bRead,file_version);
    if (bRead && gmx_debug_at) {
      pr_block(debug,0,"cgs",&mtop->moltype[0].cgs,TRUE);
    }
    do_block(fio, &mtop->mols,bRead,file_version);
    /* Add the posres coordinates to the molblock */
    add_posres_molblock(mtop);
  }
  if (bRead) {
    if (file_version >= 57) {
      mtop->mols = mtop_mols(mtop);
    }
    if (gmx_debug_at) { 
      pr_block(debug,0,"mols",&mtop->mols,TRUE);
    }
  }

  if (file_version < 51) {
    /* Here used to be the shake blocks */
    do_blocka(fio, &dumb,bRead,file_version);
    if (dumb.nr > 0)
      sfree(dumb.index);
    if (dumb.nra > 0)
      sfree(dumb.a);
  }

  if (bRead) {
    close_symtab(&(mtop->symtab));
  }
}

/* If TopOnlyOK is TRUE then we can read even future versions
 * of tpx files, provided the file_generation hasn't changed.
 * If it is FALSE, we need the inputrecord too, and bail out
 * if the file is newer than the program.
 * 
 * The version and generation if the topology (see top of this file)
 * are returned in the two last arguments.
 * 
 * If possible, we will read the inputrec even when TopOnlyOK is TRUE.
 */
static void do_tpxheader(t_fileio *fio,gmx_bool bRead,t_tpxheader *tpx, 
                         gmx_bool TopOnlyOK, int *file_version, 
                         int *file_generation)
{
  char  buf[STRLEN];
  gmx_bool  bDouble;
  int   precision;
  int   fver,fgen;
  int   idum=0;
  real  rdum=0;

  gmx_fio_checktype(fio);
  gmx_fio_setdebug(fio,bDebugMode());
  
  /* NEW! XDR tpb file */
  precision = sizeof(real);
  if (bRead) {
    gmx_fio_do_string(fio,buf);
    if (strncmp(buf,"VERSION",7))
      gmx_fatal(FARGS,"Can not read file %s,\n"
		  "             this file is from a Gromacs version which is older than 2.0\n"
		  "             Make a new one with grompp or use a gro or pdb file, if possible",
		  gmx_fio_getname(fio));
    gmx_fio_do_int(fio,precision);
    bDouble = (precision == sizeof(double));
    if ((precision != sizeof(float)) && !bDouble)
      gmx_fatal(FARGS,"Unknown precision in file %s: real is %d bytes "
		  "instead of %d or %d",
		  gmx_fio_getname(fio),precision,sizeof(float),sizeof(double));
    gmx_fio_setprecision(fio,bDouble);
    fprintf(stderr,"Reading file %s, %s (%s precision)\n",
	    gmx_fio_getname(fio),buf,bDouble ? "double" : "single");
  }
  else {
    gmx_fio_write_string(fio,GromacsVersion());
    bDouble = (precision == sizeof(double));
    gmx_fio_setprecision(fio,bDouble);
    gmx_fio_do_int(fio,precision);
    fver = tpx_version;
    fgen = tpx_generation;
  }
  
  /* Check versions! */
  gmx_fio_do_int(fio,fver);
  
  if(fver>=26)
    gmx_fio_do_int(fio,fgen);
  else
    fgen=0;
 
  if(file_version!=NULL)
    *file_version = fver;
  if(file_generation!=NULL)
    *file_generation = fgen;
   
  
  if ((fver <= tpx_incompatible_version) ||
      ((fver > tpx_version) && !TopOnlyOK) ||
      (fgen > tpx_generation))
    gmx_fatal(FARGS,"reading tpx file (%s) version %d with version %d program",
		gmx_fio_getname(fio),fver,tpx_version);
  
  do_section(fio,eitemHEADER,bRead);
  gmx_fio_do_int(fio,tpx->natoms);
  if (fver >= 28)
    gmx_fio_do_int(fio,tpx->ngtc);
  else
    tpx->ngtc = 0;
  if (fver < 62) {
    gmx_fio_do_int(fio,idum);
    gmx_fio_do_real(fio,rdum);
  }
  gmx_fio_do_real(fio,tpx->lambda);
  gmx_fio_do_int(fio,tpx->bIr);
  gmx_fio_do_int(fio,tpx->bTop);
  gmx_fio_do_int(fio,tpx->bX);
  gmx_fio_do_int(fio,tpx->bV);
  gmx_fio_do_int(fio,tpx->bF);
  gmx_fio_do_int(fio,tpx->bBox);

  if((fgen > tpx_generation)) {
    /* This can only happen if TopOnlyOK=TRUE */
    tpx->bIr=FALSE;
  }
}

static int do_tpx(t_fileio *fio, gmx_bool bRead,
		  t_inputrec *ir,t_state *state,rvec *f,gmx_mtop_t *mtop,
		  gmx_bool bXVallocated)
{
  t_tpxheader tpx;
  t_inputrec  dum_ir;
  gmx_mtop_t  dum_top;
  gmx_bool        TopOnlyOK,bDum=TRUE;
  int         file_version,file_generation;
  int         i;
  rvec        *xptr,*vptr;
  int         ePBC;
  gmx_bool        bPeriodicMols;

  if (!bRead) {
    tpx.natoms = state->natoms;
    tpx.ngtc   = state->ngtc;
    tpx.lambda = state->lambda;
    tpx.bIr  = (ir       != NULL);
    tpx.bTop = (mtop     != NULL);
    tpx.bX   = (state->x != NULL);
    tpx.bV   = (state->v != NULL);
    tpx.bF   = (f        != NULL);
    tpx.bBox = TRUE;
  }
  
  TopOnlyOK = (ir==NULL);
  
  do_tpxheader(fio,bRead,&tpx,TopOnlyOK,&file_version,&file_generation);

  if (bRead) {
    state->flags  = 0;
    state->lambda = tpx.lambda;
    /* The init_state calls initialize the Nose-Hoover xi integrals to zero */
    if (bXVallocated) {
      xptr = state->x;
      vptr = state->v;
      init_state(state,0,tpx.ngtc,0,0);  /* nose-hoover chains */ /* eventually, need to add nnhpres here? */
      state->natoms = tpx.natoms; 
      state->nalloc = tpx.natoms; 
      state->x = xptr;
      state->v = vptr;
    } else {
      init_state(state,tpx.natoms,tpx.ngtc,0,0);  /* nose-hoover chains */
    }
  }

#define do_test(fio,b,p) if (bRead && (p!=NULL) && !b) gmx_fatal(FARGS,"No %s in %s",#p,gmx_fio_getname(fio)) 

  do_test(fio,tpx.bBox,state->box);
  do_section(fio,eitemBOX,bRead);
  if (tpx.bBox) {
    gmx_fio_ndo_rvec(fio,state->box,DIM);
    if (file_version >= 51) {
      gmx_fio_ndo_rvec(fio,state->box_rel,DIM);
    } else {
      /* We initialize box_rel after reading the inputrec */
      clear_mat(state->box_rel);
    }
    if (file_version >= 28) {
      gmx_fio_ndo_rvec(fio,state->boxv,DIM);
      if (file_version < 56) {
	matrix mdum;
	gmx_fio_ndo_rvec(fio,mdum,DIM);
      }
    }
  }
  
  if (state->ngtc > 0 && file_version >= 28) {
    real *dumv;
    /*ndo_double(state->nosehoover_xi,state->ngtc,bDum);*/
    /*ndo_double(state->nosehoover_vxi,state->ngtc,bDum);*/
    /*ndo_double(state->therm_integral,state->ngtc,bDum);*/
    snew(dumv,state->ngtc);
    if (file_version < 69) {
      bDum=gmx_fio_ndo_real(fio,dumv,state->ngtc);
    }
    /* These used to be the Berendsen tcoupl_lambda's */
    bDum=gmx_fio_ndo_real(fio,dumv,state->ngtc);
    sfree(dumv);
  }

  /* Prior to tpx version 26, the inputrec was here.
   * I moved it to enable partial forward-compatibility
   * for analysis/viewer programs.
   */
  if(file_version<26) {
    do_test(fio,tpx.bIr,ir);
    do_section(fio,eitemIR,bRead);
    if (tpx.bIr) {
      if (ir) {
	do_inputrec(fio, ir,bRead,file_version,
                    mtop ? &mtop->ffparams.fudgeQQ : NULL);
	if (bRead && debug) 
	  pr_inputrec(debug,0,"inputrec",ir,FALSE);
      }
      else {
	do_inputrec(fio, &dum_ir,bRead,file_version,
                    mtop ? &mtop->ffparams.fudgeQQ :NULL);
	if (bRead && debug) 
	  pr_inputrec(debug,0,"inputrec",&dum_ir,FALSE);
	done_inputrec(&dum_ir);
      }
      
    }
  }
  
  do_test(fio,tpx.bTop,mtop);
  do_section(fio,eitemTOP,bRead);
  if (tpx.bTop) {
    if (mtop) {
      do_mtop(fio,mtop,bRead, file_version);
    } else {
      do_mtop(fio,&dum_top,bRead,file_version);
      done_mtop(&dum_top,TRUE);
    }
  }
  do_test(fio,tpx.bX,state->x);  
  do_section(fio,eitemX,bRead);
  if (tpx.bX) {
    if (bRead) {
      state->flags |= (1<<estX);
    }
    gmx_fio_ndo_rvec(fio,state->x,state->natoms);
  }
  
  do_test(fio,tpx.bV,state->v);
  do_section(fio,eitemV,bRead);
  if (tpx.bV) {
    if (bRead) {
      state->flags |= (1<<estV);
    }
    gmx_fio_ndo_rvec(fio,state->v,state->natoms);
  }

  do_test(fio,tpx.bF,f);
  do_section(fio,eitemF,bRead);
  if (tpx.bF) gmx_fio_ndo_rvec(fio,f,state->natoms);

  /* Starting with tpx version 26, we have the inputrec
   * at the end of the file, so we can ignore it 
   * if the file is never than the software (but still the
   * same generation - see comments at the top of this file.
   *
   * 
   */
  ePBC = -1;
  bPeriodicMols = FALSE;
  if (file_version >= 26) {
    do_test(fio,tpx.bIr,ir);
    do_section(fio,eitemIR,bRead);
    if (tpx.bIr) {
      if (file_version >= 53) {
	/* Removed the pbc info from do_inputrec, since we always want it */
	if (!bRead) {
	  ePBC          = ir->ePBC;
	  bPeriodicMols = ir->bPeriodicMols;
	}
	gmx_fio_do_int(fio,ePBC);
	gmx_fio_do_gmx_bool(fio,bPeriodicMols);
      }
      if (file_generation <= tpx_generation && ir) {
	do_inputrec(fio, ir,bRead,file_version,mtop ? &mtop->ffparams.fudgeQQ : NULL);
	if (bRead && debug) 
	  pr_inputrec(debug,0,"inputrec",ir,FALSE);
	if (file_version < 51)
	  set_box_rel(ir,state);
	if (file_version < 53) {
	  ePBC          = ir->ePBC;
	  bPeriodicMols = ir->bPeriodicMols;
	}
      }
      if (bRead && ir && file_version >= 53) {
	/* We need to do this after do_inputrec, since that initializes ir */
	ir->ePBC          = ePBC;
	ir->bPeriodicMols = bPeriodicMols;
      }
    }
  }

    if (bRead)
    {
        if (tpx.bIr && ir)
        {
            if (state->ngtc == 0)
            {
                /* Reading old version without tcoupl state data: set it */
                init_gtc_state(state,ir->opts.ngtc,0,ir->opts.nhchainlength);
            }
            if (tpx.bTop && mtop)
            {
                if (file_version < 57)
                {
                    if (mtop->moltype[0].ilist[F_DISRES].nr > 0)
                    {
                        ir->eDisre = edrSimple;
                    }
                    else
                    {
                        ir->eDisre = edrNone;
                    }
                }
                set_disres_npair(mtop);
            }
        }

        if (tpx.bTop && mtop)
        {
            gmx_mtop_finalize(mtop);
        }

        if (file_version >= 57)
        {
            char *env;
            int  ienv;
            env = getenv("GMX_NOCHARGEGROUPS");
            if (env != NULL)
            {
                sscanf(env,"%d",&ienv);
                fprintf(stderr,"\nFound env.var. GMX_NOCHARGEGROUPS = %d\n",
                        ienv);
                if (ienv > 0)
                {
                    fprintf(stderr,
                            "Will make single atomic charge groups in non-solvent%s\n",
                            ienv > 1 ? " and solvent" : "");
                    gmx_mtop_make_atomic_charge_groups(mtop,ienv==1);
                }
                fprintf(stderr,"\n");
            }
        }
    }

    return ePBC;
}

/************************************************************
 *
 *  The following routines are the exported ones
 *
 ************************************************************/

t_fileio *open_tpx(const char *fn,const char *mode)
{
  return gmx_fio_open(fn,mode);
}    
 
void close_tpx(t_fileio *fio)
{
  gmx_fio_close(fio);
}

void read_tpxheader(const char *fn, t_tpxheader *tpx, gmx_bool TopOnlyOK,
                    int *file_version, int *file_generation)
{
  t_fileio *fio;

  fio = open_tpx(fn,"r");
  do_tpxheader(fio,TRUE,tpx,TopOnlyOK,file_version,file_generation);
  close_tpx(fio);
}

void write_tpx_state(const char *fn,
		     t_inputrec *ir,t_state *state,gmx_mtop_t *mtop)
{
  t_fileio *fio;

  fio = open_tpx(fn,"w");
  do_tpx(fio,FALSE,ir,state,NULL,mtop,FALSE);
  close_tpx(fio);
}

void read_tpx_state(const char *fn,
		    t_inputrec *ir,t_state *state,rvec *f,gmx_mtop_t *mtop)
{
  t_fileio *fio;
	
  fio = open_tpx(fn,"r");
  do_tpx(fio,TRUE,ir,state,f,mtop,FALSE);
  close_tpx(fio);
}

int read_tpx(const char *fn,
	     t_inputrec *ir, matrix box,int *natoms,
	     rvec *x,rvec *v,rvec *f,gmx_mtop_t *mtop)
{
  t_fileio *fio;
  t_state state;
  int ePBC;

  state.x = x;
  state.v = v;
  fio = open_tpx(fn,"r");
  ePBC = do_tpx(fio,TRUE,ir,&state,f,mtop,TRUE);
  close_tpx(fio);
  *natoms = state.natoms;
  if (box) 
    copy_mat(state.box,box);
  state.x = NULL;
  state.v = NULL;
  done_state(&state);

  return ePBC;
}

int read_tpx_top(const char *fn,
		 t_inputrec *ir, matrix box,int *natoms,
		 rvec *x,rvec *v,rvec *f,t_topology *top)
{
  gmx_mtop_t mtop;
  t_topology *ltop;
  int ePBC;

  ePBC = read_tpx(fn,ir,box,natoms,x,v,f,&mtop);
  
  *top = gmx_mtop_t_to_t_topology(&mtop);

  return ePBC;
}

gmx_bool fn2bTPX(const char *file)
{
  switch (fn2ftp(file)) {
  case efTPR:
  case efTPB:
  case efTPA:
    return TRUE;
  default:
    return FALSE;
  }
}

gmx_bool read_tps_conf(const char *infile,char *title,t_topology *top,int *ePBC,
		   rvec **x,rvec **v,matrix box,gmx_bool bMass)
{
  t_tpxheader  header;
  int          natoms,i,version,generation;
  gmx_bool         bTop,bXNULL;
  gmx_mtop_t   *mtop;
  t_topology   *topconv;
  gmx_atomprop_t aps;
  
  bTop = fn2bTPX(infile);
  *ePBC = -1;
  if (bTop) {
    read_tpxheader(infile,&header,TRUE,&version,&generation);
    if (x)
      snew(*x,header.natoms);
    if (v)
      snew(*v,header.natoms);
    snew(mtop,1);
    *ePBC = read_tpx(infile,NULL,box,&natoms,
		     (x==NULL) ? NULL : *x,(v==NULL) ? NULL : *v,NULL,mtop);
    *top = gmx_mtop_t_to_t_topology(mtop);
    sfree(mtop);
    strcpy(title,*top->name);
    tpx_make_chain_identifiers(&top->atoms,&top->mols);
  }
  else {
    get_stx_coordnum(infile,&natoms);
    init_t_atoms(&top->atoms,natoms,FALSE);
    bXNULL = (x == NULL);
    snew(*x,natoms);
    if (v)
      snew(*v,natoms);
    read_stx_conf(infile,title,&top->atoms,*x,(v==NULL) ? NULL : *v,ePBC,box);
    if (bXNULL) {
      sfree(*x);
      x = NULL;
    }
    if (bMass) {
      aps = gmx_atomprop_init();
      for(i=0; (i<natoms); i++)
	if (!gmx_atomprop_query(aps,epropMass,
				*top->atoms.resinfo[top->atoms.atom[i].resind].name,
				*top->atoms.atomname[i],
				&(top->atoms.atom[i].m))) {
	  if (debug) 
	    fprintf(debug,"Can not find mass for atom %s %d %s, setting to 1\n",
		    *top->atoms.resinfo[top->atoms.atom[i].resind].name,
		    top->atoms.resinfo[top->atoms.atom[i].resind].nr,
		    *top->atoms.atomname[i]);
	}
      gmx_atomprop_destroy(aps);
    }
    top->idef.ntypes=-1;
  }

  return bTop;
}<|MERGE_RESOLUTION|>--- conflicted
+++ resolved
@@ -783,11 +783,7 @@
     }
     
     /* Enforced rotation */
-<<<<<<< HEAD
-    if (file_version >= 71) {
-=======
     if (file_version >= 9999) { /* TODO: set the right number here */
->>>>>>> e63de4ba
         gmx_fio_do_int(fio,ir->bRot);
         if (ir->bRot == TRUE) {
             if (bRead)
