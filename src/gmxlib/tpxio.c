/* -*- mode: c; tab-width: 4; indent-tabs-mode: nil; c-basic-offset: 4; c-file-style: "stroustrup"; -*-
 *
 * 
 *                This source code is part of
 * 
 *                 G   R   O   M   A   C   S
 * 
 *          GROningen MAchine for Chemical Simulations
 * 
 *                        VERSION 3.2.0
 * Written by David van der Spoel, Erik Lindahl, Berk Hess, and others.
 * Copyright (c) 1991-2000, University of Groningen, The Netherlands.
 * Copyright (c) 2001-2004, The GROMACS development team,
 * check out http://www.gromacs.org for more information.

 * This program is free software; you can redistribute it and/or
 * modify it under the terms of the GNU General Public License
 * as published by the Free Software Foundation; either version 2
 * of the License, or (at your option) any later version.
 * 
 * If you want to redistribute modifications, please consider that
 * scientific software is very special. Version control is crucial -
 * bugs must be traceable. We will be happy to consider code for
 * inclusion in the official distribution, but derived work must not
 * be called official GROMACS. Details are found in the README & COPYING
 * files - if they are missing, get the official version at www.gromacs.org.
 * 
 * To help us fund GROMACS development, we humbly ask that you cite
 * the papers on the package - you can find them in the top README file.
 * 
 * For more info, check our website at http://www.gromacs.org
 * 
 * And Hey:
 * GROningen Mixture of Alchemy and Childrens' Stories
 */
#ifdef HAVE_CONFIG_H
#include <config.h>
#endif

/* This file is completely threadsafe - keep it that way! */
#ifdef GMX_THREADS
#include <thread_mpi.h>
#endif


#include <ctype.h>
#include "sysstuff.h"
#include "smalloc.h"
#include "string2.h"
#include "gmx_fatal.h"
#include "macros.h"
#include "names.h"
#include "symtab.h"
#include "futil.h"
#include "filenm.h"
#include "gmxfio.h"
#include "topsort.h"
#include "tpxio.h"
#include "txtdump.h"
#include "confio.h"
#include "atomprop.h"
#include "copyrite.h"
#include "vec.h"
#include "mtop_util.h"

/* This number should be increased whenever the file format changes! */
static const int tpx_version = 71;

/* This number should only be increased when you edit the TOPOLOGY section
 * of the tpx format. This way we can maintain forward compatibility too
 * for all analysis tools and/or external programs that only need to
 * know the atom/residue names, charges, and bond connectivity.
 *  
 * It first appeared in tpx version 26, when I also moved the inputrecord
 * to the end of the tpx file, so we can just skip it if we only
 * want the topology.
 */
static const int tpx_generation = 22;

/* This number should be the most recent backwards incompatible version 
 * I.e., if this number is 9, we cannot read tpx version 9 with this code.
 */
static const int tpx_incompatible_version = 9;



/* Struct used to maintain tpx compatibility when function types are added */
typedef struct {
  int fvnr; /* file version number in which the function type first appeared */
  int ftype; /* function type */
} t_ftupd;

/* 
 *The entries should be ordered in:
 * 1. ascending file version number
 * 2. ascending function type number
 */
/*static const t_ftupd ftupd[] = {
  { 20, F_CUBICBONDS        },
  { 20, F_CONNBONDS         },
  { 20, F_HARMONIC          },
  { 20, F_EQM,              },
  { 22, F_DISRESVIOL        },
  { 22, F_ORIRES            },
  { 22, F_ORIRESDEV         },
  { 26, F_FOURDIHS          },
  { 26, F_PIDIHS            },
  { 26, F_DIHRES            },
  { 26, F_DIHRESVIOL        },
  { 30, F_CROSS_BOND_BONDS  },
  { 30, F_CROSS_BOND_ANGLES },
  { 30, F_UREY_BRADLEY      },
  { 30, F_POLARIZATION      }
  };*/
  
/* 
 *The entries should be ordered in:
 * 1. ascending function type number
 * 2. ascending file version number
 */
static const t_ftupd ftupd[] = {
  { 20, F_CUBICBONDS        },
  { 20, F_CONNBONDS         },
  { 20, F_HARMONIC          },
  { 34, F_FENEBONDS         },
  { 43, F_TABBONDS          },
  { 43, F_TABBONDSNC        },
  { 70, F_RESTRBONDS        },
  { 30, F_CROSS_BOND_BONDS  },
  { 30, F_CROSS_BOND_ANGLES },
  { 30, F_UREY_BRADLEY      },
  { 34, F_QUARTIC_ANGLES    },
  { 43, F_TABANGLES         },
  { 26, F_FOURDIHS          },
  { 26, F_PIDIHS            },
  { 43, F_TABDIHS           },
  { 65, F_CMAP              },
  { 60, F_GB12              },
  { 61, F_GB13              },
  { 61, F_GB14              },	
  { 41, F_LJC14_Q           },
  { 41, F_LJC_PAIRS_NB      },
  { 32, F_BHAM_LR           },
  { 32, F_RF_EXCL           },
  { 32, F_COUL_RECIP        },
  { 46, F_DPD               },
  { 30, F_POLARIZATION      },
  { 36, F_THOLE_POL         },
  { 22, F_DISRESVIOL        },
  { 22, F_ORIRES            },
  { 22, F_ORIRESDEV         },
  { 26, F_DIHRES            },
  { 26, F_DIHRESVIOL        },
  { 49, F_VSITE4FDN         },
  { 50, F_VSITEN            },
  { 46, F_COM_PULL          },
  { 20, F_EQM               },
  { 46, F_ECONSERVED        },
  { 69, F_VTEMP             },
  { 66, F_PDISPCORR         },
};
#define NFTUPD asize(ftupd)

/* Needed for backward compatibility */
#define MAXNODES 256

static void _do_section(t_fileio *fio,int key,bool bRead,const char *src,
                        int line)
{
  char buf[STRLEN];
  bool bDbg;

  if (gmx_fio_getftp(fio) == efTPA) {
    if (!bRead) {
      gmx_fio_write_string(fio,itemstr[key]);
      bDbg       = gmx_fio_getdebug(fio);
      gmx_fio_setdebug(fio,FALSE);
      gmx_fio_write_string(fio,comment_str[key]);
      gmx_fio_setdebug(fio,bDbg);
    }
    else {
      if (gmx_fio_getdebug(fio))
	fprintf(stderr,"Looking for section %s (%s, %d)",
		itemstr[key],src,line);
      
      do {
	gmx_fio_do_string(fio,buf);
      } while ((strcasecmp(buf,itemstr[key]) != 0));
      
      if (strcasecmp(buf,itemstr[key]) != 0) 
	gmx_fatal(FARGS,"\nCould not find section heading %s",itemstr[key]);
      else if (gmx_fio_getdebug(fio))
	fprintf(stderr," and found it\n");
    }
  }
}

#define do_section(fio,key,bRead) _do_section(fio,key,bRead,__FILE__,__LINE__)

/**************************************************************
 *
 * Now the higer level routines that do io of the structures and arrays
 *
 **************************************************************/
static void do_pullgrp(t_fileio *fio, t_pullgrp *pgrp, bool bRead, 
                       int file_version)
{
  bool bDum=TRUE;
  int  i;

  gmx_fio_do_int(fio,pgrp->nat);
  if (bRead)
    snew(pgrp->ind,pgrp->nat);
  bDum=gmx_fio_ndo_int(fio,pgrp->ind,pgrp->nat);
  gmx_fio_do_int(fio,pgrp->nweight);
  if (bRead)
    snew(pgrp->weight,pgrp->nweight);
  bDum=gmx_fio_ndo_real(fio,pgrp->weight,pgrp->nweight);
  gmx_fio_do_int(fio,pgrp->pbcatom);
  gmx_fio_do_rvec(fio,pgrp->vec);
  gmx_fio_do_rvec(fio,pgrp->init);
  gmx_fio_do_real(fio,pgrp->rate);
  gmx_fio_do_real(fio,pgrp->k);
  if (file_version >= 56) {
    gmx_fio_do_real(fio,pgrp->kB);
  } else {
    pgrp->kB = pgrp->k;
  }
}

<<<<<<< HEAD
static void do_fepvals(t_lambda *fepvals,bool bRead, int file_version) 
{
  /* i is defined in the ndo_double macro; use g to iterate. */
  int i,g;
  real fv;
  bool bDum=TRUE;
  real rdum;

  /* free energy values */
  if (file_version >= 69)
  {
      do_int(fepvals->init_fep_state);
      do_double(fepvals->init_lambda); 
      do_double(fepvals->delta_lambda);
  }
  else if (file_version >= 59) {
      do_double(fepvals->init_lambda);
      do_double(fepvals->delta_lambda);
  } else {
      do_real(rdum);
      fv = rdum;
      do_real(rdum);
      fv = rdum;
  }
  if (file_version >= 69) 
  {
      do_int(fepvals->n_lambda);
      if (bRead) 
      {
          snew(fepvals->all_lambda,efptNR);
      }
      for (g=0;g<efptNR;g++)
      {
          if (bRead) 
          {
              snew(fepvals->all_lambda[g],fepvals->n_lambda);
          }
          ndo_double(fepvals->all_lambda[g],fepvals->n_lambda,bDum);
          ndo_int(fepvals->separate_dvdl,efptNR,bDum);
      }
  }
  else if (file_version >= 64) 
  {
      do_int(fepvals->n_lambda);
      snew(fepvals->all_lambda,efptNR);
      if (bRead) 
      {
          snew(fepvals->all_lambda[efptFEP],fepvals->n_lambda);
      }
      ndo_double(fepvals->all_lambda[efptFEP],fepvals->n_lambda,bDum);
  } 
  else 
  {
      fepvals->n_lambda = 0;
      fepvals->all_lambda   = NULL;
  }
  if (file_version >= 13) 
  {
      do_real(fepvals->sc_alpha);
  }
  else
  {
      fepvals->sc_alpha = 0;
  }
  if (file_version >= 38)
  {
      do_int(fepvals->sc_power);
  }
  else
  {
      fepvals->sc_power = 2;
  }
  if (file_version >= 15)
  {
      do_real(fepvals->sc_sigma);
  }
  else
  {
      fepvals->sc_sigma = 0.3;
  }    

  if (file_version >= 70) 
  {
      do_int(fepvals->bScCoul);
  }
  else
  {
      fepvals->bScCoul = TRUE;
  }

  if (file_version >= 70)
  {
      do_int(fepvals->bPrintEnergy);
  }
  else
  {
      fepvals->bPrintEnergy = FALSE;
  }
}

static void do_pull(t_pull *pull,bool bRead, int file_version)
=======
static void do_pull(t_fileio *fio, t_pull *pull,bool bRead, int file_version)
>>>>>>> 8a7dd48a
{
  int g;

  gmx_fio_do_int(fio,pull->ngrp);
  gmx_fio_do_int(fio,pull->eGeom);
  gmx_fio_do_ivec(fio,pull->dim);
  gmx_fio_do_real(fio,pull->cyl_r1);
  gmx_fio_do_real(fio,pull->cyl_r0);
  gmx_fio_do_real(fio,pull->constr_tol);
  gmx_fio_do_int(fio,pull->nstxout);
  gmx_fio_do_int(fio,pull->nstfout);
  if (bRead)
    snew(pull->grp,pull->ngrp+1);
  for(g=0; g<pull->ngrp+1; g++)
    do_pullgrp(fio,&pull->grp[g],bRead,file_version);
}

static void do_inputrec(t_fileio *fio, t_inputrec *ir,bool bRead, 
                        int file_version, real *fudgeQQ)
{
    int  i,j,k,*tmp,idum=0; 
    bool bDum=TRUE;
    real rdum,bd_temp;
    rvec vdum;
    bool bSimAnn;
    real zerotemptime,finish_t,init_temp,finish_temp;
    
    if (file_version != tpx_version)
    {
        /* Give a warning about features that are not accessible */
        fprintf(stderr,"Note: tpx file_version %d, software version %d\n",
                file_version,tpx_version);
    }

    if (bRead)
    {
        init_inputrec(ir);
    }

    if (file_version == 0)
    {
        return;
    }

    /* Basic inputrec stuff */  
    gmx_fio_do_int(fio,ir->eI); 
    if (file_version >= 62) {
      gmx_fio_do_gmx_large_int(fio, ir->nsteps);
    } else {
      gmx_fio_do_int(fio,idum);
      ir->nsteps = idum;
    }
    if(file_version > 25) {
      if (file_version >= 62) {
	gmx_fio_do_gmx_large_int(fio, ir->init_step);
      } else {
	gmx_fio_do_int(fio,idum);
	ir->init_step = idum;
      }
    }  else {
      ir->init_step=0;
    }

	if(file_version >= 58)
	  gmx_fio_do_int(fio,ir->simulation_part);
	else
	  ir->simulation_part=1;
	  
    if (file_version >= 67) {
      gmx_fio_do_int(fio,ir->nstcalcenergy);
    } else {
      ir->nstcalcenergy = 1;
    }
    if (file_version < 53) {
      /* The pbc info has been moved out of do_inputrec,
       * since we always want it, also without reading the inputrec.
       */
      gmx_fio_do_int(fio,ir->ePBC);
      if ((file_version <= 15) && (ir->ePBC == 2))
	ir->ePBC = epbcNONE;
      if (file_version >= 45) {
	gmx_fio_do_int(fio,ir->bPeriodicMols);
      } else {
	if (ir->ePBC == 2) {
	  ir->ePBC = epbcXYZ;
	  ir->bPeriodicMols = TRUE;
	} else {
	ir->bPeriodicMols = FALSE;
	}
      }
    }
    gmx_fio_do_int(fio,ir->ns_type);
    gmx_fio_do_int(fio,ir->nstlist);
    gmx_fio_do_int(fio,ir->ndelta);
    if (file_version < 41) {
      gmx_fio_do_int(fio,idum);
      gmx_fio_do_int(fio,idum);
    }
    if (file_version >= 45)
      gmx_fio_do_real(fio,ir->rtpi);
    else
      ir->rtpi = 0.05;
    gmx_fio_do_int(fio,ir->nstcomm); 
    if (file_version > 34)
      gmx_fio_do_int(fio,ir->comm_mode);
    else if (ir->nstcomm < 0) 
      ir->comm_mode = ecmANGULAR;
    else
      ir->comm_mode = ecmLINEAR;
    ir->nstcomm = abs(ir->nstcomm);
    
    if(file_version > 25)
      gmx_fio_do_int(fio,ir->nstcheckpoint);
    else
      ir->nstcheckpoint=0;
    
    gmx_fio_do_int(fio,ir->nstcgsteep); 

    if(file_version>=30)
      gmx_fio_do_int(fio,ir->nbfgscorr); 
    else if (bRead)
      ir->nbfgscorr = 10;

    gmx_fio_do_int(fio,ir->nstlog); 
    gmx_fio_do_int(fio,ir->nstxout); 
    gmx_fio_do_int(fio,ir->nstvout); 
    gmx_fio_do_int(fio,ir->nstfout); 
    gmx_fio_do_int(fio,ir->nstenergy); 
    gmx_fio_do_int(fio,ir->nstxtcout); 
    if (file_version >= 59) {
      gmx_fio_do_double(fio,ir->init_t);
      gmx_fio_do_double(fio,ir->delta_t);
    } else {
      gmx_fio_do_real(fio,rdum);
      ir->init_t = rdum;
      gmx_fio_do_real(fio,rdum);
      ir->delta_t = rdum;
    }
    gmx_fio_do_real(fio,ir->xtcprec); 
    if (file_version < 19) {
      gmx_fio_do_int(fio,idum); 
      gmx_fio_do_int(fio,idum);
    }
    if(file_version < 18)
      gmx_fio_do_int(fio,idum); 
    gmx_fio_do_real(fio,ir->rlist); 
    if (file_version >= 67) {
      gmx_fio_do_real(fio,ir->rlistlong);
    }
    gmx_fio_do_int(fio,ir->coulombtype); 
    if (file_version < 32 && ir->coulombtype == eelRF)
      ir->coulombtype = eelRF_NEC;      
    gmx_fio_do_real(fio,ir->rcoulomb_switch); 
    gmx_fio_do_real(fio,ir->rcoulomb); 
    gmx_fio_do_int(fio,ir->vdwtype);
    gmx_fio_do_real(fio,ir->rvdw_switch); 
    gmx_fio_do_real(fio,ir->rvdw); 
    if (file_version < 67) {
      ir->rlistlong = max_cutoff(ir->rlist,max_cutoff(ir->rvdw,ir->rcoulomb));
    }
    gmx_fio_do_int(fio,ir->eDispCorr); 
    gmx_fio_do_real(fio,ir->epsilon_r);
    if (file_version >= 37) {
      gmx_fio_do_real(fio,ir->epsilon_rf);
    } else {
      if (EEL_RF(ir->coulombtype)) {
	ir->epsilon_rf = ir->epsilon_r;
	ir->epsilon_r  = 1.0;
      } else {
	ir->epsilon_rf = 1.0;
      }
    }
    if (file_version >= 29)
      gmx_fio_do_real(fio,ir->tabext);
    else
      ir->tabext=1.0;
 
    if(file_version > 25) {
      gmx_fio_do_int(fio,ir->gb_algorithm);
      gmx_fio_do_int(fio,ir->nstgbradii);
      gmx_fio_do_real(fio,ir->rgbradii);
      gmx_fio_do_real(fio,ir->gb_saltconc);
      gmx_fio_do_int(fio,ir->implicit_solvent);
    } else {
      ir->gb_algorithm=egbSTILL;
      ir->nstgbradii=1;
      ir->rgbradii=1.0;
      ir->gb_saltconc=0;
      ir->implicit_solvent=eisNO;
    }
	if(file_version>=55)
	{
		gmx_fio_do_real(fio,ir->gb_epsilon_solvent);
		gmx_fio_do_real(fio,ir->gb_obc_alpha);
		gmx_fio_do_real(fio,ir->gb_obc_beta);
		gmx_fio_do_real(fio,ir->gb_obc_gamma);
		if(file_version>=60)
		{
			gmx_fio_do_real(fio,ir->gb_dielectric_offset);
			gmx_fio_do_int(fio,ir->sa_algorithm);
		}
		else
		{
			ir->gb_dielectric_offset = 0.09;
			ir->sa_algorithm = esaAPPROX;
		}
		gmx_fio_do_real(fio,ir->sa_surface_tension);
	}
	else
	{
		/* Better use sensible values than insane (0.0) ones... */
		ir->gb_epsilon_solvent = 80;
		ir->gb_obc_alpha       = 1.0;
		ir->gb_obc_beta        = 0.8;
		ir->gb_obc_gamma       = 4.85;
		ir->sa_surface_tension = 2.092;
	}

	  
    gmx_fio_do_int(fio,ir->nkx); 
    gmx_fio_do_int(fio,ir->nky); 
    gmx_fio_do_int(fio,ir->nkz);
    gmx_fio_do_int(fio,ir->pme_order);
    gmx_fio_do_real(fio,ir->ewald_rtol);

    if (file_version >=24) 
      gmx_fio_do_int(fio,ir->ewald_geometry);
    else
      ir->ewald_geometry=eewg3D;

    if (file_version <=17) {
      ir->epsilon_surface=0;
      if (file_version==17)
	gmx_fio_do_int(fio,idum);
    } 
    else
      gmx_fio_do_real(fio,ir->epsilon_surface);
    
    gmx_fio_do_bool(fio,ir->bOptFFT);

    gmx_fio_do_bool(fio,ir->bContinuation); 
    gmx_fio_do_int(fio,ir->etc);
    /* before version 18, ir->etc was a bool (ir->btc),
     * but the values 0 and 1 still mean no and
     * berendsen temperature coupling, respectively.
     */
    if (file_version >= 71)
    {
        gmx_fio_do_int(fio,ir->nsttcouple);
    }
    else
    {
        ir->nsttcouple = ir->nstcalcenergy;
    }
    if (file_version <= 15)
    {
        gmx_fio_do_int(fio,idum);
    }
    if (file_version <=17)
    {
        gmx_fio_do_int(fio,ir->epct); 
        if (file_version <= 15)
        {
            if (ir->epct == 5)
            {
                ir->epct = epctSURFACETENSION;
            }
            gmx_fio_do_int(fio,idum);
        }
        ir->epct -= 1;
        /* we have removed the NO alternative at the beginning */
        if(ir->epct==-1)
        {
            ir->epc=epcNO;
            ir->epct=epctISOTROPIC;
        } 
        else
        {
            ir->epc=epcBERENDSEN;
        }
    } 
    else
    {
        gmx_fio_do_int(fio,ir->epc);
        gmx_fio_do_int(fio,ir->epct);
    }
    if (file_version >= 71)
    {
        gmx_fio_do_int(fio,ir->nstpcouple);
    }
    else
    {
        ir->nstpcouple = ir->nstcalcenergy;
    }
    gmx_fio_do_real(fio,ir->tau_p); 
    if (file_version <= 15) {
      gmx_fio_do_rvec(fio,vdum);
      clear_mat(ir->ref_p);
      for(i=0; i<DIM; i++)
	ir->ref_p[i][i] = vdum[i];
    } else {
      gmx_fio_do_rvec(fio,ir->ref_p[XX]);
      gmx_fio_do_rvec(fio,ir->ref_p[YY]);
      gmx_fio_do_rvec(fio,ir->ref_p[ZZ]);
    }
    if (file_version <= 15) {
      gmx_fio_do_rvec(fio,vdum);
      clear_mat(ir->compress);
      for(i=0; i<DIM; i++)
	ir->compress[i][i] = vdum[i];
    } 
    else {
      gmx_fio_do_rvec(fio,ir->compress[XX]);
      gmx_fio_do_rvec(fio,ir->compress[YY]);
      gmx_fio_do_rvec(fio,ir->compress[ZZ]);
    }
    if (file_version >= 47) {
      gmx_fio_do_int(fio,ir->refcoord_scaling);
      gmx_fio_do_rvec(fio,ir->posres_com);
      gmx_fio_do_rvec(fio,ir->posres_comB);
    } else {
      ir->refcoord_scaling = erscNO;
      clear_rvec(ir->posres_com);
      clear_rvec(ir->posres_comB);
    }
    if(file_version > 25)
      gmx_fio_do_int(fio,ir->andersen_seed);
    else
      ir->andersen_seed=0;
    
    if(file_version < 26) {
      gmx_fio_do_bool(fio,bSimAnn); 
      gmx_fio_do_real(fio,zerotemptime);
    }
    
    if (file_version < 37)
      gmx_fio_do_real(fio,rdum); 

    gmx_fio_do_real(fio,ir->shake_tol);
    if (file_version < 54)
      gmx_fio_do_real(fio,*fudgeQQ);
    gmx_fio_do_int(fio,ir->efep);
    if (file_version <= 14 && ir->efep > efepNO)
      ir->efep = efepYES;
<<<<<<< HEAD

    do_fepvals(ir->fepvals,bRead,file_version);

=======
    if (file_version >= 59) {
      gmx_fio_do_double(fio, ir->init_lambda); 
      gmx_fio_do_double(fio, ir->delta_lambda);
    } else {
      gmx_fio_do_real(fio,rdum);
      ir->init_lambda = rdum;
      gmx_fio_do_real(fio,rdum);
      ir->delta_lambda = rdum;
    }
    if (file_version >= 64) {
      gmx_fio_do_int(fio,ir->n_flambda);
      if (bRead) {
	snew(ir->flambda,ir->n_flambda);
      }
      bDum=gmx_fio_ndo_double(fio,ir->flambda,ir->n_flambda);
    } else {
      ir->n_flambda = 0;
      ir->flambda   = NULL;
    }
    if (file_version >= 13)
      gmx_fio_do_real(fio,ir->sc_alpha);
    else
      ir->sc_alpha = 0;
    if (file_version >= 38)
      gmx_fio_do_int(fio,ir->sc_power);
    else
      ir->sc_power = 2;
    if (file_version >= 15)
      gmx_fio_do_real(fio,ir->sc_sigma);
    else
      ir->sc_sigma = 0.3;
>>>>>>> 8a7dd48a
    if (file_version >= 64) {
      gmx_fio_do_int(fio,ir->nstdhdl);
    } else {
      ir->nstdhdl = 1;
    }
    if (file_version >= 71)
    {
        gmx_fio_do_int(fio,ir->dh_table_size);
        gmx_fio_do_double(fio,ir->dh_table_spacing);
    }
    else
    {
        ir->dh_table_size    = 0;
        ir->dh_table_spacing = 0.1;
    }
    if (file_version >= 57) {
      gmx_fio_do_int(fio,ir->eDisre); 
    }
    gmx_fio_do_int(fio,ir->eDisreWeighting); 
    if (file_version < 22) {
      if (ir->eDisreWeighting == 0)
	ir->eDisreWeighting = edrwEqual;
      else
	ir->eDisreWeighting = edrwConservative;
    }
    gmx_fio_do_bool(fio,ir->bDisreMixed); 
    gmx_fio_do_real(fio,ir->dr_fc); 
    gmx_fio_do_real(fio,ir->dr_tau); 
    gmx_fio_do_int(fio,ir->nstdisreout);
    if (file_version >= 22) {
      gmx_fio_do_real(fio,ir->orires_fc);
      gmx_fio_do_real(fio,ir->orires_tau);
      gmx_fio_do_int(fio,ir->nstorireout);
    } else {
      ir->orires_fc = 0;
      ir->orires_tau = 0;
      ir->nstorireout = 0;
    }
    if(file_version >= 26) {
      gmx_fio_do_real(fio,ir->dihre_fc);
      if (file_version < 56) {
	gmx_fio_do_real(fio,rdum);
	gmx_fio_do_int(fio,idum);
      }
    } else {
      ir->dihre_fc=0;
    }

    gmx_fio_do_real(fio,ir->em_stepsize); 
    gmx_fio_do_real(fio,ir->em_tol); 
    if (file_version >= 22) 
      gmx_fio_do_bool(fio,ir->bShakeSOR);
    else if (bRead)
      ir->bShakeSOR = TRUE;
    if (file_version >= 11)
      gmx_fio_do_int(fio,ir->niter);
    else if (bRead) {
      ir->niter = 25;
      fprintf(stderr,"Note: niter not in run input file, setting it to %d\n",
	      ir->niter);
    }
    if (file_version >= 21)
      gmx_fio_do_real(fio,ir->fc_stepsize);
    else
      ir->fc_stepsize = 0;
    gmx_fio_do_int(fio,ir->eConstrAlg);
    gmx_fio_do_int(fio,ir->nProjOrder);
    gmx_fio_do_real(fio,ir->LincsWarnAngle);
    if (file_version <= 14)
      gmx_fio_do_int(fio,idum);
    if (file_version >=26)
      gmx_fio_do_int(fio,ir->nLincsIter);
    else if (bRead) {
      ir->nLincsIter = 1;
      fprintf(stderr,"Note: nLincsIter not in run input file, setting it to %d\n",
	      ir->nLincsIter);
    }
    if (file_version < 33)
      gmx_fio_do_real(fio,bd_temp);
    gmx_fio_do_real(fio,ir->bd_fric);
    gmx_fio_do_int(fio,ir->ld_seed);
    if (file_version >= 33) {
      for(i=0; i<DIM; i++)
	gmx_fio_do_rvec(fio,ir->deform[i]);
    } else {
      for(i=0; i<DIM; i++)
	clear_rvec(ir->deform[i]);
    }
    if (file_version >= 14)
      gmx_fio_do_real(fio,ir->cos_accel);
    else if (bRead)
      ir->cos_accel = 0;
    gmx_fio_do_int(fio,ir->userint1); 
    gmx_fio_do_int(fio,ir->userint2); 
    gmx_fio_do_int(fio,ir->userint3); 
    gmx_fio_do_int(fio,ir->userint4); 
    gmx_fio_do_real(fio,ir->userreal1); 
    gmx_fio_do_real(fio,ir->userreal2); 
    gmx_fio_do_real(fio,ir->userreal3); 
    gmx_fio_do_real(fio,ir->userreal4); 
    
    /* pull stuff */
    if (file_version >= 48) {
      gmx_fio_do_int(fio,ir->ePull);
      if (ir->ePull != epullNO) {
	if (bRead)
	  snew(ir->pull,1);
	do_pull(fio, ir->pull,bRead,file_version);
      }
    } else {
      ir->ePull = epullNO;
    }
    
    /* grpopts stuff */
    gmx_fio_do_int(fio,ir->opts.ngtc); 
    if (file_version >= 69) {
      gmx_fio_do_int(fio,ir->opts.nhchainlength);
    } else {
      ir->opts.nhchainlength = 1;
    }
    gmx_fio_do_int(fio,ir->opts.ngacc); 
    gmx_fio_do_int(fio,ir->opts.ngfrz); 
    gmx_fio_do_int(fio,ir->opts.ngener);
    
    if (bRead) {
      snew(ir->opts.nrdf,   ir->opts.ngtc); 
      snew(ir->opts.ref_t,  ir->opts.ngtc); 
      snew(ir->opts.annealing, ir->opts.ngtc); 
      snew(ir->opts.anneal_npoints, ir->opts.ngtc); 
      snew(ir->opts.anneal_time, ir->opts.ngtc); 
      snew(ir->opts.anneal_temp, ir->opts.ngtc); 
      snew(ir->opts.tau_t,  ir->opts.ngtc); 
      snew(ir->opts.nFreeze,ir->opts.ngfrz); 
      snew(ir->opts.acc,    ir->opts.ngacc); 
      snew(ir->opts.egp_flags,ir->opts.ngener*ir->opts.ngener);
    } 
    if (ir->opts.ngtc > 0) {
      if (bRead && file_version<13) {
	snew(tmp,ir->opts.ngtc);
	bDum=gmx_fio_ndo_int(fio,tmp, ir->opts.ngtc);
	for(i=0; i<ir->opts.ngtc; i++)
	  ir->opts.nrdf[i] = tmp[i];
	sfree(tmp);
      } else {
	bDum=gmx_fio_ndo_real(fio,ir->opts.nrdf, ir->opts.ngtc);
      }
      bDum=gmx_fio_ndo_real(fio,ir->opts.ref_t,ir->opts.ngtc); 
      bDum=gmx_fio_ndo_real(fio,ir->opts.tau_t,ir->opts.ngtc); 
      if (file_version<33 && ir->eI==eiBD) {
	for(i=0; i<ir->opts.ngtc; i++)
	  ir->opts.tau_t[i] = bd_temp;
      }
    }
    if (ir->opts.ngfrz > 0) 
      bDum=gmx_fio_ndo_ivec(fio,ir->opts.nFreeze,ir->opts.ngfrz);
    if (ir->opts.ngacc > 0) 
      gmx_fio_ndo_rvec(fio,ir->opts.acc,ir->opts.ngacc); 
    if (file_version >= 12)
      bDum=gmx_fio_ndo_int(fio,ir->opts.egp_flags,
                           ir->opts.ngener*ir->opts.ngener);

    if(bRead && file_version < 26) {
      for(i=0;i<ir->opts.ngtc;i++) {
	if(bSimAnn) {
	  ir->opts.annealing[i] = eannSINGLE;
	  ir->opts.anneal_npoints[i] = 2;
	  snew(ir->opts.anneal_time[i],2);
	  snew(ir->opts.anneal_temp[i],2);
	  /* calculate the starting/ending temperatures from reft, zerotemptime, and nsteps */
	  finish_t = ir->init_t + ir->nsteps * ir->delta_t;
	  init_temp = ir->opts.ref_t[i]*(1-ir->init_t/zerotemptime);
	  finish_temp = ir->opts.ref_t[i]*(1-finish_t/zerotemptime);
	  ir->opts.anneal_time[i][0] = ir->init_t;
	  ir->opts.anneal_time[i][1] = finish_t;
	  ir->opts.anneal_temp[i][0] = init_temp;
	  ir->opts.anneal_temp[i][1] = finish_temp;
	} else {
	  ir->opts.annealing[i] = eannNO;
	  ir->opts.anneal_npoints[i] = 0;
	}
      }
    } else {
      /* file version 26 or later */
      /* First read the lists with annealing and npoints for each group */
      bDum=gmx_fio_ndo_int(fio,ir->opts.annealing,ir->opts.ngtc);
      bDum=gmx_fio_ndo_int(fio,ir->opts.anneal_npoints,ir->opts.ngtc);
      for(j=0;j<(ir->opts.ngtc);j++) {
	k=ir->opts.anneal_npoints[j];
	if(bRead) {
	  snew(ir->opts.anneal_time[j],k);
	  snew(ir->opts.anneal_temp[j],k);
	}
	bDum=gmx_fio_ndo_real(fio,ir->opts.anneal_time[j],k);
	bDum=gmx_fio_ndo_real(fio,ir->opts.anneal_temp[j],k);
      }
    }
    /* Walls */
    if (file_version >= 45) {
      gmx_fio_do_int(fio,ir->nwall);
      gmx_fio_do_int(fio,ir->wall_type);
      if (file_version >= 50)
	gmx_fio_do_real(fio,ir->wall_r_linpot);
      else
	ir->wall_r_linpot = -1;
      gmx_fio_do_int(fio,ir->wall_atomtype[0]);
      gmx_fio_do_int(fio,ir->wall_atomtype[1]);
      gmx_fio_do_real(fio,ir->wall_density[0]);
      gmx_fio_do_real(fio,ir->wall_density[1]);
      gmx_fio_do_real(fio,ir->wall_ewald_zfac);
    } else {
      ir->nwall = 0;
      ir->wall_type = 0;
      ir->wall_atomtype[0] = -1;
      ir->wall_atomtype[1] = -1;
      ir->wall_density[0] = 0;
      ir->wall_density[1] = 0;
      ir->wall_ewald_zfac = 3;
    }
    /* Cosine stuff for electric fields */
    for(j=0; (j<DIM); j++) {
      gmx_fio_do_int(fio,ir->ex[j].n);
      gmx_fio_do_int(fio,ir->et[j].n);
      if (bRead) {
	snew(ir->ex[j].a,  ir->ex[j].n);
	snew(ir->ex[j].phi,ir->ex[j].n);
	snew(ir->et[j].a,  ir->et[j].n);
	snew(ir->et[j].phi,ir->et[j].n);
      }
      bDum=gmx_fio_ndo_real(fio,ir->ex[j].a,  ir->ex[j].n);
      bDum=gmx_fio_ndo_real(fio,ir->ex[j].phi,ir->ex[j].n);
      bDum=gmx_fio_ndo_real(fio,ir->et[j].a,  ir->et[j].n);
      bDum=gmx_fio_ndo_real(fio,ir->et[j].phi,ir->et[j].n);
    }
    
    /* QMMM stuff */
    if(file_version>=39){
      gmx_fio_do_bool(fio,ir->bQMMM);
      gmx_fio_do_int(fio,ir->QMMMscheme);
      gmx_fio_do_real(fio,ir->scalefactor);
      gmx_fio_do_int(fio,ir->opts.ngQM);
      if (bRead) {
        snew(ir->opts.QMmethod,    ir->opts.ngQM);
        snew(ir->opts.QMbasis,     ir->opts.ngQM);
        snew(ir->opts.QMcharge,    ir->opts.ngQM);
        snew(ir->opts.QMmult,      ir->opts.ngQM);
        snew(ir->opts.bSH,         ir->opts.ngQM);
        snew(ir->opts.CASorbitals, ir->opts.ngQM);
        snew(ir->opts.CASelectrons,ir->opts.ngQM);
        snew(ir->opts.SAon,        ir->opts.ngQM);
        snew(ir->opts.SAoff,       ir->opts.ngQM);
        snew(ir->opts.SAsteps,     ir->opts.ngQM);
        snew(ir->opts.bOPT,        ir->opts.ngQM);
        snew(ir->opts.bTS,         ir->opts.ngQM);
      }
      if (ir->opts.ngQM > 0) {
        bDum=gmx_fio_ndo_int(fio,ir->opts.QMmethod,ir->opts.ngQM);
        bDum=gmx_fio_ndo_int(fio,ir->opts.QMbasis,ir->opts.ngQM);
        bDum=gmx_fio_ndo_int(fio,ir->opts.QMcharge,ir->opts.ngQM);
        bDum=gmx_fio_ndo_int(fio,ir->opts.QMmult,ir->opts.ngQM);
        bDum=gmx_fio_ndo_bool(fio,ir->opts.bSH,ir->opts.ngQM);
        bDum=gmx_fio_ndo_int(fio,ir->opts.CASorbitals,ir->opts.ngQM);
        bDum=gmx_fio_ndo_int(fio,ir->opts.CASelectrons,ir->opts.ngQM);
        bDum=gmx_fio_ndo_real(fio,ir->opts.SAon,ir->opts.ngQM);
        bDum=gmx_fio_ndo_real(fio,ir->opts.SAoff,ir->opts.ngQM);
        bDum=gmx_fio_ndo_int(fio,ir->opts.SAsteps,ir->opts.ngQM);
        bDum=gmx_fio_ndo_bool(fio,ir->opts.bOPT,ir->opts.ngQM);
        bDum=gmx_fio_ndo_bool(fio,ir->opts.bTS,ir->opts.ngQM);
      }
      /* end of QMMM stuff */
    }    
}


static void do_harm(t_fileio *fio, t_iparams *iparams,bool bRead)
{
  gmx_fio_do_real(fio,iparams->harmonic.rA);
  gmx_fio_do_real(fio,iparams->harmonic.krA);
  gmx_fio_do_real(fio,iparams->harmonic.rB);
  gmx_fio_do_real(fio,iparams->harmonic.krB);
}

void do_iparams(t_fileio *fio, t_functype ftype,t_iparams *iparams,
                bool bRead, int file_version)
{
  int i;
  bool bDum;
  real rdum;
  
  if (!bRead)
    gmx_fio_set_comment(fio, interaction_function[ftype].name);
  switch (ftype) {
  case F_ANGLES:
  case F_G96ANGLES:
  case F_BONDS:
  case F_G96BONDS:
  case F_HARMONIC:
  case F_IDIHS:
    do_harm(fio, iparams,bRead);
    if ((ftype == F_ANGRES || ftype == F_ANGRESZ) && bRead) {
      /* Correct incorrect storage of parameters */
      iparams->pdihs.phiB = iparams->pdihs.phiA;
      iparams->pdihs.cpB  = iparams->pdihs.cpA;
    }
    break;
  case F_FENEBONDS:
    gmx_fio_do_real(fio,iparams->fene.bm);
    gmx_fio_do_real(fio,iparams->fene.kb);
    break;
  case F_RESTRBONDS:
    gmx_fio_do_real(fio,iparams->restraint.lowA);
    gmx_fio_do_real(fio,iparams->restraint.up1A);
    gmx_fio_do_real(fio,iparams->restraint.up2A);
    gmx_fio_do_real(fio,iparams->restraint.kA);
    gmx_fio_do_real(fio,iparams->restraint.lowB);
    gmx_fio_do_real(fio,iparams->restraint.up1B);
    gmx_fio_do_real(fio,iparams->restraint.up2B);
    gmx_fio_do_real(fio,iparams->restraint.kB);
    break;
  case F_TABBONDS:
  case F_TABBONDSNC:
  case F_TABANGLES:
  case F_TABDIHS:
    gmx_fio_do_real(fio,iparams->tab.kA);
    gmx_fio_do_int(fio,iparams->tab.table);
    gmx_fio_do_real(fio,iparams->tab.kB);
    break;
  case F_CROSS_BOND_BONDS:
    gmx_fio_do_real(fio,iparams->cross_bb.r1e);
    gmx_fio_do_real(fio,iparams->cross_bb.r2e);
    gmx_fio_do_real(fio,iparams->cross_bb.krr);
    break;
  case F_CROSS_BOND_ANGLES:
    gmx_fio_do_real(fio,iparams->cross_ba.r1e);
    gmx_fio_do_real(fio,iparams->cross_ba.r2e);
    gmx_fio_do_real(fio,iparams->cross_ba.r3e);
    gmx_fio_do_real(fio,iparams->cross_ba.krt);
    break;
  case F_UREY_BRADLEY:
    gmx_fio_do_real(fio,iparams->u_b.theta);
    gmx_fio_do_real(fio,iparams->u_b.ktheta);
    gmx_fio_do_real(fio,iparams->u_b.r13);
    gmx_fio_do_real(fio,iparams->u_b.kUB);
    break;
  case F_QUARTIC_ANGLES:
    gmx_fio_do_real(fio,iparams->qangle.theta);
    bDum=gmx_fio_ndo_real(fio,iparams->qangle.c,5);
    break;
  case F_BHAM:
    gmx_fio_do_real(fio,iparams->bham.a);
    gmx_fio_do_real(fio,iparams->bham.b);
    gmx_fio_do_real(fio,iparams->bham.c);
    break;
  case F_MORSE:
    gmx_fio_do_real(fio,iparams->morse.b0);
    gmx_fio_do_real(fio,iparams->morse.cb);
    gmx_fio_do_real(fio,iparams->morse.beta);
    break;
  case F_CUBICBONDS:
    gmx_fio_do_real(fio,iparams->cubic.b0);
    gmx_fio_do_real(fio,iparams->cubic.kb);
    gmx_fio_do_real(fio,iparams->cubic.kcub);
    break;
  case F_CONNBONDS:
    break;
  case F_POLARIZATION:
    gmx_fio_do_real(fio,iparams->polarize.alpha);
    break;
  case F_WATER_POL:
    if (file_version < 31) 
      gmx_fatal(FARGS,"Old tpr files with water_polarization not supported. Make a new.");
    gmx_fio_do_real(fio,iparams->wpol.al_x);
    gmx_fio_do_real(fio,iparams->wpol.al_y);
    gmx_fio_do_real(fio,iparams->wpol.al_z);
    gmx_fio_do_real(fio,iparams->wpol.rOH);
    gmx_fio_do_real(fio,iparams->wpol.rHH);
    gmx_fio_do_real(fio,iparams->wpol.rOD);
    break;
  case F_THOLE_POL:
    gmx_fio_do_real(fio,iparams->thole.a);
    gmx_fio_do_real(fio,iparams->thole.alpha1);
    gmx_fio_do_real(fio,iparams->thole.alpha2);
    gmx_fio_do_real(fio,iparams->thole.rfac);
    break;
  case F_LJ:
    gmx_fio_do_real(fio,iparams->lj.c6);
    gmx_fio_do_real(fio,iparams->lj.c12);
    break;
  case F_LJ14:
    gmx_fio_do_real(fio,iparams->lj14.c6A);
    gmx_fio_do_real(fio,iparams->lj14.c12A);
    gmx_fio_do_real(fio,iparams->lj14.c6B);
    gmx_fio_do_real(fio,iparams->lj14.c12B);
    break;
  case F_LJC14_Q:
    gmx_fio_do_real(fio,iparams->ljc14.fqq);
    gmx_fio_do_real(fio,iparams->ljc14.qi);
    gmx_fio_do_real(fio,iparams->ljc14.qj);
    gmx_fio_do_real(fio,iparams->ljc14.c6);
    gmx_fio_do_real(fio,iparams->ljc14.c12);
    break;
  case F_LJC_PAIRS_NB:
    gmx_fio_do_real(fio,iparams->ljcnb.qi);
    gmx_fio_do_real(fio,iparams->ljcnb.qj);
    gmx_fio_do_real(fio,iparams->ljcnb.c6);
    gmx_fio_do_real(fio,iparams->ljcnb.c12);
    break;
  case F_PDIHS:
  case F_PIDIHS:
  case F_ANGRES:
  case F_ANGRESZ:
    gmx_fio_do_real(fio,iparams->pdihs.phiA);
    gmx_fio_do_real(fio,iparams->pdihs.cpA);
    if ((ftype == F_ANGRES || ftype == F_ANGRESZ) && file_version < 42) {
      /* Read the incorrectly stored multiplicity */
      gmx_fio_do_real(fio,iparams->harmonic.rB);
      gmx_fio_do_real(fio,iparams->harmonic.krB);
      iparams->pdihs.phiB = iparams->pdihs.phiA;
      iparams->pdihs.cpB  = iparams->pdihs.cpA;
    } else {
      gmx_fio_do_real(fio,iparams->pdihs.phiB);
      gmx_fio_do_real(fio,iparams->pdihs.cpB);
      gmx_fio_do_int(fio,iparams->pdihs.mult);
    }
    break;
  case F_DISRES:
    gmx_fio_do_int(fio,iparams->disres.label);
    gmx_fio_do_int(fio,iparams->disres.type);
    gmx_fio_do_real(fio,iparams->disres.low);
    gmx_fio_do_real(fio,iparams->disres.up1);
    gmx_fio_do_real(fio,iparams->disres.up2);
    gmx_fio_do_real(fio,iparams->disres.kfac);
    break;
  case F_ORIRES:
    gmx_fio_do_int(fio,iparams->orires.ex);
    gmx_fio_do_int(fio,iparams->orires.label);
    gmx_fio_do_int(fio,iparams->orires.power);
    gmx_fio_do_real(fio,iparams->orires.c);
    gmx_fio_do_real(fio,iparams->orires.obs);
    gmx_fio_do_real(fio,iparams->orires.kfac);
    break;
  case F_DIHRES:
<<<<<<< HEAD
    do_int (iparams->dihres.power);
    do_int (iparams->dihres.label);
    do_real(iparams->dihres.phiA);
    do_real(iparams->dihres.dphiA);
    do_real(iparams->dihres.kfacA);
    if (file_version >= 71) {
      do_real(iparams->dihres.phiB);
      do_real(iparams->dihres.dphiB);
      do_real(iparams->dihres.kfacB);
    }
=======
    gmx_fio_do_int(fio,iparams->dihres.power);
    gmx_fio_do_int(fio,iparams->dihres.label);
    gmx_fio_do_real(fio,iparams->dihres.phi);
    gmx_fio_do_real(fio,iparams->dihres.dphi);
    gmx_fio_do_real(fio,iparams->dihres.kfac);
>>>>>>> 8a7dd48a
    break;
  case F_POSRES:
    gmx_fio_do_rvec(fio,iparams->posres.pos0A);
    gmx_fio_do_rvec(fio,iparams->posres.fcA);
    if (bRead && file_version < 27) {
      copy_rvec(iparams->posres.pos0A,iparams->posres.pos0B);
      copy_rvec(iparams->posres.fcA,iparams->posres.fcB);
    } else {
      gmx_fio_do_rvec(fio,iparams->posres.pos0B);
      gmx_fio_do_rvec(fio,iparams->posres.fcB);
    }
    break;
  case F_RBDIHS:
    bDum=gmx_fio_ndo_real(fio,iparams->rbdihs.rbcA,NR_RBDIHS);
    if(file_version>=25) 
      bDum=gmx_fio_ndo_real(fio,iparams->rbdihs.rbcB,NR_RBDIHS);
    break;
  case F_FOURDIHS:
    /* Fourier dihedrals are internally represented
     * as Ryckaert-Bellemans since those are faster to compute.
     */
     bDum=gmx_fio_ndo_real(fio,iparams->rbdihs.rbcA, NR_RBDIHS);
     bDum=gmx_fio_ndo_real(fio,iparams->rbdihs.rbcB, NR_RBDIHS);
    break;
  case F_CONSTR:
  case F_CONSTRNC:
    gmx_fio_do_real(fio,iparams->constr.dA);
    gmx_fio_do_real(fio,iparams->constr.dB);
    break;
  case F_SETTLE:
    gmx_fio_do_real(fio,iparams->settle.doh);
    gmx_fio_do_real(fio,iparams->settle.dhh);
    break;
  case F_VSITE2:
    gmx_fio_do_real(fio,iparams->vsite.a);
    break;
  case F_VSITE3:
  case F_VSITE3FD:
  case F_VSITE3FAD:
    gmx_fio_do_real(fio,iparams->vsite.a);
    gmx_fio_do_real(fio,iparams->vsite.b);
    break;
  case F_VSITE3OUT:
  case F_VSITE4FD: 
  case F_VSITE4FDN: 
    gmx_fio_do_real(fio,iparams->vsite.a);
    gmx_fio_do_real(fio,iparams->vsite.b);
    gmx_fio_do_real(fio,iparams->vsite.c);
    break;
  case F_VSITEN:
    gmx_fio_do_int(fio,iparams->vsiten.n);
    gmx_fio_do_real(fio,iparams->vsiten.a);
    break;
  case F_GB12:
  case F_GB13:
  case F_GB14:
    /* We got rid of some parameters in version 68 */
    if(bRead && file_version<68)
    {
        gmx_fio_do_real(fio,rdum);	
        gmx_fio_do_real(fio,rdum);	
        gmx_fio_do_real(fio,rdum);	
        gmx_fio_do_real(fio,rdum);	
    }
	gmx_fio_do_real(fio,iparams->gb.sar);	
	gmx_fio_do_real(fio,iparams->gb.st);
	gmx_fio_do_real(fio,iparams->gb.pi);
	gmx_fio_do_real(fio,iparams->gb.gbr);
	gmx_fio_do_real(fio,iparams->gb.bmlt);
	break;
  case F_CMAP:
	gmx_fio_do_int(fio,iparams->cmap.cmapA);
	gmx_fio_do_int(fio,iparams->cmap.cmapB);
    break;
  default:
    gmx_fatal(FARGS,"unknown function type %d (%s) in %s line %d",
		
    		ftype,interaction_function[ftype].name,__FILE__,__LINE__);
  }
  if (!bRead)
    gmx_fio_unset_comment(fio);
}

static void do_ilist(t_fileio *fio, t_ilist *ilist,bool bRead,int file_version,
		     int ftype)
{
  int  i,k,idum;
  bool bDum=TRUE;
  
  if (!bRead) {
    gmx_fio_set_comment(fio, interaction_function[ftype].name);
  }
  if (file_version < 44) {
    for(i=0; i<MAXNODES; i++)
      gmx_fio_do_int(fio,idum);
  }
  gmx_fio_do_int(fio,ilist->nr);
  if (bRead)
    snew(ilist->iatoms,ilist->nr);
  bDum=gmx_fio_ndo_int(fio,ilist->iatoms,ilist->nr);
  if (!bRead)
    gmx_fio_unset_comment(fio);
}

static void do_ffparams(t_fileio *fio, gmx_ffparams_t *ffparams,
			bool bRead, int file_version)
{
  int  idum,i,j,k;
  bool bDum=TRUE;

  gmx_fio_do_int(fio,ffparams->atnr);
  if (file_version < 57) {
    gmx_fio_do_int(fio,idum);
  }
  gmx_fio_do_int(fio,ffparams->ntypes);
  if (bRead && debug)
    fprintf(debug,"ffparams->atnr = %d, ntypes = %d\n",
	    ffparams->atnr,ffparams->ntypes);
  if (bRead) {
    snew(ffparams->functype,ffparams->ntypes);
    snew(ffparams->iparams,ffparams->ntypes);
  }
  /* Read/write all the function types */
  bDum=gmx_fio_ndo_int(fio,ffparams->functype,ffparams->ntypes);
  if (bRead && debug)
    pr_ivec(debug,0,"functype",ffparams->functype,ffparams->ntypes,TRUE);

  if (file_version >= 66) {
    gmx_fio_do_double(fio,ffparams->reppow);
  } else {
    ffparams->reppow = 12.0;
  }

  if (file_version >= 57) {
    gmx_fio_do_real(fio,ffparams->fudgeQQ);
  }

  /* Check whether all these function types are supported by the code.
   * In practice the code is backwards compatible, which means that the
   * numbering may have to be altered from old numbering to new numbering
   */
  for (i=0; (i<ffparams->ntypes); i++) {
    if (bRead)
      /* Loop over file versions */
      for (k=0; (k<NFTUPD); k++)
	/* Compare the read file_version to the update table */
	if ((file_version < ftupd[k].fvnr) && 
	    (ffparams->functype[i] >= ftupd[k].ftype)) {
	  ffparams->functype[i] += 1;
	  if (debug) {
	    fprintf(debug,"Incrementing function type %d to %d (due to %s)\n",
		    i,ffparams->functype[i],
		    interaction_function[ftupd[k].ftype].longname);
	    fflush(debug);
	  }
	}
    
    do_iparams(fio, ffparams->functype[i],&ffparams->iparams[i],bRead,
               file_version);
    if (bRead && debug)
      pr_iparams(debug,ffparams->functype[i],&ffparams->iparams[i]);
  }
}

static void do_ilists(t_fileio *fio, t_ilist *ilist,bool bRead, 
                      int file_version)
{
  int i,j,k,renum[F_NRE];
  bool bDum=TRUE,bClear;
  
  for(j=0; (j<F_NRE); j++) {
    bClear = FALSE;
    if (bRead)
      for (k=0; k<NFTUPD; k++)
	if ((file_version < ftupd[k].fvnr) && (j == ftupd[k].ftype))
	  bClear = TRUE;
    if (bClear) {
      ilist[j].nr = 0;
      ilist[j].iatoms = NULL;
    } else {
      do_ilist(fio, &ilist[j],bRead,file_version,j);
    }
    /*
    if (bRead && gmx_debug_at)
      pr_ilist(debug,0,interaction_function[j].longname,
	       functype,&ilist[j],TRUE);
    */
  }
}

static void do_idef(t_fileio *fio, gmx_ffparams_t *ffparams,gmx_moltype_t *molt,
		    bool bRead, int file_version)
{
  do_ffparams(fio, ffparams,bRead,file_version);
    
  if (file_version >= 54) {
    gmx_fio_do_real(fio,ffparams->fudgeQQ);
  }

  do_ilists(fio, molt->ilist,bRead,file_version);
}

static void do_block(t_fileio *fio, t_block *block,bool bRead,int file_version)
{
  int  i,idum,dum_nra,*dum_a;
  bool bDum=TRUE;

  if (file_version < 44)
    for(i=0; i<MAXNODES; i++)
      gmx_fio_do_int(fio,idum);
  gmx_fio_do_int(fio,block->nr);
  if (file_version < 51)
    gmx_fio_do_int(fio,dum_nra);
  if (bRead) {
    block->nalloc_index = block->nr+1;
    snew(block->index,block->nalloc_index);
  }
  bDum=gmx_fio_ndo_int(fio,block->index,block->nr+1);

  if (file_version < 51 && dum_nra > 0) {
    snew(dum_a,dum_nra);
    bDum=gmx_fio_ndo_int(fio,dum_a,dum_nra);
    sfree(dum_a);
  }
}

static void do_blocka(t_fileio *fio, t_blocka *block,bool bRead,
                      int file_version)
{
  int  i,idum;
  bool bDum=TRUE;

  if (file_version < 44)
    for(i=0; i<MAXNODES; i++)
      gmx_fio_do_int(fio,idum);
  gmx_fio_do_int(fio,block->nr);
  gmx_fio_do_int(fio,block->nra);
  if (bRead) {
    block->nalloc_index = block->nr+1;
    snew(block->index,block->nalloc_index);
    block->nalloc_a = block->nra;
    snew(block->a,block->nalloc_a);
  }
  bDum=gmx_fio_ndo_int(fio,block->index,block->nr+1);
  bDum=gmx_fio_ndo_int(fio,block->a,block->nra);
}

static void do_atom(t_fileio *fio, t_atom *atom,int ngrp,bool bRead, 
                    int file_version, gmx_groups_t *groups,int atnr)
{ 
  int i,myngrp;
  
  gmx_fio_do_real(fio,atom->m);
  gmx_fio_do_real(fio,atom->q);
  gmx_fio_do_real(fio,atom->mB);
  gmx_fio_do_real(fio,atom->qB);
  gmx_fio_do_ushort(fio, atom->type);
  gmx_fio_do_ushort(fio, atom->typeB);
  gmx_fio_do_int(fio,atom->ptype);
  gmx_fio_do_int(fio,atom->resind);
  if (file_version >= 52)
    gmx_fio_do_int(fio,atom->atomnumber);
  else if (bRead)
    atom->atomnumber = NOTSET;
  if (file_version < 23) 
    myngrp = 8;
  else if (file_version < 39) 
    myngrp = 9;
  else
    myngrp = ngrp;

  if (file_version < 57) {
    unsigned char uchar[egcNR];
    gmx_fio_ndo_uchar(fio,uchar,myngrp);
    for(i=myngrp; (i<ngrp); i++) {
      uchar[i] = 0;
    }
    /* Copy the old data format to the groups struct */
    for(i=0; i<ngrp; i++) {
      groups->grpnr[i][atnr] = uchar[i];
    }
  }
}

static void do_grps(t_fileio *fio, int ngrp,t_grps grps[],bool bRead, 
                    int file_version)
{
  int i,j,myngrp;
  bool bDum=TRUE;
  
  if (file_version < 23) 
    myngrp = 8;
  else if (file_version < 39) 
    myngrp = 9;
  else
    myngrp = ngrp;

  for(j=0; (j<ngrp); j++) {
    if (j<myngrp) {
      gmx_fio_do_int(fio,grps[j].nr);
      if (bRead)
	snew(grps[j].nm_ind,grps[j].nr);
      bDum=gmx_fio_ndo_int(fio,grps[j].nm_ind,grps[j].nr);
    }
    else {
      grps[j].nr = 1;
      snew(grps[j].nm_ind,grps[j].nr);
    }
  }
}

static void do_symstr(t_fileio *fio, char ***nm,bool bRead,t_symtab *symtab)
{
  int ls;
  
  if (bRead) {
    gmx_fio_do_int(fio,ls);
    *nm = get_symtab_handle(symtab,ls);
  }
  else {
    ls = lookup_symtab(symtab,*nm);
    gmx_fio_do_int(fio,ls);
  }
}

static void do_strstr(t_fileio *fio, int nstr,char ***nm,bool bRead,
                      t_symtab *symtab)
{
  int  j;
  
  for (j=0; (j<nstr); j++) 
    do_symstr(fio, &(nm[j]),bRead,symtab);
}

static void do_resinfo(t_fileio *fio, int n,t_resinfo *ri,bool bRead,
                       t_symtab *symtab, int file_version)
{
  int  j;
  
  for (j=0; (j<n); j++) {
    do_symstr(fio, &(ri[j].name),bRead,symtab);
    if (file_version >= 63) {
      gmx_fio_do_int(fio,ri[j].nr);
      gmx_fio_do_uchar(fio, ri[j].ic);
    } else {
      ri[j].nr = j + 1;
      ri[j].ic = ' ';
    }
  }
}

static void do_atoms(t_fileio *fio, t_atoms *atoms,bool bRead,t_symtab *symtab,
		     int file_version,
		     gmx_groups_t *groups)
{
  int i;
  
  gmx_fio_do_int(fio,atoms->nr);
  gmx_fio_do_int(fio,atoms->nres);
  if (file_version < 57) {
    gmx_fio_do_int(fio,groups->ngrpname);
    for(i=0; i<egcNR; i++) {
      groups->ngrpnr[i] = atoms->nr;
      snew(groups->grpnr[i],groups->ngrpnr[i]);
    }
  }
  if (bRead) {
    snew(atoms->atom,atoms->nr);
    snew(atoms->atomname,atoms->nr);
    snew(atoms->atomtype,atoms->nr);
    snew(atoms->atomtypeB,atoms->nr);
    snew(atoms->resinfo,atoms->nres);
    if (file_version < 57) {
      snew(groups->grpname,groups->ngrpname);
    }
    atoms->pdbinfo = NULL;
  }
  for(i=0; (i<atoms->nr); i++) {
    do_atom(fio, &atoms->atom[i],egcNR,bRead, file_version,groups,i);
  }
  do_strstr(fio, atoms->nr,atoms->atomname,bRead,symtab);
  if (bRead && (file_version <= 20)) {
    for(i=0; i<atoms->nr; i++) {
      atoms->atomtype[i]  = put_symtab(symtab,"?");
      atoms->atomtypeB[i] = put_symtab(symtab,"?");
    }
  } else {
    do_strstr(fio, atoms->nr,atoms->atomtype,bRead,symtab);
    do_strstr(fio, atoms->nr,atoms->atomtypeB,bRead,symtab);
  }
  do_resinfo(fio, atoms->nres,atoms->resinfo,bRead,symtab,file_version);

  if (file_version < 57) {
    do_strstr(fio, groups->ngrpname,groups->grpname,bRead,symtab);
  
    do_grps(fio, egcNR,groups->grps,bRead,file_version);
  }
}

static void do_groups(t_fileio *fio, gmx_groups_t *groups,
		      bool bRead,t_symtab *symtab,
		      int file_version)
{
  int  g,n,i;
  bool bDum=TRUE;

  do_grps(fio, egcNR,groups->grps,bRead,file_version);
  gmx_fio_do_int(fio,groups->ngrpname);
  if (bRead) {
    snew(groups->grpname,groups->ngrpname);
  }
  do_strstr(fio, groups->ngrpname,groups->grpname,bRead,symtab);
  for(g=0; g<egcNR; g++) {
    gmx_fio_do_int(fio,groups->ngrpnr[g]);
    if (groups->ngrpnr[g] == 0) {
      if (bRead) {
	groups->grpnr[g] = NULL;
      }
    } else {
      if (bRead) {
	snew(groups->grpnr[g],groups->ngrpnr[g]);
      }
      bDum=gmx_fio_ndo_uchar(fio, groups->grpnr[g],groups->ngrpnr[g]);
    }
  }
}

static void do_atomtypes(t_fileio *fio, t_atomtypes *atomtypes,bool bRead,
			 t_symtab *symtab,int file_version)
{
  int i,j;
  bool bDum = TRUE;
  
  if (file_version > 25) {
    gmx_fio_do_int(fio,atomtypes->nr);
    j=atomtypes->nr;
    if (bRead) {
      snew(atomtypes->radius,j);
      snew(atomtypes->vol,j);
      snew(atomtypes->surftens,j);
      snew(atomtypes->atomnumber,j);
      snew(atomtypes->gb_radius,j);
      snew(atomtypes->S_hct,j);
    }
    bDum=gmx_fio_ndo_real(fio,atomtypes->radius,j);
    bDum=gmx_fio_ndo_real(fio,atomtypes->vol,j);
    bDum=gmx_fio_ndo_real(fio,atomtypes->surftens,j);
    if(file_version >= 40)
    {
        bDum=gmx_fio_ndo_int(fio,atomtypes->atomnumber,j);
    }
	if(file_version >= 60)
	{
		bDum=gmx_fio_ndo_real(fio,atomtypes->gb_radius,j);
		bDum=gmx_fio_ndo_real(fio,atomtypes->S_hct,j);
	}
  } else {
    /* File versions prior to 26 cannot do GBSA, 
     * so they dont use this structure 
     */
    atomtypes->nr = 0;
    atomtypes->radius = NULL;
    atomtypes->vol = NULL;
    atomtypes->surftens = NULL;
    atomtypes->atomnumber = NULL;
    atomtypes->gb_radius = NULL;
    atomtypes->S_hct = NULL;
  }  
}

static void do_symtab(t_fileio *fio, t_symtab *symtab,bool bRead)
{
  int i,nr;
  t_symbuf *symbuf;
  char buf[STRLEN];
  
  gmx_fio_do_int(fio,symtab->nr);
  nr     = symtab->nr;
  if (bRead) {
    snew(symtab->symbuf,1);
    symbuf = symtab->symbuf;
    symbuf->bufsize = nr;
    snew(symbuf->buf,nr);
    for (i=0; (i<nr); i++) {
      gmx_fio_do_string(fio,buf);
      symbuf->buf[i]=strdup(buf);
    }
  }
  else {
    symbuf = symtab->symbuf;
    while (symbuf!=NULL) {
      for (i=0; (i<symbuf->bufsize) && (i<nr); i++) 
	gmx_fio_do_string(fio,symbuf->buf[i]);
      nr-=i;
      symbuf=symbuf->next;
    }
    if (nr != 0)
      gmx_fatal(FARGS,"nr of symtab strings left: %d",nr);
  }
}

static void do_cmap(t_fileio *fio, gmx_cmap_t *cmap_grid, bool bRead)
{
	int i,j,ngrid,gs,nelem;
	
	gmx_fio_do_int(fio,cmap_grid->ngrid);
	gmx_fio_do_int(fio,cmap_grid->grid_spacing);
	
	ngrid = cmap_grid->ngrid;
	gs    = cmap_grid->grid_spacing;
	nelem = gs * gs;
	
	if(bRead)
	{
		snew(cmap_grid->cmapdata,ngrid);
		
		for(i=0;i<cmap_grid->ngrid;i++)
		{
			snew(cmap_grid->cmapdata[i].cmap,4*nelem);
		}
	}
	
	for(i=0;i<cmap_grid->ngrid;i++)
	{
		for(j=0;j<nelem;j++)
		{
			gmx_fio_do_real(fio,cmap_grid->cmapdata[i].cmap[j*4]);
			gmx_fio_do_real(fio,cmap_grid->cmapdata[i].cmap[j*4+1]);
			gmx_fio_do_real(fio,cmap_grid->cmapdata[i].cmap[j*4+2]);
			gmx_fio_do_real(fio,cmap_grid->cmapdata[i].cmap[j*4+3]);
		}
	}	
}


void tpx_make_chain_identifiers(t_atoms *atoms,t_block *mols)
{
  int m,a,a0,a1,r;
  unsigned char c,chain;
#define CHAIN_MIN_ATOMS 15

  chain='A';
  for(m=0; m<mols->nr; m++) {
    a0=mols->index[m];
    a1=mols->index[m+1];
    if ((a1-a0 >= CHAIN_MIN_ATOMS) && (chain <= 'Z')) {
      c=chain;
      chain++;
    } else
      c=' ';
    for(a=a0; a<a1; a++) {
      atoms->resinfo[atoms->atom[a].resind].chain = c;
    }
  }
  if (chain == 'B') {
    for(r=0; r<atoms->nres; r++) {
      atoms->resinfo[r].chain = ' ';
    }
  }
}
  
static void do_moltype(t_fileio *fio, gmx_moltype_t *molt,bool bRead,
                       t_symtab *symtab, int file_version,
		       gmx_groups_t *groups)
{
  int i;

  if (file_version >= 57) {
    do_symstr(fio, &(molt->name),bRead,symtab);
  }

  do_atoms(fio, &molt->atoms, bRead, symtab, file_version, groups);

  if (bRead && gmx_debug_at) {
    pr_atoms(debug,0,"atoms",&molt->atoms,TRUE);
  }
  
  if (file_version >= 57) {
    do_ilists(fio, molt->ilist,bRead,file_version);

    do_block(fio, &molt->cgs,bRead,file_version);
    if (bRead && gmx_debug_at) {
      pr_block(debug,0,"cgs",&molt->cgs,TRUE);
    }
  }

  /* This used to be in the atoms struct */
  do_blocka(fio, &molt->excls, bRead, file_version);
}

static void do_molblock(t_fileio *fio, gmx_molblock_t *molb,bool bRead,
                        int file_version)
{
  int i;

  gmx_fio_do_int(fio,molb->type);
  gmx_fio_do_int(fio,molb->nmol);
  gmx_fio_do_int(fio,molb->natoms_mol);
  /* Position restraint coordinates */
  gmx_fio_do_int(fio,molb->nposres_xA);
  if (molb->nposres_xA > 0) {
    if (bRead) {
      snew(molb->posres_xA,molb->nposres_xA);
    }
    gmx_fio_ndo_rvec(fio,molb->posres_xA,molb->nposres_xA);
  }
  gmx_fio_do_int(fio,molb->nposres_xB);
  if (molb->nposres_xB > 0) {
    if (bRead) {
      snew(molb->posres_xB,molb->nposres_xB);
    }
    gmx_fio_ndo_rvec(fio,molb->posres_xB,molb->nposres_xB);
  }

}

static t_block mtop_mols(gmx_mtop_t *mtop)
{
  int mb,m,a,mol;
  t_block mols;

  mols.nr = 0;
  for(mb=0; mb<mtop->nmolblock; mb++) {
    mols.nr += mtop->molblock[mb].nmol;
  }
  mols.nalloc_index = mols.nr + 1;
  snew(mols.index,mols.nalloc_index);

  a = 0;
  m = 0;
  mols.index[m] = a;
  for(mb=0; mb<mtop->nmolblock; mb++) {
    for(mol=0; mol<mtop->molblock[mb].nmol; mol++) {
      a += mtop->molblock[mb].natoms_mol;
      m++;
      mols.index[m] = a;
    }
  }
  
  return mols;
}

static void add_posres_molblock(gmx_mtop_t *mtop)
{
  t_ilist *il;
  int am,i,mol,a;
  bool bFE;
  gmx_molblock_t *molb;
  t_iparams *ip;

  il = &mtop->moltype[0].ilist[F_POSRES];
  if (il->nr == 0) {
    return;
  }
  am = 0;
  bFE = FALSE;
  for(i=0; i<il->nr; i+=2) {
    ip = &mtop->ffparams.iparams[il->iatoms[i]];
    am = max(am,il->iatoms[i+1]);
    if (ip->posres.pos0B[XX] != ip->posres.pos0A[XX] ||
	ip->posres.pos0B[YY] != ip->posres.pos0A[YY] ||
	ip->posres.pos0B[ZZ] != ip->posres.pos0A[ZZ]) {
      bFE = TRUE;
    }
  }
  /* Make the posres coordinate block end at a molecule end */
  mol = 0;
  while(am >= mtop->mols.index[mol+1]) {
    mol++;
  }
  molb = &mtop->molblock[0];
  molb->nposres_xA = mtop->mols.index[mol+1];
  snew(molb->posres_xA,molb->nposres_xA);
  if (bFE) {
    molb->nposres_xB = molb->nposres_xA;
    snew(molb->posres_xB,molb->nposres_xB);
  } else {
    molb->nposres_xB = 0;
  }
  for(i=0; i<il->nr; i+=2) {
    ip = &mtop->ffparams.iparams[il->iatoms[i]];
    a  = il->iatoms[i+1];
    molb->posres_xA[a][XX] = ip->posres.pos0A[XX];
    molb->posres_xA[a][YY] = ip->posres.pos0A[YY];
    molb->posres_xA[a][ZZ] = ip->posres.pos0A[ZZ];
    if (bFE) {
      molb->posres_xB[a][XX] = ip->posres.pos0B[XX];
      molb->posres_xB[a][YY] = ip->posres.pos0B[YY];
      molb->posres_xB[a][ZZ] = ip->posres.pos0B[ZZ];
    }
  }
}

static void set_disres_npair(gmx_mtop_t *mtop)
{
  int mt,i,npair;
  t_iparams *ip;
  t_ilist *il;
  t_iatom *a;

  ip = mtop->ffparams.iparams;

  for(mt=0; mt<mtop->nmoltype; mt++) {
    il = &mtop->moltype[mt].ilist[F_DISRES];
    if (il->nr > 0) {
      a = il->iatoms;
      npair = 0;
      for(i=0; i<il->nr; i+=3) {
	npair++;
	if (i+3 == il->nr || ip[a[i]].disres.label != ip[a[i+3]].disres.label) {
	  ip[a[i]].disres.npair = npair;
	  npair = 0;
	}
      }
    }
  }
}

static void do_mtop(t_fileio *fio, gmx_mtop_t *mtop,bool bRead, 
                    int file_version)
{
  int  mt,mb,i;
  t_blocka dumb;

  if (bRead)
    init_mtop(mtop);
  do_symtab(fio, &(mtop->symtab),bRead);
  if (bRead && debug) 
    pr_symtab(debug,0,"symtab",&mtop->symtab);
  
  do_symstr(fio, &(mtop->name),bRead,&(mtop->symtab));
  
  if (file_version >= 57) {
    do_ffparams(fio, &mtop->ffparams,bRead,file_version);

    gmx_fio_do_int(fio,mtop->nmoltype);
  } else {
    mtop->nmoltype = 1;
  }
  if (bRead) {
    snew(mtop->moltype,mtop->nmoltype);
    if (file_version < 57) {
      mtop->moltype[0].name = mtop->name;
    }
  }
  for(mt=0; mt<mtop->nmoltype; mt++) {
    do_moltype(fio, &mtop->moltype[mt],bRead,&mtop->symtab,file_version,
	       &mtop->groups);
  }

  if (file_version >= 57) {
    gmx_fio_do_int(fio,mtop->nmolblock);
  } else {
    mtop->nmolblock = 1;
  }
  if (bRead) {
    snew(mtop->molblock,mtop->nmolblock);
  }
  if (file_version >= 57) {
    for(mb=0; mb<mtop->nmolblock; mb++) {
      do_molblock(fio, &mtop->molblock[mb],bRead,file_version);
    }
    gmx_fio_do_int(fio,mtop->natoms);
  } else {
    mtop->molblock[0].type = 0;
    mtop->molblock[0].nmol = 1;
    mtop->molblock[0].natoms_mol = mtop->moltype[0].atoms.nr;
    mtop->molblock[0].nposres_xA = 0;
    mtop->molblock[0].nposres_xB = 0;
  }

  do_atomtypes (fio, &(mtop->atomtypes),bRead,&(mtop->symtab), file_version);
  if (bRead && debug) 
    pr_atomtypes(debug,0,"atomtypes",&mtop->atomtypes,TRUE);

  if (file_version < 57) {
    /* Debug statements are inside do_idef */    
    do_idef (fio, &mtop->ffparams,&mtop->moltype[0],bRead,file_version);
    mtop->natoms = mtop->moltype[0].atoms.nr;
  }
	
  if(file_version >= 65)
  {
      do_cmap(fio, &mtop->ffparams.cmap_grid,bRead);
  }
  else
  {
      mtop->ffparams.cmap_grid.ngrid        = 0;
      mtop->ffparams.cmap_grid.grid_spacing = 0.1;
      mtop->ffparams.cmap_grid.cmapdata     = NULL;
  }
	  
  if (file_version >= 57) {
    do_groups(fio, &mtop->groups,bRead,&(mtop->symtab),file_version);
  }

  if (file_version < 57) {
    do_block(fio, &mtop->moltype[0].cgs,bRead,file_version);
    if (bRead && gmx_debug_at) {
      pr_block(debug,0,"cgs",&mtop->moltype[0].cgs,TRUE);
    }
    do_block(fio, &mtop->mols,bRead,file_version);
    /* Add the posres coordinates to the molblock */
    add_posres_molblock(mtop);
  }
  if (bRead) {
    if (file_version >= 57) {
      mtop->mols = mtop_mols(mtop);
    }
    if (gmx_debug_at) { 
      pr_block(debug,0,"mols",&mtop->mols,TRUE);
    }
  }

  if (file_version < 51) {
    /* Here used to be the shake blocks */
    do_blocka(fio, &dumb,bRead,file_version);
    if (dumb.nr > 0)
      sfree(dumb.index);
    if (dumb.nra > 0)
      sfree(dumb.a);
  }

  if (bRead) {
    close_symtab(&(mtop->symtab));
  }
}

/* If TopOnlyOK is TRUE then we can read even future versions
 * of tpx files, provided the file_generation hasn't changed.
 * If it is FALSE, we need the inputrecord too, and bail out
 * if the file is newer than the program.
 * 
 * The version and generation if the topology (see top of this file)
 * are returned in the two last arguments.
 * 
 * If possible, we will read the inputrec even when TopOnlyOK is TRUE.
 */
static void do_tpxheader(t_fileio *fio,bool bRead,t_tpxheader *tpx, 
                         bool TopOnlyOK, int *file_version, 
                         int *file_generation)
{
  char  buf[STRLEN];
  bool  bDouble;
  int   precision;
  int   fver,fgen;
  int   idum=0;
  real  rdum=0;

  gmx_fio_checktype(fio);
  gmx_fio_setdebug(fio,bDebugMode());
  
  /* NEW! XDR tpb file */
  precision = sizeof(real);
  if (bRead) {
    gmx_fio_do_string(fio,buf);
    if (strncmp(buf,"VERSION",7))
      gmx_fatal(FARGS,"Can not read file %s,\n"
		  "             this file is from a Gromacs version which is older than 2.0\n"
		  "             Make a new one with grompp or use a gro or pdb file, if possible",
		  gmx_fio_getname(fio));
    gmx_fio_do_int(fio,precision);
    bDouble = (precision == sizeof(double));
    if ((precision != sizeof(float)) && !bDouble)
      gmx_fatal(FARGS,"Unknown precision in file %s: real is %d bytes "
		  "instead of %d or %d",
		  gmx_fio_getname(fio),precision,sizeof(float),sizeof(double));
    gmx_fio_setprecision(fio,bDouble);
    fprintf(stderr,"Reading file %s, %s (%s precision)\n",
	    gmx_fio_getname(fio),buf,bDouble ? "double" : "single");
  }
  else {
    gmx_fio_write_string(fio,GromacsVersion());
    bDouble = (precision == sizeof(double));
    gmx_fio_setprecision(fio,bDouble);
    gmx_fio_do_int(fio,precision);
    fver = tpx_version;
    fgen = tpx_generation;
  }
  
  /* Check versions! */
  gmx_fio_do_int(fio,fver);
  
  if(fver>=26)
    gmx_fio_do_int(fio,fgen);
  else
    fgen=0;
 
  if(file_version!=NULL)
    *file_version = fver;
  if(file_generation!=NULL)
    *file_generation = fgen;
   
  
  if ((fver <= tpx_incompatible_version) ||
      ((fver > tpx_version) && !TopOnlyOK) ||
      (fgen > tpx_generation))
    gmx_fatal(FARGS,"reading tpx file (%s) version %d with version %d program",
		gmx_fio_getname(fio),fver,tpx_version);
  
  do_section(fio,eitemHEADER,bRead);
  gmx_fio_do_int(fio,tpx->natoms);
  if (fver >= 28)
    gmx_fio_do_int(fio,tpx->ngtc);
  else
    tpx->ngtc = 0;
  if (fver < 62) {
    gmx_fio_do_int(fio,idum);
    gmx_fio_do_real(fio,rdum);
  }
<<<<<<< HEAD
  if (fver >= 70) {
    do_int(tpx->fep_state);  /*eventually replace lambda with fep state - MRS*/
  }

  do_real(tpx->lambda);
  do_int (tpx->bIr);
  do_int (tpx->bTop);
  do_int (tpx->bX);
  do_int (tpx->bV);
  do_int (tpx->bF);
  do_int (tpx->bBox);
=======
  gmx_fio_do_real(fio,tpx->lambda);
  gmx_fio_do_int(fio,tpx->bIr);
  gmx_fio_do_int(fio,tpx->bTop);
  gmx_fio_do_int(fio,tpx->bX);
  gmx_fio_do_int(fio,tpx->bV);
  gmx_fio_do_int(fio,tpx->bF);
  gmx_fio_do_int(fio,tpx->bBox);
>>>>>>> 8a7dd48a

  if((fgen > tpx_generation)) {
    /* This can only happen if TopOnlyOK=TRUE */
    tpx->bIr=FALSE;
  }
}

static int do_tpx(t_fileio *fio, bool bRead,
		  t_inputrec *ir,t_state *state,rvec *f,gmx_mtop_t *mtop,
		  bool bXVallocated)
{
  t_tpxheader tpx;
  t_inputrec  dum_ir;
  gmx_mtop_t  dum_top;
  bool        TopOnlyOK,bDum=TRUE;
  int         file_version,file_generation;
  int         i;
  rvec        *xptr,*vptr;
  int         ePBC;
  bool        bPeriodicMols;

  if (!bRead) {
    tpx.natoms = state->natoms;
    tpx.ngtc   = state->ngtc;  /* need to add nnhpres here? */
    tpx.fep_state = state->fep_state;
    tpx.lambda = state->lambda[efptFEP];
    tpx.bIr  = (ir       != NULL);
    tpx.bTop = (mtop     != NULL);
    tpx.bX   = (state->x != NULL);
    tpx.bV   = (state->v != NULL);
    tpx.bF   = (f        != NULL);
    tpx.bBox = TRUE;
  }
  
  TopOnlyOK = (ir==NULL);
  
  do_tpxheader(fio,bRead,&tpx,TopOnlyOK,&file_version,&file_generation);

  if (bRead) {
    state->flags  = 0;
    /* state->lambda = tpx.lambda; */ /*remove this? */ 
    /* The init_state calls initialize the Nose-Hoover xi integrals to zero */
    if (bXVallocated) {
      xptr = state->x;
      vptr = state->v;
      init_state(state,0,tpx.ngtc,0,0);  /* nose-hoover chains */ /* eventually, need to add nnhpres here? */
      state->natoms = tpx.natoms; 
      state->nalloc = tpx.natoms; 
      state->x = xptr;
      state->v = vptr;
    } else {
      init_state(state,tpx.natoms,tpx.ngtc,0,0);  /* nose-hoover chains */
    }
  }

#define do_test(fio,b,p) if (bRead && (p!=NULL) && !b) gmx_fatal(FARGS,"No %s in %s",#p,gmx_fio_getname(fio)) 

  do_test(fio,tpx.bBox,state->box);
  do_section(fio,eitemBOX,bRead);
  if (tpx.bBox) {
    gmx_fio_ndo_rvec(fio,state->box,DIM);
    if (file_version >= 51) {
      gmx_fio_ndo_rvec(fio,state->box_rel,DIM);
    } else {
      /* We initialize box_rel after reading the inputrec */
      clear_mat(state->box_rel);
    }
    if (file_version >= 28) {
      gmx_fio_ndo_rvec(fio,state->boxv,DIM);
      if (file_version < 56) {
	matrix mdum;
	gmx_fio_ndo_rvec(fio,mdum,DIM);
      }
    }
  }
  
  if (state->ngtc > 0 && file_version >= 28) {
    real *dumv;
    /*ndo_double(state->nosehoover_xi,state->ngtc,bDum);*/
    /*ndo_double(state->nosehoover_vxi,state->ngtc,bDum);*/
    /*ndo_double(state->therm_integral,state->ngtc,bDum);*/
    snew(dumv,state->ngtc);
    if (file_version < 69) {
      bDum=gmx_fio_ndo_real(fio,dumv,state->ngtc);
    }
    /* These used to be the Berendsen tcoupl_lambda's */
    bDum=gmx_fio_ndo_real(fio,dumv,state->ngtc);
    sfree(dumv);
  }

  /* Prior to tpx version 26, the inputrec was here.
   * I moved it to enable partial forward-compatibility
   * for analysis/viewer programs.
   */
  if(file_version<26) {
    do_test(fio,tpx.bIr,ir);
    do_section(fio,eitemIR,bRead);
    if (tpx.bIr) {
      if (ir) {
	do_inputrec(fio, ir,bRead,file_version,
                    mtop ? &mtop->ffparams.fudgeQQ : NULL);
	if (bRead && debug) 
	  pr_inputrec(debug,0,"inputrec",ir,FALSE);
      }
      else {
	do_inputrec(fio, &dum_ir,bRead,file_version,
                    mtop ? &mtop->ffparams.fudgeQQ :NULL);
	if (bRead && debug) 
	  pr_inputrec(debug,0,"inputrec",&dum_ir,FALSE);
	done_inputrec(&dum_ir);
      }
      
    }
  }
  
  do_test(fio,tpx.bTop,mtop);
  do_section(fio,eitemTOP,bRead);
  if (tpx.bTop) {
    if (mtop) {
      do_mtop(fio,mtop,bRead, file_version);
    } else {
      do_mtop(fio,&dum_top,bRead,file_version);
      done_mtop(&dum_top,TRUE);
    }
  }
  do_test(fio,tpx.bX,state->x);  
  do_section(fio,eitemX,bRead);
  if (tpx.bX) {
    if (bRead) {
      state->flags |= (1<<estX);
    }
    gmx_fio_ndo_rvec(fio,state->x,state->natoms);
  }
  
  do_test(fio,tpx.bV,state->v);
  do_section(fio,eitemV,bRead);
  if (tpx.bV) {
    if (bRead) {
      state->flags |= (1<<estV);
    }
    gmx_fio_ndo_rvec(fio,state->v,state->natoms);
  }

  do_test(fio,tpx.bF,f);
  do_section(fio,eitemF,bRead);
  if (tpx.bF) gmx_fio_ndo_rvec(fio,f,state->natoms);

  /* Starting with tpx version 26, we have the inputrec
   * at the end of the file, so we can ignore it 
   * if the file is never than the software (but still the
   * same generation - see comments at the top of this file.
   *
   * 
   */
  ePBC = -1;
  bPeriodicMols = FALSE;
  if (file_version >= 26) {
    do_test(fio,tpx.bIr,ir);
    do_section(fio,eitemIR,bRead);
    if (tpx.bIr) {
      if (file_version >= 53) {
	/* Removed the pbc info from do_inputrec, since we always want it */
	if (!bRead) {
	  ePBC          = ir->ePBC;
	  bPeriodicMols = ir->bPeriodicMols;
	}
	gmx_fio_do_int(fio,ePBC);
	gmx_fio_do_bool(fio,bPeriodicMols);
      }
      if (file_generation <= tpx_generation && ir) {
	do_inputrec(fio, ir,bRead,file_version,mtop ? &mtop->ffparams.fudgeQQ : NULL);
	if (bRead && debug) 
	  pr_inputrec(debug,0,"inputrec",ir,FALSE);
	if (file_version < 51)
	  set_box_rel(ir,state);
	if (file_version < 53) {
	  ePBC          = ir->ePBC;
	  bPeriodicMols = ir->bPeriodicMols;
	}
      }
      if (bRead && ir && file_version >= 53) {
	/* We need to do this after do_inputrec, since that initializes ir */
	ir->ePBC          = ePBC;
	ir->bPeriodicMols = bPeriodicMols;
      }
    }
  }

    if (bRead)
    {
        if (tpx.bIr && ir)
        {
            if (state->ngtc == 0)
            {
                /* Reading old version without tcoupl state data: set it */
                init_gtc_state(state,ir->opts.ngtc,0,ir->opts.nhchainlength);
            }
            if (tpx.bTop && mtop)
            {
                if (file_version < 57)
                {
                    if (mtop->moltype[0].ilist[F_DISRES].nr > 0)
                    {
                        ir->eDisre = edrSimple;
                    }
                    else
                    {
                        ir->eDisre = edrNone;
                    }
                }
                set_disres_npair(mtop);
            }
        }

        if (tpx.bTop && mtop)
        {
            gmx_mtop_finalize(mtop);
        }

        if (file_version >= 57)
        {
            char *env;
            int  ienv;
            env = getenv("GMX_NOCHARGEGROUPS");
            if (env != NULL)
            {
                sscanf(env,"%d",&ienv);
                fprintf(stderr,"\nFound env.var. GMX_NOCHARGEGROUPS = %d\n",
                        ienv);
                if (ienv > 0)
                {
                    fprintf(stderr,
                            "Will make single atomic charge groups in non-solvent%s\n",
                            ienv > 1 ? " and solvent" : "");
                    gmx_mtop_make_atomic_charge_groups(mtop,ienv==1);
                }
                fprintf(stderr,"\n");
            }
        }
    }

    return ePBC;
}

/************************************************************
 *
 *  The following routines are the exported ones
 *
 ************************************************************/

t_fileio *open_tpx(const char *fn,const char *mode)
{
  return gmx_fio_open(fn,mode);
}    
 
void close_tpx(t_fileio *fio)
{
  gmx_fio_close(fio);
}

void read_tpxheader(const char *fn, t_tpxheader *tpx, bool TopOnlyOK,
                    int *file_version, int *file_generation)
{
  t_fileio *fio;

  fio = open_tpx(fn,"r");
  do_tpxheader(fio,TRUE,tpx,TopOnlyOK,file_version,file_generation);
  close_tpx(fio);
}

void write_tpx_state(const char *fn,
		     t_inputrec *ir,t_state *state,gmx_mtop_t *mtop)
{
  t_fileio *fio;

  fio = open_tpx(fn,"w");
  do_tpx(fio,FALSE,ir,state,NULL,mtop,FALSE);
  close_tpx(fio);
}

void read_tpx_state(const char *fn,
		    t_inputrec *ir,t_state *state,rvec *f,gmx_mtop_t *mtop)
{
  t_fileio *fio;
	
  fio = open_tpx(fn,"r");
  do_tpx(fio,TRUE,ir,state,f,mtop,FALSE);
  close_tpx(fio);
}

int read_tpx(const char *fn,
	     t_inputrec *ir, matrix box,int *natoms,
	     rvec *x,rvec *v,rvec *f,gmx_mtop_t *mtop)
{
  t_fileio *fio;
  t_state state;
  int ePBC;

  state.x = x;
  state.v = v;
  fio = open_tpx(fn,"r");
  ePBC = do_tpx(fio,TRUE,ir,&state,f,mtop,TRUE);
  close_tpx(fio);
  *natoms = state.natoms;
  if (box) 
    copy_mat(state.box,box);
  state.x = NULL;
  state.v = NULL;
  done_state(&state);

  return ePBC;
}

int read_tpx_top(const char *fn,
		 t_inputrec *ir, matrix box,int *natoms,
		 rvec *x,rvec *v,rvec *f,t_topology *top)
{
  gmx_mtop_t mtop;
  t_topology *ltop;
  int ePBC;

  ePBC = read_tpx(fn,ir,box,natoms,x,v,f,&mtop);
  
  *top = gmx_mtop_t_to_t_topology(&mtop);

  return ePBC;
}

bool fn2bTPX(const char *file)
{
  switch (fn2ftp(file)) {
  case efTPR:
  case efTPB:
  case efTPA:
    return TRUE;
  default:
    return FALSE;
  }
}

bool read_tps_conf(const char *infile,char *title,t_topology *top,int *ePBC,
		   rvec **x,rvec **v,matrix box,bool bMass)
{
  t_tpxheader  header;
  int          natoms,i,version,generation;
  bool         bTop,bXNULL;
  gmx_mtop_t   *mtop;
  t_topology   *topconv;
  gmx_atomprop_t aps;
  
  bTop = fn2bTPX(infile);
  *ePBC = -1;
  if (bTop) {
    read_tpxheader(infile,&header,TRUE,&version,&generation);
    if (x)
      snew(*x,header.natoms);
    if (v)
      snew(*v,header.natoms);
    snew(mtop,1);
    *ePBC = read_tpx(infile,NULL,box,&natoms,
		     (x==NULL) ? NULL : *x,(v==NULL) ? NULL : *v,NULL,mtop);
    *top = gmx_mtop_t_to_t_topology(mtop);
    sfree(mtop);
    strcpy(title,*top->name);
    tpx_make_chain_identifiers(&top->atoms,&top->mols);
  }
  else {
    get_stx_coordnum(infile,&natoms);
    init_t_atoms(&top->atoms,natoms,FALSE);
    bXNULL = (x == NULL);
    snew(*x,natoms);
    if (v)
      snew(*v,natoms);
    read_stx_conf(infile,title,&top->atoms,*x,(v==NULL) ? NULL : *v,ePBC,box);
    if (bXNULL) {
      sfree(*x);
      x = NULL;
    }
    if (bMass) {
      aps = gmx_atomprop_init();
      for(i=0; (i<natoms); i++)
	if (!gmx_atomprop_query(aps,epropMass,
				*top->atoms.resinfo[top->atoms.atom[i].resind].name,
				*top->atoms.atomname[i],
				&(top->atoms.atom[i].m))) {
	  if (debug) 
	    fprintf(debug,"Can not find mass for atom %s %d %s, setting to 1\n",
		    *top->atoms.resinfo[top->atoms.atom[i].resind].name,
		    top->atoms.resinfo[top->atoms.atom[i].resind].nr,
		    *top->atoms.atomname[i]);
	}
      gmx_atomprop_destroy(aps);
    }
    top->idef.ntypes=-1;
  }

  return bTop;
}<|MERGE_RESOLUTION|>--- conflicted
+++ resolved
@@ -64,7 +64,7 @@
 #include "mtop_util.h"
 
 /* This number should be increased whenever the file format changes! */
-static const int tpx_version = 71;
+static const int tpx_version = 72;
 
 /* This number should only be increased when you edit the TOPOLOGY section
  * of the tpx format. This way we can maintain forward compatibility too
@@ -228,7 +228,6 @@
   }
 }
 
-<<<<<<< HEAD
 static void do_fepvals(t_lambda *fepvals,bool bRead, int file_version) 
 {
   /* i is defined in the ndo_double macro; use g to iterate. */
@@ -238,24 +237,24 @@
   real rdum;
 
   /* free energy values */
-  if (file_version >= 69)
+  if (file_version >= 72)
   {
-      do_int(fepvals->init_fep_state);
-      do_double(fepvals->init_lambda); 
-      do_double(fepvals->delta_lambda);
+      gmx_fio_do_int(fepvals->init_fep_state);
+      gmx_fio_do_double(fepvals->init_lambda); 
+      gmx_fio_do_double(fepvals->delta_lambda);
   }
   else if (file_version >= 59) {
-      do_double(fepvals->init_lambda);
-      do_double(fepvals->delta_lambda);
+      gmx_fio_do_double(fepvals->init_lambda);
+      gmx_fio_do_double(fepvals->delta_lambda);
   } else {
-      do_real(rdum);
+      gmx_fio_do_real(rdum);
       fv = rdum;
-      do_real(rdum);
+      gmx_fio_do_real(rdum);
       fv = rdum;
   }
-  if (file_version >= 69) 
+  if (file_version >= 72) 
   {
-      do_int(fepvals->n_lambda);
+      gmx_fio_do_int(fepvals->n_lambda);
       if (bRead) 
       {
           snew(fepvals->all_lambda,efptNR);
@@ -266,19 +265,19 @@
           {
               snew(fepvals->all_lambda[g],fepvals->n_lambda);
           }
-          ndo_double(fepvals->all_lambda[g],fepvals->n_lambda,bDum);
-          ndo_int(fepvals->separate_dvdl,efptNR,bDum);
+          gmx_fio_ndo_double(fepvals->all_lambda[g],fepvals->n_lambda,bDum);
+          gmx_fio_ndo_int(fepvals->separate_dvdl,efptNR,bDum);
       }
   }
   else if (file_version >= 64) 
   {
-      do_int(fepvals->n_lambda);
+      gmx_fio_do_int(fepvals->n_lambda);
       snew(fepvals->all_lambda,efptNR);
       if (bRead) 
       {
           snew(fepvals->all_lambda[efptFEP],fepvals->n_lambda);
       }
-      ndo_double(fepvals->all_lambda[efptFEP],fepvals->n_lambda,bDum);
+      gmx_fio_ndo_double(fepvals->all_lambda[efptFEP],fepvals->n_lambda,bDum);
   } 
   else 
   {
@@ -287,7 +286,7 @@
   }
   if (file_version >= 13) 
   {
-      do_real(fepvals->sc_alpha);
+      gmx_fio_do_real(fepvals->sc_alpha);
   }
   else
   {
@@ -295,7 +294,7 @@
   }
   if (file_version >= 38)
   {
-      do_int(fepvals->sc_power);
+      gmx_fio_do_int(fepvals->sc_power);
   }
   else
   {
@@ -303,36 +302,49 @@
   }
   if (file_version >= 15)
   {
-      do_real(fepvals->sc_sigma);
+      gmx_fio_do_real(fepvals->sc_sigma);
   }
   else
   {
       fepvals->sc_sigma = 0.3;
   }    
 
-  if (file_version >= 70) 
+  if (file_version >= 72) 
   {
-      do_int(fepvals->bScCoul);
+      gmx_fio_do_int(fepvals->bScCoul);
   }
   else
   {
       fepvals->bScCoul = TRUE;
   }
 
-  if (file_version >= 70)
+  if (file_version >= 72)
   {
-      do_int(fepvals->bPrintEnergy);
+      gmx_fio_do_int(fepvals->bPrintEnergy);
   }
   else
   {
       fepvals->bPrintEnergy = FALSE;
   }
-}
-
-static void do_pull(t_pull *pull,bool bRead, int file_version)
-=======
+    gmx_fio_do_fepvals(ir->fepvals,bRead,file_version);
+    if (file_version >= 64) {
+      gmx_fio_do_int(fio,ir->nstdhdl);
+    } else {
+      ir->nstdhdl = 1;
+    }
+    if (file_version >= 71)
+    {
+        gmx_fio_do_int(fio,ir->dh_table_size);
+        gmx_fio_do_double(fio,ir->dh_table_spacing);
+    }
+    else
+    {
+        ir->dh_table_size    = 0;
+        ir->dh_table_spacing = 0.1;
+    }
+}
+
 static void do_pull(t_fileio *fio, t_pull *pull,bool bRead, int file_version)
->>>>>>> 8a7dd48a
 {
   int g;
 
@@ -677,58 +689,7 @@
     gmx_fio_do_int(fio,ir->efep);
     if (file_version <= 14 && ir->efep > efepNO)
       ir->efep = efepYES;
-<<<<<<< HEAD
-
-    do_fepvals(ir->fepvals,bRead,file_version);
-
-=======
-    if (file_version >= 59) {
-      gmx_fio_do_double(fio, ir->init_lambda); 
-      gmx_fio_do_double(fio, ir->delta_lambda);
-    } else {
-      gmx_fio_do_real(fio,rdum);
-      ir->init_lambda = rdum;
-      gmx_fio_do_real(fio,rdum);
-      ir->delta_lambda = rdum;
-    }
-    if (file_version >= 64) {
-      gmx_fio_do_int(fio,ir->n_flambda);
-      if (bRead) {
-	snew(ir->flambda,ir->n_flambda);
-      }
-      bDum=gmx_fio_ndo_double(fio,ir->flambda,ir->n_flambda);
-    } else {
-      ir->n_flambda = 0;
-      ir->flambda   = NULL;
-    }
-    if (file_version >= 13)
-      gmx_fio_do_real(fio,ir->sc_alpha);
-    else
-      ir->sc_alpha = 0;
-    if (file_version >= 38)
-      gmx_fio_do_int(fio,ir->sc_power);
-    else
-      ir->sc_power = 2;
-    if (file_version >= 15)
-      gmx_fio_do_real(fio,ir->sc_sigma);
-    else
-      ir->sc_sigma = 0.3;
->>>>>>> 8a7dd48a
-    if (file_version >= 64) {
-      gmx_fio_do_int(fio,ir->nstdhdl);
-    } else {
-      ir->nstdhdl = 1;
-    }
-    if (file_version >= 71)
-    {
-        gmx_fio_do_int(fio,ir->dh_table_size);
-        gmx_fio_do_double(fio,ir->dh_table_spacing);
-    }
-    else
-    {
-        ir->dh_table_size    = 0;
-        ir->dh_table_spacing = 0.1;
-    }
+    
     if (file_version >= 57) {
       gmx_fio_do_int(fio,ir->eDisre); 
     }
@@ -1155,24 +1116,16 @@
     gmx_fio_do_real(fio,iparams->orires.kfac);
     break;
   case F_DIHRES:
-<<<<<<< HEAD
-    do_int (iparams->dihres.power);
-    do_int (iparams->dihres.label);
-    do_real(iparams->dihres.phiA);
-    do_real(iparams->dihres.dphiA);
-    do_real(iparams->dihres.kfacA);
+    gmx_fio_do_int (iparams->dihres.power);
+    gmx_fio_do_int (iparams->dihres.label);
+    gmx_fio_do_real(iparams->dihres.phiA);
+    gmx_fio_do_real(iparams->dihres.dphiA);
+    gmx_fio_do_real(iparams->dihres.kfacA);
     if (file_version >= 71) {
-      do_real(iparams->dihres.phiB);
-      do_real(iparams->dihres.dphiB);
-      do_real(iparams->dihres.kfacB);
-    }
-=======
-    gmx_fio_do_int(fio,iparams->dihres.power);
-    gmx_fio_do_int(fio,iparams->dihres.label);
-    gmx_fio_do_real(fio,iparams->dihres.phi);
-    gmx_fio_do_real(fio,iparams->dihres.dphi);
-    gmx_fio_do_real(fio,iparams->dihres.kfac);
->>>>>>> 8a7dd48a
+      gmx_fio_do_real(iparams->dihres.phiB);
+      gmx_fio_do_real(iparams->dihres.dphiB);
+      gmx_fio_do_real(iparams->dihres.kfacB);
+    }
     break;
   case F_POSRES:
     gmx_fio_do_rvec(fio,iparams->posres.pos0A);
@@ -2083,19 +2036,10 @@
     gmx_fio_do_int(fio,idum);
     gmx_fio_do_real(fio,rdum);
   }
-<<<<<<< HEAD
-  if (fver >= 70) {
-    do_int(tpx->fep_state);  /*eventually replace lambda with fep state - MRS*/
-  }
-
-  do_real(tpx->lambda);
-  do_int (tpx->bIr);
-  do_int (tpx->bTop);
-  do_int (tpx->bX);
-  do_int (tpx->bV);
-  do_int (tpx->bF);
-  do_int (tpx->bBox);
-=======
+  if (fver >= 72) {
+    gmx_fio_do_int(tpx->fep_state);  /*eventually replace lambda with fep state - MRS*/
+  }
+
   gmx_fio_do_real(fio,tpx->lambda);
   gmx_fio_do_int(fio,tpx->bIr);
   gmx_fio_do_int(fio,tpx->bTop);
@@ -2103,7 +2047,6 @@
   gmx_fio_do_int(fio,tpx->bV);
   gmx_fio_do_int(fio,tpx->bF);
   gmx_fio_do_int(fio,tpx->bBox);
->>>>>>> 8a7dd48a
 
   if((fgen > tpx_generation)) {
     /* This can only happen if TopOnlyOK=TRUE */
