--- conflicted
+++ resolved
@@ -1585,12 +1585,8 @@
 
 
 /* This routine cannot print tons of data, since it is called before the log file is opened. */
-<<<<<<< HEAD
-void
-read_checkpoint_simulation_part(char *filename,int *simulation_part,gmx_step_t *cpt_step,t_commrec *cr)
-=======
-int read_checkpoint_simulation_part(const char *filename)
->>>>>>> 8b07b4a4
+void read_checkpoint_simulation_part(const char *filename, int *simulation_part,
+                                     gmx_step_t *cpt_step,t_commrec *cr)
 {
     int  fp;
 	int  file_version;
