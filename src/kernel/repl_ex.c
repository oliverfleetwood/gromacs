--- conflicted
+++ resolved
@@ -154,7 +154,7 @@
         case ereLAMBDA:
             if (ir->efep != efepNO)
             {
-                repl_quantity(fplog,ms,re,i,ir->init_lambda);
+                repl_quantity(fplog,ms,re,i,ir->fepvals->init_lambda);
             }
             break;
         default:
@@ -183,7 +183,7 @@
         }
         break;
     case ereLAMBDA:
-        if (ir->delta_lambda != 0)
+        if (ir->fepvals->delta_lambda != 0)
         {
             gmx_fatal(FARGS,"delta_lambda is not zero");
         }
@@ -372,15 +372,9 @@
 {
 
   /* When t_state changes, this code should be updated. */
-<<<<<<< HEAD
-  int ngtcp;
-  ngtcp = (state->ngtc+1) * state->nhchainlength;
-
-=======
   int ngtc,nnhpres;
   ngtc = state->ngtc * state->nhchainlength;
   nnhpres = state->nnhpres* state->nhchainlength;
->>>>>>> e4779c72
   exchange_rvecs(ms,b,state->box,DIM);
   exchange_rvecs(ms,b,state->box_rel,DIM);
   exchange_rvecs(ms,b,state->boxv,DIM);
@@ -483,8 +477,10 @@
     gmx_sum_sim(re->nrepl,Vol,ms);
     break;
   case ereLAMBDA:
+      /* Not clear this is correct. */
     snew(dvdl,re->nrepl);
-    dvdl[re->repl] = ener[F_DVDL];
+    dvdl[re->repl] = ener[F_DVDL_REMAIN] + ener[F_DVDL_COUL] + 
+        ener[F_DVDL_VDW] + ener[F_DVDL_BONDED] + ener[F_DKDL] + ener[F_DVDL_RESTRAINT];
     gmx_sum_sim(re->nrepl,dvdl,ms);
     break;
   }
@@ -512,10 +508,10 @@
       case ereLAMBDA:
 	/* Here we exchange based on a linear extrapolation of dV/dlambda.
 	 * We would like to have the real energies
-	 * from foreign lambda calculations.
+	 * from foreign lambda calculations, as currently, this is not correct. 
 	 */
-	ediff = (dvdl[a] - dvdl[b])*(re->q[b] - re->q[a]);
-	delta = ediff/(BOLTZ*re->temp);
+          ediff = (dvdl[a] - dvdl[b])*(re->q[b] - re->q[a]);
+          delta = ediff/(BOLTZ*re->temp);
 	break;
       default:
 	gmx_incons("Unknown replica exchange quantity");
