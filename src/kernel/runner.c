/* -*- mode: c; tab-width: 4; indent-tabs-mode: nil; c-basic-offset: 4; c-file-style: "stroustrup"; -*-
 *
 * 
 *                This source code is part of
 * 
 *                 G   R   O   M   A   C   S
 * 
 *          GROningen MAchine for Chemical Simulations
 * 
 *                        VERSION 3.2.0
 * Written by David van der Spoel, Erik Lindahl, Berk Hess, and others.
 * Copyright (c) 1991-2000, University of Groningen, The Netherlands.
 * Copyright (c) 2001-2004, The GROMACS development team,
 * check out http://www.gromacs.org for more information.

 * This program is free software; you can redistribute it and/or
 * modify it under the terms of the GNU General Public License
 * as published by the Free Software Foundation; either version 2
 * of the License, or (at your option) any later version.
 * 
 * If you want to redistribute modifications, please consider that
 * scientific software is very special. Version control is crucial -
 * bugs must be traceable. We will be happy to consider code for
 * inclusion in the official distribution, but derived work must not
 * be called official GROMACS. Details are found in the README & COPYING
 * files - if they are missing, get the official version at www.gromacs.org.
 * 
 * To help us fund GROMACS development, we humbly ask that you cite
 * the papers on the package - you can find them in the top README file.
 * 
 * For more info, check our website at http://www.gromacs.org
 * 
 * And Hey:
 * Gallium Rubidium Oxygen Manganese Argon Carbon Silicon
 */
#ifdef HAVE_CONFIG_H
#include <config.h>
#endif

#include <signal.h>
#include <stdlib.h>

#if ((defined WIN32 || defined _WIN32 || defined WIN64 || defined _WIN64) && !defined __CYGWIN__ && !defined __CYGWIN32__)
/* _isnan() */
#include <float.h>
#endif

#include "typedefs.h"
#include "smalloc.h"
#include "sysstuff.h"
#include "statutil.h"
#include "mdrun.h"
#include "network.h"
#include "pull.h"
#include "names.h"
#include "disre.h"
#include "orires.h"
#include "dihre.h"
#include "pppm.h"
#include "pme.h"
#include "mdatoms.h"
#include "repl_ex.h"
#include "qmmm.h"
#include "mpelogging.h"
#include "domdec.h"
#include "partdec.h"
#include "coulomb.h"
#include "constr.h"
#include "mvdata.h"
#include "checkpoint.h"
#include "mtop_util.h"
<<<<<<< HEAD
#include "pull_rotation.h"
=======
#include "sighandler.h"

#include "md_openmm.h"
>>>>>>> 954f5773

#ifdef GMX_LIB_MPI
#include <mpi.h>
#endif
#ifdef GMX_THREADS
#include "tmpi.h"
#endif

#ifdef GMX_FAHCORE
#include "corewrap.h"
#endif

#ifdef GMX_OPENMM
#include "md_openmm.h"
#endif


typedef struct { 
    gmx_integrator_t *func;
} gmx_intp_t;

/* The array should match the eI array in include/types/enums.h */
#ifdef GMX_OPENMM  /* FIXME do_md_openmm needs fixing */
const gmx_intp_t integrator[eiNR] = { {do_md_openmm}, {do_md_openmm}, {do_md_openmm}, {do_md_openmm}, {do_md_openmm}, {do_md_openmm}, {do_md_openmm}, {do_md_openmm}, {do_md_openmm}, {do_md_openmm}, {do_md_openmm},{do_md_openmm}};
#else
const gmx_intp_t integrator[eiNR] = { {do_md}, {do_steep}, {do_cg}, {do_md}, {do_md}, {do_nm}, {do_lbfgs}, {do_tpi}, {do_tpi}, {do_md}, {do_md},{do_md}};
#endif

gmx_large_int_t     deform_init_init_step_tpx;
matrix              deform_init_box_tpx;
#ifdef GMX_THREADS
tMPI_Thread_mutex_t deform_init_box_mutex=TMPI_THREAD_MUTEX_INITIALIZER;
#endif


#ifdef GMX_THREADS
struct mdrunner_arglist
{
    FILE *fplog;
    t_commrec *cr;
    int nfile;
    const t_filenm *fnm;
    output_env_t oenv;
    bool bVerbose;
    bool bCompact;
    int nstglobalcomm;
    ivec ddxyz;
    int dd_node_order;
    real rdd;
    real rconstr;
    const char *dddlb_opt;
    real dlb_scale;
    const char *ddcsx;
    const char *ddcsy;
    const char *ddcsz;
    int nstepout;
    int resetstep;
    int nmultisim;
    int repl_ex_nst;
    int repl_ex_seed;
    real pforce;
    real cpt_period;
    real max_hours;
    const char *deviceOptions;
    unsigned long Flags;
    int ret; /* return value */
};


static void mdrunner_start_fn(void *arg)
{
    struct mdrunner_arglist *mda=(struct mdrunner_arglist*)arg;
    struct mdrunner_arglist mc=*mda; /* copy the arg list to make sure 
                                        that it's thread-local. This doesn't
                                        copy pointed-to items, of course,
                                        but those are all const. */
    t_commrec *cr;  /* we need a local version of this */
    FILE *fplog=NULL;
    t_filenm *fnm=dup_tfn(mc.nfile, mc.fnm);

    cr=init_par_threads(mc.cr);
    if (MASTER(cr))
    {
        fplog=mc.fplog;
    }


    mda->ret=mdrunner(fplog, cr, mc.nfile, mc.fnm, mc.oenv, mc.bVerbose,
                      mc.bCompact, mc.nstglobalcomm, 
                      mc.ddxyz, mc.dd_node_order, mc.rdd,
                      mc.rconstr, mc.dddlb_opt, mc.dlb_scale, 
                      mc.ddcsx, mc.ddcsy, mc.ddcsz, mc.nstepout, mc.resetstep, mc.nmultisim,
                      mc.repl_ex_nst, mc.repl_ex_seed, mc.pforce, 
                      mc.cpt_period, mc.max_hours, mc.deviceOptions, mc.Flags);
}

#endif

int mdrunner_threads(int nthreads, 
                     FILE *fplog,t_commrec *cr,int nfile,const t_filenm fnm[],
                     const output_env_t oenv, bool bVerbose,bool bCompact,
                     int nstglobalcomm,
                     ivec ddxyz,int dd_node_order,real rdd,real rconstr,
                     const char *dddlb_opt,real dlb_scale,
                     const char *ddcsx,const char *ddcsy,const char *ddcsz,
                     int nstepout,int resetstep,int nmultisim,int repl_ex_nst,
                     int repl_ex_seed, real pforce,real cpt_period,
                     real max_hours, const char *deviceOptions, unsigned long Flags)
{
    int ret;
    /* first check whether we even need to start tMPI */
    if (nthreads < 2)
    {
        ret=mdrunner(fplog, cr, nfile, fnm, oenv, bVerbose, bCompact,
                     nstglobalcomm,
                     ddxyz, dd_node_order, rdd, rconstr, dddlb_opt, dlb_scale,
                     ddcsx, ddcsy, ddcsz, nstepout, resetstep, nmultisim, repl_ex_nst, 
                     repl_ex_seed, pforce, cpt_period, max_hours, deviceOptions, Flags);
    }
    else
    {
#ifdef GMX_THREADS
        struct mdrunner_arglist mda;
        /* fill the data structure to pass as void pointer to thread start fn */
        mda.fplog=fplog;
        mda.cr=cr;
        mda.nfile=nfile;
        mda.fnm=fnm;
        mda.oenv=oenv;
        mda.bVerbose=bVerbose;
        mda.bCompact=bCompact;
        mda.nstglobalcomm=nstglobalcomm;
        mda.ddxyz[XX]=ddxyz[XX];
        mda.ddxyz[YY]=ddxyz[YY];
        mda.ddxyz[ZZ]=ddxyz[ZZ];
        mda.dd_node_order=dd_node_order;
        mda.rdd=rdd;
        mda.rconstr=rconstr;
        mda.dddlb_opt=dddlb_opt;
        mda.dlb_scale=dlb_scale;
        mda.ddcsx=ddcsx;
        mda.ddcsy=ddcsy;
        mda.ddcsz=ddcsz;
        mda.nstepout=nstepout;
        mda.resetstep=resetstep;
        mda.nmultisim=nmultisim;
        mda.repl_ex_nst=repl_ex_nst;
        mda.repl_ex_seed=repl_ex_seed;
        mda.pforce=pforce;
        mda.cpt_period=cpt_period;
        mda.max_hours=max_hours;
        mda.deviceOptions=deviceOptions;
        mda.Flags=Flags;

        fprintf(stderr, "Starting %d threads\n",nthreads);
        fflush(stderr);
        tMPI_Init_fn(nthreads, mdrunner_start_fn, (void*)(&mda) );
        ret=mda.ret;
#else
        ret=-1;
        gmx_comm("Multiple threads requested but not compiled with threads");
#endif
    }
    return ret;
}


int mdrunner(FILE *fplog,t_commrec *cr,int nfile,const t_filenm fnm[],
             const output_env_t oenv, bool bVerbose,bool bCompact,
             int nstglobalcomm,
             ivec ddxyz,int dd_node_order,real rdd,real rconstr,
             const char *dddlb_opt,real dlb_scale,
             const char *ddcsx,const char *ddcsy,const char *ddcsz,
             int nstepout,int resetstep,int nmultisim,int repl_ex_nst,int repl_ex_seed,
             real pforce,real cpt_period,real max_hours,
             const char *deviceOptions,
             unsigned long Flags)
{
    double     nodetime=0,realtime;
    t_inputrec *inputrec;
    t_state    *state=NULL;
    matrix     box;
    gmx_ddbox_t ddbox;
    int        npme_major;
    real       tmpr1,tmpr2;
    t_nrnb     *nrnb;
    gmx_mtop_t *mtop=NULL;
    t_mdatoms  *mdatoms=NULL;
    t_forcerec *fr=NULL;
    t_fcdata   *fcd=NULL;
    real       ewaldcoeff=0;
    gmx_pme_t  *pmedata=NULL;
    gmx_vsite_t *vsite=NULL;
    gmx_constr_t constr;
    int        i,m,nChargePerturbed=-1,status,nalloc;
    char       *gro;
    gmx_wallcycle_t wcycle;
    bool       bReadRNG,bReadEkin;
    int        list;
    gmx_runtime_t runtime;
    int        rc;
    gmx_large_int_t reset_counters;
    gmx_edsam_t ed;

    /* A parallel command line option consistency check */
    if (!PAR(cr) &&
        (ddxyz[XX] > 1 || ddxyz[YY] > 1 || ddxyz[ZZ] > 1 || cr->npmenodes > 0))
    {
        gmx_fatal(FARGS,
                  "The -dd or -npme option request a parallel simulation, "
#ifndef GMX_MPI
                  "but mdrun was compiled without threads or MPI enabled"
#else
#ifdef GMX_THREADS
                  "but the number of threads (option -nt) is 1"
#else
                  "but mdrun was not started through mpirun/mpiexec or only one process was requested through mpirun/mpiexec" 
#endif
#endif
            );
    }

    /* Essential dynamics */
    if (opt2bSet("-ei",nfile,fnm)) 
    {
        /* Open input and output files, allocate space for ED data structure */
        ed = ed_open(nfile,fnm,cr);
    } 
    else
        ed=NULL;

    snew(inputrec,1);
    snew(mtop,1);

    if (bVerbose && SIMMASTER(cr))
    {
        fprintf(stderr,"Getting Loaded...\n");
    }
    
    if (Flags & MD_APPENDFILES) 
    {
        fplog = NULL;
    }

    if (PAR(cr))
    {
        /* The master thread on the master node reads from disk, 
         * then distributes everything to the other processors.
         */

        list = (SIMMASTER(cr) && !(Flags & MD_APPENDFILES)) ?  (LIST_SCALARS | LIST_INPUTREC) : 0;

        snew(state,1);
        /* NOTE: if the run is thread-parallel but the integrator doesn't support this
                 such as with LBGFS, this function may cancel the threads 
                 through cancel_par_threads(), and make the commrec serial. The
                 rest of the simulation is then only performed by the main thread,
                 as if it were a serial run. */
        init_parallel(fplog, opt2fn_master("-s",nfile,fnm,cr),cr,
                      inputrec,mtop,state,list);

    }
    else
    {
        /* Read a file for a single processor */
        snew(state,1);
        init_single(fplog,inputrec,ftp2fn(efTPX,nfile,fnm),mtop,state);
    }
    if (!EEL_PME(inputrec->coulombtype) || (Flags & MD_PARTDEC))
    {
        cr->npmenodes = 0;
    }

#ifdef GMX_FAHCORE
    fcRegisterSteps(inputrec->nsteps,inputrec->init_step);
#endif

    /* NMR restraints must be initialized before load_checkpoint,
     * since with time averaging the history is added to t_state.
     * For proper consistency check we therefore need to extend
     * t_state here.
     * So the PME-only nodes (if present) will also initialize
     * the distance restraints.
     */
    snew(fcd,1);

    /* This needs to be called before read_checkpoint to extend the state */
    init_disres(fplog,mtop,inputrec,cr,Flags & MD_PARTDEC,fcd,state);

    if (gmx_mtop_ftype_count(mtop,F_ORIRES) > 0)
    {
        if (PAR(cr) && !(Flags & MD_PARTDEC))
        {
            gmx_fatal(FARGS,"Orientation restraints do not work (yet) with domain decomposition, use particle decomposition (mdrun option -pd)");
        }
        /* Orientation restraints */
        if (MASTER(cr))
        {
            init_orires(fplog,mtop,state->x,inputrec,cr->ms,&(fcd->orires),
                        state);
        }
    }

    if (DEFORM(*inputrec))
    {
        /* Store the deform reference box before reading the checkpoint */
        if (SIMMASTER(cr))
        {
            copy_mat(state->box,box);
        }
        if (PAR(cr))
        {
            gmx_bcast(sizeof(box),box,cr);
        }
        /* Because we do not have the update struct available yet
         * in which the reference values should be stored,
         * we store them temporarily in static variables.
         * This should be thread safe, since they are only written once
         * and with identical values.
         */
#ifdef GMX_THREADS
        tMPI_Thread_mutex_lock(&deform_init_box_mutex);
#endif
        deform_init_init_step_tpx = inputrec->init_step;
        copy_mat(box,deform_init_box_tpx);
#ifdef GMX_THREADS
        tMPI_Thread_mutex_unlock(&deform_init_box_mutex);
#endif
    }

    if (opt2bSet("-cpi",nfile,fnm)) 
    {
        /* Check if checkpoint file exists before doing continuation.
         * This way we can use identical input options for the first and subsequent runs...
         */
        if( gmx_fexist_master(opt2fn_master("-cpi",nfile,fnm,cr),cr) )
        {
            load_checkpoint(opt2fn_master("-cpi",nfile,fnm,cr),&fplog,
                            cr,Flags & MD_PARTDEC,ddxyz,
                            inputrec,state,&bReadRNG,&bReadEkin,
                            (Flags & MD_APPENDFILES));
            
            if (bReadRNG)
            {
                Flags |= MD_READ_RNG;
            }
            if (bReadEkin)
            {
                Flags |= MD_READ_EKIN;
            }
        }
    }

    if ((MASTER(cr) || (Flags & MD_SEPPOT)) && (Flags & MD_APPENDFILES))
    {
        gmx_log_open(ftp2fn(efLOG,nfile,fnm),cr,!(Flags & MD_SEPPOT),
                             Flags,&fplog);
    }

    if (SIMMASTER(cr)) 
    {
        copy_mat(state->box,box);
    }

    if (PAR(cr)) 
    {
        gmx_bcast(sizeof(box),box,cr);
    }

    if (bVerbose && SIMMASTER(cr))
    {
        fprintf(stderr,"Loaded with Money\n\n");
    }

    if (PAR(cr) && !((Flags & MD_PARTDEC) || EI_TPI(inputrec->eI)))
    {
        cr->dd = init_domain_decomposition(fplog,cr,Flags,ddxyz,rdd,rconstr,
                                           dddlb_opt,dlb_scale,
                                           ddcsx,ddcsy,ddcsz,
                                           mtop,inputrec,
                                           box,state->x,
                                           &ddbox,&npme_major);

        make_dd_communicators(fplog,cr,dd_node_order);

        /* Set overallocation to avoid frequent reallocation of arrays */
        set_over_alloc_dd(TRUE);
    }
    else
    {
        cr->duty = (DUTY_PP | DUTY_PME);
        npme_major = cr->nnodes;
        
        if (inputrec->ePBC == epbcSCREW)
        {
            gmx_fatal(FARGS,
                      "pbc=%s is only implemented with domain decomposition",
                      epbc_names[inputrec->ePBC]);
        }
    }

    if (PAR(cr))
    {
        /* After possible communicator splitting in make_dd_communicators.
         * we can set up the intra/inter node communication.
         */
        gmx_setup_nodecomm(fplog,cr);
    }

    wcycle = wallcycle_init(fplog,resetstep,cr);
    if (PAR(cr))
    {
        /* Master synchronizes its value of reset_counters with all nodes 
         * including PME only nodes */
        reset_counters = wcycle_get_reset_counters(wcycle);
        gmx_bcast_sim(sizeof(reset_counters),&reset_counters,cr);
        wcycle_set_reset_counters(wcycle, reset_counters);
    }


    snew(nrnb,1);
    if (cr->duty & DUTY_PP)
    {
        /* For domain decomposition we allocate dynamically
         * in dd_partition_system.
         */
        if (DOMAINDECOMP(cr))
        {
            bcast_state_setup(cr,state);
        }
        else
        {
            if (PAR(cr))
            {
                if (!MASTER(cr))
                {
                    snew(state,1);
                }
                bcast_state(cr,state,TRUE);
            }
        }

        /* Dihedral Restraints */
        if (gmx_mtop_ftype_count(mtop,F_DIHRES) > 0)
        {
            init_dihres(fplog,mtop,inputrec,fcd);
        }

        /* Initiate forcerecord */
        fr = mk_forcerec();
        init_forcerec(fplog,oenv,fr,fcd,inputrec,mtop,cr,box,FALSE,
                      opt2fn("-table",nfile,fnm),
                      opt2fn("-tablep",nfile,fnm),
                      opt2fn("-tableb",nfile,fnm),FALSE,pforce);

        /* version for PCA_NOT_READ_NODE (see md.c) */
        /*init_forcerec(fplog,fr,fcd,inputrec,mtop,cr,box,FALSE,
          "nofile","nofile","nofile",FALSE,pforce);
          */        
        fr->bSepDVDL = ((Flags & MD_SEPPOT) == MD_SEPPOT);

        /* Initialize QM-MM */
        if(fr->bQMMM)
        {
            init_QMMMrec(cr,box,mtop,inputrec,fr);
        }

        /* Initialize the mdatoms structure.
         * mdatoms is not filled with atom data,
         * as this can not be done now with domain decomposition.
         */
        mdatoms = init_mdatoms(fplog,mtop,inputrec->efep!=efepNO);

        /* Initialize the virtual site communication */
        vsite = init_vsite(mtop,cr);

        calc_shifts(box,fr->shift_vec);

        /* With periodic molecules the charge groups should be whole at start up
         * and the virtual sites should not be far from their proper positions.
         */
        if (!inputrec->bContinuation && MASTER(cr) &&
            !(inputrec->ePBC != epbcNONE && inputrec->bPeriodicMols))
        {
            /* Make molecules whole at start of run */
            if (fr->ePBC != epbcNONE)
            {
                do_pbc_first_mtop(fplog,inputrec->ePBC,box,mtop,state->x);
            }
            if (vsite)
            {
                /* Correct initial vsite positions are required
                 * for the initial distribution in the domain decomposition
                 * and for the initial shell prediction.
                 */
                construct_vsites_mtop(fplog,vsite,mtop,state->x);
            }
        }

        /* Initiate PPPM if necessary */
        if (fr->eeltype == eelPPPM)
        {
            if (mdatoms->nChargePerturbed)
            {
                gmx_fatal(FARGS,"Free energy with %s is not implemented",
                          eel_names[fr->eeltype]);
            }
            status = gmx_pppm_init(fplog,cr,oenv,FALSE,TRUE,box,
                                   getenv("GMXGHAT"),inputrec, (Flags & MD_REPRODUCIBLE));
            if (status != 0)
            {
                gmx_fatal(FARGS,"Error %d initializing PPPM",status);
            }
        }

        if (EEL_PME(fr->eeltype))
        {
            ewaldcoeff = fr->ewaldcoeff;
            pmedata = &fr->pmedata;
        }
        else
        {
            pmedata = NULL;
        }
    }
    else
    {
        /* This is a PME only node */

        /* We don't need the state */
        done_state(state);

        ewaldcoeff = calc_ewaldcoeff(inputrec->rcoulomb, inputrec->ewald_rtol);
        snew(pmedata,1);
    }

    /* Initiate PME if necessary,
     * either on all nodes or on dedicated PME nodes only. */
    if (EEL_PME(inputrec->coulombtype))
    {
        if (mdatoms)
        {
            nChargePerturbed = mdatoms->nChargePerturbed;
        }
        if (cr->npmenodes > 0)
        {
            /* The PME only nodes need to know nChargePerturbed */
            gmx_bcast_sim(sizeof(nChargePerturbed),&nChargePerturbed,cr);
        }
        if (cr->duty & DUTY_PME)
        {
            status = gmx_pme_init(pmedata,cr,npme_major,inputrec,
                                  mtop ? mtop->natoms : 0,nChargePerturbed,
                                  (Flags & MD_REPRODUCIBLE));
            if (status != 0) 
            {
                gmx_fatal(FARGS,"Error %d initializing PME",status);
            }
        }
    }


    if (integrator[inputrec->eI].func == do_md
#ifdef GMX_OPENMM
        ||
        integrator[inputrec->eI].func == do_md_openmm
#endif
        )
    {
        /* Turn on signal handling on all nodes */
        /*
         * (A user signal from the PME nodes (if any)
         * is communicated to the PP nodes.
         */
        signal_handler_install();
    }

    if (cr->duty & DUTY_PP)
    {
        if (inputrec->ePull != epullNO)
        {
            /* Initialize pull code */
            init_pull(fplog,inputrec,nfile,fnm,mtop,cr,oenv,
                      EI_DYNAMICS(inputrec->eI) && MASTER(cr),Flags);
        }
        
        if (inputrec->bRot)
        {
           /* Initialize enforced rotation code */
           init_rot(fplog,inputrec,nfile,fnm,cr,state->x,mtop,oenv,Flags);
        }

        constr = init_constraints(fplog,mtop,inputrec,ed,state,cr);

        if (DOMAINDECOMP(cr))
        {
            dd_init_bondeds(fplog,cr->dd,mtop,vsite,constr,inputrec,
                            Flags & MD_DDBONDCHECK,fr->cginfo_mb);

            set_dd_parameters(fplog,cr->dd,dlb_scale,inputrec,fr,&ddbox);

            setup_dd_grid(fplog,cr->dd);
        }

        /* Now do whatever the user wants us to do (how flexible...) */
        integrator[inputrec->eI].func(fplog,cr,nfile,fnm,
                                      oenv,bVerbose,bCompact,
                                      nstglobalcomm,
                                      vsite,constr,
                                      nstepout,inputrec,mtop,
                                      fcd,state,
                                      mdatoms,nrnb,wcycle,ed,fr,
                                      repl_ex_nst,repl_ex_seed,
                                      cpt_period,max_hours,
                                      deviceOptions,
                                      Flags,
                                      &runtime);

        if (inputrec->ePull != epullNO)
        {
            finish_pull(fplog,inputrec->pull);
        }
        
        if (inputrec->bRot)
        {
            finish_rot(fplog,inputrec->rot);
        }

    } 
    else 
    {
        /* do PME only */
        gmx_pmeonly(*pmedata,cr,nrnb,wcycle,ewaldcoeff,FALSE,inputrec);
    }

    if (EI_DYNAMICS(inputrec->eI) || EI_TPI(inputrec->eI))
    {
        /* Some timing stats */  
        if (MASTER(cr))
        {
            if (runtime.proc == 0)
            {
                runtime.proc = runtime.real;
            }
        }
        else
        {
            runtime.real = 0;
        }
    }

    wallcycle_stop(wcycle,ewcRUN);

    /* Finish up, write some stuff
     * if rerunMD, don't write last frame again 
     */
    finish_run(fplog,cr,ftp2fn(efSTO,nfile,fnm),
               inputrec,nrnb,wcycle,&runtime,
               EI_DYNAMICS(inputrec->eI) && !MULTISIM(cr));

    /* Does what it says */  
    print_date_and_time(fplog,cr->nodeid,"Finished mdrun",&runtime);

    /* Close logfile already here if we were appending to it */
    if (MASTER(cr) && (Flags & MD_APPENDFILES))
    {
        gmx_log_close(fplog);
    }	

    if(bGotStopNextStepSignal)
    {
        rc = 1;
    }
    else if(bGotStopNextNSStepSignal)
    {
        rc = 2;
    }
    else
    {
        rc = 0;
    }

    return rc;
}

void md_print_warning(const t_commrec *cr,FILE *fplog,const char *buf)
{
    if (MASTER(cr))
    {
        fprintf(stderr,"\n%s\n",buf);
    }
    if (fplog)
    {
        fprintf(fplog,"\n%s\n",buf);
    }
}<|MERGE_RESOLUTION|>--- conflicted
+++ resolved
@@ -69,13 +69,9 @@
 #include "mvdata.h"
 #include "checkpoint.h"
 #include "mtop_util.h"
-<<<<<<< HEAD
 #include "pull_rotation.h"
-=======
 #include "sighandler.h"
-
 #include "md_openmm.h"
->>>>>>> 954f5773
 
 #ifdef GMX_LIB_MPI
 #include <mpi.h>
