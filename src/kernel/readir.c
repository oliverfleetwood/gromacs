--- conflicted
+++ resolved
@@ -1647,13 +1647,8 @@
   EETYPE("DispCorr",    ir->eDispCorr,  edispc_names);
   CTYPE ("Extension of the potential lookup tables beyond the cut-off");
   RTYPE ("table-extension", ir->tabext, 1.0);
-<<<<<<< HEAD
-  CTYPE ("Seperate tables between energy group pairs");
+  CTYPE ("Separate tables between energy group pairs");
   STYPE ("energygrp-table", egptable,   NULL);
-=======
-  CTYPE ("Separate tables between energy group pairs");
-  STYPE ("energygrp_table", egptable,   NULL);
->>>>>>> e86b3a39
   CTYPE ("Spacing for the PME/PPPM FFT grid");
   RTYPE ("fourierspacing", ir->fourier_spacing,0.12);
   CTYPE ("FFT grid size, when a value is 0 fourierspacing will be used");
