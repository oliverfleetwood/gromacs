/* -*- mode: c; tab-width: 4; indent-tabs-mode: nil; c-basic-offset: 4; c-file-style: "stroustrup"; -*-
 *
 *
 *                This source code is part of
 *
 *                 G   R   O   M   A   C   S
 *
 *          GROningen MAchine for Chemical Simulations
 *
 *                        VERSION 3.2.0
 * Written by David van der Spoel, Erik Lindahl, Berk Hess, and others.
 * Copyright (c) 1991-2000, University of Groningen, The Netherlands.
 * Copyright (c) 2001-2004, The GROMACS development team,
 * check out http://www.gromacs.org for more information.

 * This program is free software; you can redistribute it and/or
 * modify it under the terms of the GNU General Public License
 * as published by the Free Software Foundation; either version 2
 * of the License, or (at your option) any later version.
 *
 * If you want to redistribute modifications, please consider that
 * scientific software is very special. Version control is crucial -
 * bugs must be traceable. We will be happy to consider code for
 * inclusion in the official distribution, but derived work must not
 * be called official GROMACS. Details are found in the README & COPYING
 * files - if they are missing, get the official version at www.gromacs.org.
 *
 * To help us fund GROMACS development, we humbly ask that you cite
 * the papers on the package - you can find them in the top README file.
 *
 * For more info, check our website at http://www.gromacs.org
 *
 * And Hey:
 * GROningen Mixture of Alchemy and Childrens' Stories
 */
#ifdef HAVE_CONFIG_H
#include <config.h>
#endif

#include <math.h>
#include "physics.h"
#include "vec.h"
#include "maths.h"
#include "txtdump.h"
#include "bondf.h"
#include "smalloc.h"
#include "pbc.h"
#include "ns.h"
#include "macros.h"
#include "names.h"
#include "gmx_fatal.h"
#include "mshift.h"
#include "main.h"
#include "disre.h"
#include "orires.h"
#include "force.h"
#include "nonbonded.h"

#if !defined GMX_DOUBLE && defined GMX_X86_SSE2
#include "gmx_x86_simd_single.h"
#define SSE_PROPER_DIHEDRALS
#endif

/* Find a better place for this? */
const int cmap_coeff_matrix[] = {
    1, 0, -3,  2, 0, 0,  0,  0, -3,  0,  9, -6,  2,  0, -6,  4,
    0, 0,  0,  0, 0, 0,  0,  0,  3,  0, -9,  6, -2,  0,  6, -4,
    0, 0,  0,  0, 0, 0,  0,  0,  0,  0,  9, -6,  0,  0, -6,  4,
    0, 0,  3, -2, 0, 0,  0,  0,  0,  0, -9,  6,  0,  0,  6, -4,
    0, 0,  0,  0, 1, 0, -3,  2, -2,  0,  6, -4,  1,  0, -3,  2,
    0, 0,  0,  0, 0, 0,  0,  0, -1,  0,  3, -2,  1,  0, -3,  2,
    0, 0,  0,  0, 0, 0,  0,  0,  0,  0, -3,  2,  0,  0,  3, -2,
    0, 0,  0,  0, 0, 0,  3, -2,  0,  0, -6,  4,  0,  0,  3, -2,
    0, 1, -2,  1, 0, 0,  0,  0,  0, -3,  6, -3,  0,  2, -4,  2,
    0, 0,  0,  0, 0, 0,  0,  0,  0,  3, -6,  3,  0, -2,  4, -2,
    0, 0,  0,  0, 0, 0,  0,  0,  0,  0, -3,  3,  0,  0,  2, -2,
    0, 0, -1,  1, 0, 0,  0,  0,  0,  0,  3, -3,  0,  0, -2,  2,
    0, 0,  0,  0, 0, 1, -2,  1,  0, -2,  4, -2,  0,  1, -2,  1,
    0, 0,  0,  0, 0, 0,  0,  0,  0, -1,  2, -1,  0,  1, -2,  1,
    0, 0,  0,  0, 0, 0,  0,  0,  0,  0,  1, -1,  0,  0, -1,  1,
    0, 0,  0,  0, 0, 0, -1,  1,  0,  0,  2, -2,  0,  0, -1,  1
};



int glatnr(int *global_atom_index, int i)
{
    int atnr;

    if (global_atom_index == NULL)
    {
        atnr = i + 1;
    }
    else
    {
        atnr = global_atom_index[i] + 1;
    }

    return atnr;
}

static int pbc_rvec_sub(const t_pbc *pbc, const rvec xi, const rvec xj, rvec dx)
{
    if (pbc)
    {
        return pbc_dx_aiuc(pbc, xi, xj, dx);
    }
    else
    {
        rvec_sub(xi, xj, dx);
        return CENTRAL;
    }
}

/*
 * Morse potential bond by Frank Everdij
 *
 * Three parameters needed:
 *
 * b0 = equilibrium distance in nm
 * be = beta in nm^-1 (actually, it's nu_e*Sqrt(2*pi*pi*mu/D_e))
 * cb = well depth in kJ/mol
 *
 * Note: the potential is referenced to be +cb at infinite separation
 *       and zero at the equilibrium distance!
 */

real morse_bonds(int nbonds,
                 const t_iatom forceatoms[], const t_iparams forceparams[],
                 const rvec x[], rvec f[], rvec fshift[],
                 const t_pbc *pbc, const t_graph *g,
                 real lambda, real *dvdlambda,
                 const t_mdatoms *md, t_fcdata *fcd,
                 int *global_atom_index)
{
<<<<<<< HEAD
  const real one=1.0;
  const real two=2.0;
  real  dr,dr2,temp,omtemp,cbomtemp,fbond,vbond,fij,vtot;
  real  b0,be,cb,b0A,beA,cbA,b0B,beB,cbB,L1;
  rvec  dx;
  int   i,m,ki,type,ai,aj;
  ivec  dt;

  vtot = 0.0;
  for(i=0; (i<nbonds); ) {
    type = forceatoms[i++];
    ai   = forceatoms[i++];
    aj   = forceatoms[i++];
    
    b0A   = forceparams[type].morse.b0A;
    beA   = forceparams[type].morse.betaA;
    cbA   = forceparams[type].morse.cbA;

    b0B   = forceparams[type].morse.b0B;
    beB   = forceparams[type].morse.betaB;
    cbB   = forceparams[type].morse.cbB;

    L1 = one-lambda;                      /* 1 */
    b0 = L1*b0A + lambda*b0B;             /* 3 */
    be = L1*beA + lambda*beB;             /* 3 */
    cb = L1*cbA + lambda*cbB;             /* 3 */

    ki   = pbc_rvec_sub(pbc,x[ai],x[aj],dx);            /*   3          */
    dr2  = iprod(dx,dx);                            /*   5          */
    dr   = dr2*gmx_invsqrt(dr2);                        /*  10          */
    temp = exp(-be*(dr-b0));                        /*  12          */
    
    if (temp == one)
    {
        /* bonds are constrained. This may _not_ include bond constraints 
           if they are lambda dependent. 
           The bond energy should still be included in the total! */
        vtot -= cb;
        *dvdlambda += cbB-cbA;
        continue;
    }

    omtemp   = one-temp;                               /*   1          */
    cbomtemp = cb*omtemp;                              /*   1          */
    vbond    = cbomtemp*omtemp;                        /*   1          */
    fbond    = -two*be*temp*cbomtemp*gmx_invsqrt(dr2); /*   9          */
    vtot     += vbond-cb;                              /*   2          */

    *dvdlambda += (cbB - cbA) * omtemp * omtemp - (2-2*omtemp)*omtemp * cb * ((b0B-b0A)*be - (beB-beA)*(dr-b0)); /* 15 */
    
    if (g) {
      ivec_sub(SHIFT_IVEC(g,ai),SHIFT_IVEC(g,aj),dt);
      ki = IVEC2IS(dt);
    }

    for (m=0; (m<DIM); m++) {                          /*  15          */
      fij=fbond*dx[m];
      f[ai][m]+=fij;
      f[aj][m]-=fij;
      fshift[ki][m]+=fij;
      fshift[CENTRAL][m]-=fij;
    }
  }                                           /*  83 TOTAL    */
  return vtot;
=======
    const real one = 1.0;
    const real two = 2.0;
    real       dr, dr2, temp, omtemp, cbomtemp, fbond, vbond, fij, vtot;
    real       b0, be, cb, b0A, beA, cbA, b0B, beB, cbB, L1;
    rvec       dx;
    int        i, m, ki, type, ai, aj;
    ivec       dt;

    vtot = 0.0;
    for (i = 0; (i < nbonds); )
    {
        type = forceatoms[i++];
        ai   = forceatoms[i++];
        aj   = forceatoms[i++];

        b0A   = forceparams[type].morse.b0A;
        beA   = forceparams[type].morse.betaA;
        cbA   = forceparams[type].morse.cbA;

        b0B   = forceparams[type].morse.b0B;
        beB   = forceparams[type].morse.betaB;
        cbB   = forceparams[type].morse.cbB;

        L1 = one-lambda;                            /* 1 */
        b0 = L1*b0A + lambda*b0B;                   /* 3 */
        be = L1*beA + lambda*beB;                   /* 3 */
        cb = L1*cbA + lambda*cbB;                   /* 3 */

        ki   = pbc_rvec_sub(pbc, x[ai], x[aj], dx); /*   3          */
        dr2  = iprod(dx, dx);                       /*   5          */
        dr   = dr2*gmx_invsqrt(dr2);                /*  10          */
        temp = exp(-be*(dr-b0));                    /*  12          */

        if (temp == one)
        {
            /* bonds are constrainted. This may _not_ include bond constraints if they are lambda dependent */
            *dvdlambda += cbB-cbA;
            continue;
        }

        omtemp    = one-temp;                                                                                        /*   1          */
        cbomtemp  = cb*omtemp;                                                                                       /*   1          */
        vbond     = cbomtemp*omtemp;                                                                                 /*   1          */
        fbond     = -two*be*temp*cbomtemp*gmx_invsqrt(dr2);                                                          /*   9          */
        vtot     += vbond;                                                                                           /*   1          */

        *dvdlambda += (cbB - cbA) * omtemp * omtemp - (2-2*omtemp)*omtemp * cb * ((b0B-b0A)*be - (beB-beA)*(dr-b0)); /* 15 */

        if (g)
        {
            ivec_sub(SHIFT_IVEC(g, ai), SHIFT_IVEC(g, aj), dt);
            ki = IVEC2IS(dt);
        }

        for (m = 0; (m < DIM); m++)                    /*  15          */
        {
            fij                 = fbond*dx[m];
            f[ai][m]           += fij;
            f[aj][m]           -= fij;
            fshift[ki][m]      += fij;
            fshift[CENTRAL][m] -= fij;
        }
    }                                         /*  83 TOTAL    */
    return vtot;
>>>>>>> 06ed8015
}

real cubic_bonds(int nbonds,
                 const t_iatom forceatoms[], const t_iparams forceparams[],
                 const rvec x[], rvec f[], rvec fshift[],
                 const t_pbc *pbc, const t_graph *g,
                 real lambda, real *dvdlambda,
                 const t_mdatoms *md, t_fcdata *fcd,
                 int *global_atom_index)
{
    const real three = 3.0;
    const real two   = 2.0;
    real       kb, b0, kcub;
    real       dr, dr2, dist, kdist, kdist2, fbond, vbond, fij, vtot;
    rvec       dx;
    int        i, m, ki, type, ai, aj;
    ivec       dt;

    vtot = 0.0;
    for (i = 0; (i < nbonds); )
    {
        type = forceatoms[i++];
        ai   = forceatoms[i++];
        aj   = forceatoms[i++];

        b0   = forceparams[type].cubic.b0;
        kb   = forceparams[type].cubic.kb;
        kcub = forceparams[type].cubic.kcub;

        ki   = pbc_rvec_sub(pbc, x[ai], x[aj], dx);     /*   3          */
        dr2  = iprod(dx, dx);                           /*   5          */

        if (dr2 == 0.0)
        {
            continue;
        }

        dr         = dr2*gmx_invsqrt(dr2);                  /*  10          */
        dist       = dr-b0;
        kdist      = kb*dist;
        kdist2     = kdist*dist;

        vbond      = kdist2 + kcub*kdist2*dist;
        fbond      = -(two*kdist + three*kdist2*kcub)/dr;

        vtot      += vbond;   /* 21 */

        if (g)
        {
            ivec_sub(SHIFT_IVEC(g, ai), SHIFT_IVEC(g, aj), dt);
            ki = IVEC2IS(dt);
        }
        for (m = 0; (m < DIM); m++)                    /*  15          */
        {
            fij                 = fbond*dx[m];
            f[ai][m]           += fij;
            f[aj][m]           -= fij;
            fshift[ki][m]      += fij;
            fshift[CENTRAL][m] -= fij;
        }
    }                                         /*  54 TOTAL    */
    return vtot;
}

real FENE_bonds(int nbonds,
                const t_iatom forceatoms[], const t_iparams forceparams[],
                const rvec x[], rvec f[], rvec fshift[],
                const t_pbc *pbc, const t_graph *g,
                real lambda, real *dvdlambda,
                const t_mdatoms *md, t_fcdata *fcd,
                int *global_atom_index)
{
    const real half = 0.5;
    const real one  = 1.0;
    real       bm, kb;
    real       dr, dr2, bm2, omdr2obm2, fbond, vbond, fij, vtot;
    rvec       dx;
    int        i, m, ki, type, ai, aj;
    ivec       dt;

    vtot = 0.0;
    for (i = 0; (i < nbonds); )
    {
        type = forceatoms[i++];
        ai   = forceatoms[i++];
        aj   = forceatoms[i++];

        bm   = forceparams[type].fene.bm;
        kb   = forceparams[type].fene.kb;

        ki   = pbc_rvec_sub(pbc, x[ai], x[aj], dx);     /*   3          */
        dr2  = iprod(dx, dx);                           /*   5          */

        if (dr2 == 0.0)
        {
            continue;
        }

        bm2 = bm*bm;

        if (dr2 >= bm2)
        {
            gmx_fatal(FARGS,
                      "r^2 (%f) >= bm^2 (%f) in FENE bond between atoms %d and %d",
                      dr2, bm2,
                      glatnr(global_atom_index, ai),
                      glatnr(global_atom_index, aj));
        }

        omdr2obm2  = one - dr2/bm2;

        vbond      = -half*kb*bm2*log(omdr2obm2);
        fbond      = -kb/omdr2obm2;

        vtot      += vbond;   /* 35 */

        if (g)
        {
            ivec_sub(SHIFT_IVEC(g, ai), SHIFT_IVEC(g, aj), dt);
            ki = IVEC2IS(dt);
        }
        for (m = 0; (m < DIM); m++)                    /*  15          */
        {
            fij                 = fbond*dx[m];
            f[ai][m]           += fij;
            f[aj][m]           -= fij;
            fshift[ki][m]      += fij;
            fshift[CENTRAL][m] -= fij;
        }
    }                                         /*  58 TOTAL    */
    return vtot;
}

real harmonic(real kA, real kB, real xA, real xB, real x, real lambda,
              real *V, real *F)
{
    const real half = 0.5;
    real       L1, kk, x0, dx, dx2;
    real       v, f, dvdlambda;

    L1    = 1.0-lambda;
    kk    = L1*kA+lambda*kB;
    x0    = L1*xA+lambda*xB;

    dx    = x-x0;
    dx2   = dx*dx;

    f          = -kk*dx;
    v          = half*kk*dx2;
    dvdlambda  = half*(kB-kA)*dx2 + (xA-xB)*kk*dx;

    *F    = f;
    *V    = v;

    return dvdlambda;

    /* That was 19 flops */
}


real bonds(int nbonds,
           const t_iatom forceatoms[], const t_iparams forceparams[],
           const rvec x[], rvec f[], rvec fshift[],
           const t_pbc *pbc, const t_graph *g,
           real lambda, real *dvdlambda,
           const t_mdatoms *md, t_fcdata *fcd,
           int *global_atom_index)
{
    int  i, m, ki, ai, aj, type;
    real dr, dr2, fbond, vbond, fij, vtot;
    rvec dx;
    ivec dt;

    vtot = 0.0;
    for (i = 0; (i < nbonds); )
    {
        type = forceatoms[i++];
        ai   = forceatoms[i++];
        aj   = forceatoms[i++];

        ki   = pbc_rvec_sub(pbc, x[ai], x[aj], dx); /*   3      */
        dr2  = iprod(dx, dx);                       /*   5		*/
        dr   = dr2*gmx_invsqrt(dr2);                /*  10		*/

        *dvdlambda += harmonic(forceparams[type].harmonic.krA,
                               forceparams[type].harmonic.krB,
                               forceparams[type].harmonic.rA,
                               forceparams[type].harmonic.rB,
                               dr, lambda, &vbond, &fbond); /*  19  */

        if (dr2 == 0.0)
        {
            continue;
        }


        vtot  += vbond;            /* 1*/
        fbond *= gmx_invsqrt(dr2); /*   6		*/
#ifdef DEBUG
        if (debug)
        {
            fprintf(debug, "BONDS: dr = %10g  vbond = %10g  fbond = %10g\n",
                    dr, vbond, fbond);
        }
#endif
        if (g)
        {
            ivec_sub(SHIFT_IVEC(g, ai), SHIFT_IVEC(g, aj), dt);
            ki = IVEC2IS(dt);
        }
        for (m = 0; (m < DIM); m++)     /*  15		*/
        {
            fij                 = fbond*dx[m];
            f[ai][m]           += fij;
            f[aj][m]           -= fij;
            fshift[ki][m]      += fij;
            fshift[CENTRAL][m] -= fij;
        }
    }               /* 59 TOTAL	*/
    return vtot;
}

real restraint_bonds(int nbonds,
                     const t_iatom forceatoms[], const t_iparams forceparams[],
                     const rvec x[], rvec f[], rvec fshift[],
                     const t_pbc *pbc, const t_graph *g,
                     real lambda, real *dvdlambda,
                     const t_mdatoms *md, t_fcdata *fcd,
                     int *global_atom_index)
{
    int  i, m, ki, ai, aj, type;
    real dr, dr2, fbond, vbond, fij, vtot;
    real L1;
    real low, dlow, up1, dup1, up2, dup2, k, dk;
    real drh, drh2;
    rvec dx;
    ivec dt;

    L1   = 1.0 - lambda;

    vtot = 0.0;
    for (i = 0; (i < nbonds); )
    {
        type = forceatoms[i++];
        ai   = forceatoms[i++];
        aj   = forceatoms[i++];

        ki   = pbc_rvec_sub(pbc, x[ai], x[aj], dx); /*   3      */
        dr2  = iprod(dx, dx);                       /*   5		*/
        dr   = dr2*gmx_invsqrt(dr2);                /*  10		*/

        low  = L1*forceparams[type].restraint.lowA + lambda*forceparams[type].restraint.lowB;
        dlow =   -forceparams[type].restraint.lowA +        forceparams[type].restraint.lowB;
        up1  = L1*forceparams[type].restraint.up1A + lambda*forceparams[type].restraint.up1B;
        dup1 =   -forceparams[type].restraint.up1A +        forceparams[type].restraint.up1B;
        up2  = L1*forceparams[type].restraint.up2A + lambda*forceparams[type].restraint.up2B;
        dup2 =   -forceparams[type].restraint.up2A +        forceparams[type].restraint.up2B;
        k    = L1*forceparams[type].restraint.kA   + lambda*forceparams[type].restraint.kB;
        dk   =   -forceparams[type].restraint.kA   +        forceparams[type].restraint.kB;
        /* 24 */

        if (dr < low)
        {
            drh         = dr - low;
            drh2        = drh*drh;
            vbond       = 0.5*k*drh2;
            fbond       = -k*drh;
            *dvdlambda += 0.5*dk*drh2 - k*dlow*drh;
        } /* 11 */
        else if (dr <= up1)
        {
            vbond = 0;
            fbond = 0;
        }
        else if (dr <= up2)
        {
            drh         = dr - up1;
            drh2        = drh*drh;
            vbond       = 0.5*k*drh2;
            fbond       = -k*drh;
            *dvdlambda += 0.5*dk*drh2 - k*dup1*drh;
        } /* 11	*/
        else
        {
            drh         = dr - up2;
            vbond       = k*(up2 - up1)*(0.5*(up2 - up1) + drh);
            fbond       = -k*(up2 - up1);
            *dvdlambda += dk*(up2 - up1)*(0.5*(up2 - up1) + drh)
                + k*(dup2 - dup1)*(up2 - up1 + drh)
                - k*(up2 - up1)*dup2;
        }

        if (dr2 == 0.0)
        {
            continue;
        }

        vtot  += vbond;            /* 1*/
        fbond *= gmx_invsqrt(dr2); /*   6		*/
#ifdef DEBUG
        if (debug)
        {
            fprintf(debug, "BONDS: dr = %10g  vbond = %10g  fbond = %10g\n",
                    dr, vbond, fbond);
        }
#endif
        if (g)
        {
            ivec_sub(SHIFT_IVEC(g, ai), SHIFT_IVEC(g, aj), dt);
            ki = IVEC2IS(dt);
        }
        for (m = 0; (m < DIM); m++)             /*  15		*/
        {
            fij                 = fbond*dx[m];
            f[ai][m]           += fij;
            f[aj][m]           -= fij;
            fshift[ki][m]      += fij;
            fshift[CENTRAL][m] -= fij;
        }
    }                   /* 59 TOTAL	*/

    return vtot;
}

real polarize(int nbonds,
              const t_iatom forceatoms[], const t_iparams forceparams[],
              const rvec x[], rvec f[], rvec fshift[],
              const t_pbc *pbc, const t_graph *g,
              real lambda, real *dvdlambda,
              const t_mdatoms *md, t_fcdata *fcd,
              int *global_atom_index)
{
    int  i, m, ki, ai, aj, type;
    real dr, dr2, fbond, vbond, fij, vtot, ksh;
    rvec dx;
    ivec dt;

    vtot = 0.0;
    for (i = 0; (i < nbonds); )
    {
        type = forceatoms[i++];
        ai   = forceatoms[i++];
        aj   = forceatoms[i++];
        ksh  = sqr(md->chargeA[aj])*ONE_4PI_EPS0/forceparams[type].polarize.alpha;
        if (debug)
        {
            fprintf(debug, "POL: local ai = %d aj = %d ksh = %.3f\n", ai, aj, ksh);
        }

        ki   = pbc_rvec_sub(pbc, x[ai], x[aj], dx);                         /*   3      */
        dr2  = iprod(dx, dx);                                               /*   5		*/
        dr   = dr2*gmx_invsqrt(dr2);                                        /*  10		*/

        *dvdlambda += harmonic(ksh, ksh, 0, 0, dr, lambda, &vbond, &fbond); /*  19  */

        if (dr2 == 0.0)
        {
            continue;
        }

        vtot  += vbond;            /* 1*/
        fbond *= gmx_invsqrt(dr2); /*   6		*/

        if (g)
        {
            ivec_sub(SHIFT_IVEC(g, ai), SHIFT_IVEC(g, aj), dt);
            ki = IVEC2IS(dt);
        }
        for (m = 0; (m < DIM); m++)     /*  15		*/
        {
            fij                 = fbond*dx[m];
            f[ai][m]           += fij;
            f[aj][m]           -= fij;
            fshift[ki][m]      += fij;
            fshift[CENTRAL][m] -= fij;
        }
    }               /* 59 TOTAL	*/
    return vtot;
}

real anharm_polarize(int nbonds,
                     const t_iatom forceatoms[], const t_iparams forceparams[],
                     const rvec x[], rvec f[], rvec fshift[],
                     const t_pbc *pbc, const t_graph *g,
                     real lambda, real *dvdlambda,
                     const t_mdatoms *md, t_fcdata *fcd,
                     int *global_atom_index)
{
    int  i, m, ki, ai, aj, type;
    real dr, dr2, fbond, vbond, fij, vtot, ksh, khyp, drcut, ddr, ddr3;
    rvec dx;
    ivec dt;

    vtot = 0.0;
    for (i = 0; (i < nbonds); )
    {
        type  = forceatoms[i++];
        ai    = forceatoms[i++];
        aj    = forceatoms[i++];
        ksh   = sqr(md->chargeA[aj])*ONE_4PI_EPS0/forceparams[type].anharm_polarize.alpha; /* 7*/
        khyp  = forceparams[type].anharm_polarize.khyp;
        drcut = forceparams[type].anharm_polarize.drcut;
        if (debug)
        {
            fprintf(debug, "POL: local ai = %d aj = %d ksh = %.3f\n", ai, aj, ksh);
        }

        ki   = pbc_rvec_sub(pbc, x[ai], x[aj], dx);                         /*   3      */
        dr2  = iprod(dx, dx);                                               /*   5		*/
        dr   = dr2*gmx_invsqrt(dr2);                                        /*  10		*/

        *dvdlambda += harmonic(ksh, ksh, 0, 0, dr, lambda, &vbond, &fbond); /*  19  */

        if (dr2 == 0.0)
        {
            continue;
        }

        if (dr > drcut)
        {
            ddr    = dr-drcut;
            ddr3   = ddr*ddr*ddr;
            vbond += khyp*ddr*ddr3;
            fbond -= 4*khyp*ddr3;
        }
        fbond *= gmx_invsqrt(dr2); /*   6		*/
        vtot  += vbond;            /* 1*/

        if (g)
        {
            ivec_sub(SHIFT_IVEC(g, ai), SHIFT_IVEC(g, aj), dt);
            ki = IVEC2IS(dt);
        }
        for (m = 0; (m < DIM); m++)     /*  15		*/
        {
            fij                 = fbond*dx[m];
            f[ai][m]           += fij;
            f[aj][m]           -= fij;
            fshift[ki][m]      += fij;
            fshift[CENTRAL][m] -= fij;
        }
    }               /* 72 TOTAL	*/
    return vtot;
}

real water_pol(int nbonds,
               const t_iatom forceatoms[], const t_iparams forceparams[],
               const rvec x[], rvec f[], rvec fshift[],
               const t_pbc *pbc, const t_graph *g,
               real lambda, real *dvdlambda,
               const t_mdatoms *md, t_fcdata *fcd,
               int *global_atom_index)
{
    /* This routine implements anisotropic polarizibility for water, through
     * a shell connected to a dummy with spring constant that differ in the
     * three spatial dimensions in the molecular frame.
     */
    int  i, m, aO, aH1, aH2, aD, aS, type, type0;
    rvec dOH1, dOH2, dHH, dOD, dDS, nW, kk, dx, kdx, proj;
#ifdef DEBUG
    rvec df;
#endif
    real vtot, fij, r_HH, r_OD, r_nW, tx, ty, tz, qS;

    vtot = 0.0;
    if (nbonds > 0)
    {
        type0  = forceatoms[0];
        aS     = forceatoms[5];
        qS     = md->chargeA[aS];
        kk[XX] = sqr(qS)*ONE_4PI_EPS0/forceparams[type0].wpol.al_x;
        kk[YY] = sqr(qS)*ONE_4PI_EPS0/forceparams[type0].wpol.al_y;
        kk[ZZ] = sqr(qS)*ONE_4PI_EPS0/forceparams[type0].wpol.al_z;
        r_HH   = 1.0/forceparams[type0].wpol.rHH;
        r_OD   = 1.0/forceparams[type0].wpol.rOD;
        if (debug)
        {
            fprintf(debug, "WPOL: qS  = %10.5f aS = %5d\n", qS, aS);
            fprintf(debug, "WPOL: kk  = %10.3f        %10.3f        %10.3f\n",
                    kk[XX], kk[YY], kk[ZZ]);
            fprintf(debug, "WPOL: rOH = %10.3f  rHH = %10.3f  rOD = %10.3f\n",
                    forceparams[type0].wpol.rOH,
                    forceparams[type0].wpol.rHH,
                    forceparams[type0].wpol.rOD);
        }
        for (i = 0; (i < nbonds); i += 6)
        {
            type = forceatoms[i];
            if (type != type0)
            {
                gmx_fatal(FARGS, "Sorry, type = %d, type0 = %d, file = %s, line = %d",
                          type, type0, __FILE__, __LINE__);
            }
            aO   = forceatoms[i+1];
            aH1  = forceatoms[i+2];
            aH2  = forceatoms[i+3];
            aD   = forceatoms[i+4];
            aS   = forceatoms[i+5];

            /* Compute vectors describing the water frame */
            rvec_sub(x[aH1], x[aO], dOH1);
            rvec_sub(x[aH2], x[aO], dOH2);
            rvec_sub(x[aH2], x[aH1], dHH);
            rvec_sub(x[aD], x[aO], dOD);
            rvec_sub(x[aS], x[aD], dDS);
            cprod(dOH1, dOH2, nW);

            /* Compute inverse length of normal vector
             * (this one could be precomputed, but I'm too lazy now)
             */
            r_nW = gmx_invsqrt(iprod(nW, nW));
            /* This is for precision, but does not make a big difference,
             * it can go later.
             */
            r_OD = gmx_invsqrt(iprod(dOD, dOD));

            /* Normalize the vectors in the water frame */
            svmul(r_nW, nW, nW);
            svmul(r_HH, dHH, dHH);
            svmul(r_OD, dOD, dOD);

            /* Compute displacement of shell along components of the vector */
            dx[ZZ] = iprod(dDS, dOD);
            /* Compute projection on the XY plane: dDS - dx[ZZ]*dOD */
            for (m = 0; (m < DIM); m++)
            {
                proj[m] = dDS[m]-dx[ZZ]*dOD[m];
            }

            /*dx[XX] = iprod(dDS,nW);
               dx[YY] = iprod(dDS,dHH);*/
            dx[XX] = iprod(proj, nW);
            for (m = 0; (m < DIM); m++)
            {
                proj[m] -= dx[XX]*nW[m];
            }
            dx[YY] = iprod(proj, dHH);
            /*#define DEBUG*/
#ifdef DEBUG
            if (debug)
            {
                fprintf(debug, "WPOL: dx2=%10g  dy2=%10g  dz2=%10g  sum=%10g  dDS^2=%10g\n",
                        sqr(dx[XX]), sqr(dx[YY]), sqr(dx[ZZ]), iprod(dx, dx), iprod(dDS, dDS));
                fprintf(debug, "WPOL: dHH=(%10g,%10g,%10g)\n", dHH[XX], dHH[YY], dHH[ZZ]);
                fprintf(debug, "WPOL: dOD=(%10g,%10g,%10g), 1/r_OD = %10g\n",
                        dOD[XX], dOD[YY], dOD[ZZ], 1/r_OD);
                fprintf(debug, "WPOL: nW =(%10g,%10g,%10g), 1/r_nW = %10g\n",
                        nW[XX], nW[YY], nW[ZZ], 1/r_nW);
                fprintf(debug, "WPOL: dx  =%10g, dy  =%10g, dz  =%10g\n",
                        dx[XX], dx[YY], dx[ZZ]);
                fprintf(debug, "WPOL: dDSx=%10g, dDSy=%10g, dDSz=%10g\n",
                        dDS[XX], dDS[YY], dDS[ZZ]);
            }
#endif
            /* Now compute the forces and energy */
            kdx[XX] = kk[XX]*dx[XX];
            kdx[YY] = kk[YY]*dx[YY];
            kdx[ZZ] = kk[ZZ]*dx[ZZ];
            vtot   += iprod(dx, kdx);
            for (m = 0; (m < DIM); m++)
            {
                /* This is a tensor operation but written out for speed */
                tx        =  nW[m]*kdx[XX];
                ty        = dHH[m]*kdx[YY];
                tz        = dOD[m]*kdx[ZZ];
                fij       = -tx-ty-tz;
#ifdef DEBUG
                df[m] = fij;
#endif
                f[aS][m] += fij;
                f[aD][m] -= fij;
            }
#ifdef DEBUG
            if (debug)
            {
                fprintf(debug, "WPOL: vwpol=%g\n", 0.5*iprod(dx, kdx));
                fprintf(debug, "WPOL: df = (%10g, %10g, %10g)\n", df[XX], df[YY], df[ZZ]);
            }
#endif
        }
    }
    return 0.5*vtot;
}

static real do_1_thole(const rvec xi, const rvec xj, rvec fi, rvec fj,
                       const t_pbc *pbc, real qq,
                       rvec fshift[], real afac)
{
    rvec r12;
    real r12sq, r12_1, r12n, r12bar, v0, v1, fscal, ebar, fff;
    int  m, t;

    t      = pbc_rvec_sub(pbc, xi, xj, r12);                      /*  3 */

    r12sq  = iprod(r12, r12);                                     /*  5 */
    r12_1  = gmx_invsqrt(r12sq);                                  /*  5 */
    r12bar = afac/r12_1;                                          /*  5 */
    v0     = qq*ONE_4PI_EPS0*r12_1;                               /*  2 */
    ebar   = exp(-r12bar);                                        /*  5 */
    v1     = (1-(1+0.5*r12bar)*ebar);                             /*  4 */
    fscal  = ((v0*r12_1)*v1 - v0*0.5*afac*ebar*(r12bar+1))*r12_1; /* 9 */
    if (debug)
    {
        fprintf(debug, "THOLE: v0 = %.3f v1 = %.3f r12= % .3f r12bar = %.3f fscal = %.3f  ebar = %.3f\n", v0, v1, 1/r12_1, r12bar, fscal, ebar);
    }

    for (m = 0; (m < DIM); m++)
    {
        fff                 = fscal*r12[m];
        fi[m]              += fff;
        fj[m]              -= fff;
        fshift[t][m]       += fff;
        fshift[CENTRAL][m] -= fff;
    }             /* 15 */

    return v0*v1; /* 1 */
    /* 54 */
}

real thole_pol(int nbonds,
               const t_iatom forceatoms[], const t_iparams forceparams[],
               const rvec x[], rvec f[], rvec fshift[],
               const t_pbc *pbc, const t_graph *g,
               real lambda, real *dvdlambda,
               const t_mdatoms *md, t_fcdata *fcd,
               int *global_atom_index)
{
    /* Interaction between two pairs of particles with opposite charge */
    int  i, type, a1, da1, a2, da2;
    real q1, q2, qq, a, al1, al2, afac;
    real V = 0;

    for (i = 0; (i < nbonds); )
    {
        type  = forceatoms[i++];
        a1    = forceatoms[i++];
        da1   = forceatoms[i++];
        a2    = forceatoms[i++];
        da2   = forceatoms[i++];
        q1    = md->chargeA[da1];
        q2    = md->chargeA[da2];
        a     = forceparams[type].thole.a;
        al1   = forceparams[type].thole.alpha1;
        al2   = forceparams[type].thole.alpha2;
        qq    = q1*q2;
        afac  = a*pow(al1*al2, -1.0/6.0);
        V    += do_1_thole(x[a1], x[a2], f[a1], f[a2], pbc, qq, fshift, afac);
        V    += do_1_thole(x[da1], x[a2], f[da1], f[a2], pbc, -qq, fshift, afac);
        V    += do_1_thole(x[a1], x[da2], f[a1], f[da2], pbc, -qq, fshift, afac);
        V    += do_1_thole(x[da1], x[da2], f[da1], f[da2], pbc, qq, fshift, afac);
    }
    /* 290 flops */
    return V;
}

real bond_angle(const rvec xi, const rvec xj, const rvec xk, const t_pbc *pbc,
                rvec r_ij, rvec r_kj, real *costh,
                int *t1, int *t2)
/* Return value is the angle between the bonds i-j and j-k */
{
    /* 41 FLOPS */
    real th;

    *t1 = pbc_rvec_sub(pbc, xi, xj, r_ij); /*  3		*/
    *t2 = pbc_rvec_sub(pbc, xk, xj, r_kj); /*  3		*/

    *costh = cos_angle(r_ij, r_kj);        /* 25		*/
    th     = acos(*costh);                 /* 10		*/
    /* 41 TOTAL	*/
    return th;
}

real angles(int nbonds,
            const t_iatom forceatoms[], const t_iparams forceparams[],
            const rvec x[], rvec f[], rvec fshift[],
            const t_pbc *pbc, const t_graph *g,
            real lambda, real *dvdlambda,
            const t_mdatoms *md, t_fcdata *fcd,
            int *global_atom_index)
{
    int  i, ai, aj, ak, t1, t2, type;
    rvec r_ij, r_kj;
    real cos_theta, cos_theta2, theta, dVdt, va, vtot;
    ivec jt, dt_ij, dt_kj;

    vtot = 0.0;
    for (i = 0; i < nbonds; )
    {
        type = forceatoms[i++];
        ai   = forceatoms[i++];
        aj   = forceatoms[i++];
        ak   = forceatoms[i++];

        theta  = bond_angle(x[ai], x[aj], x[ak], pbc,
                            r_ij, r_kj, &cos_theta, &t1, &t2);  /*  41		*/

        *dvdlambda += harmonic(forceparams[type].harmonic.krA,
                               forceparams[type].harmonic.krB,
                               forceparams[type].harmonic.rA*DEG2RAD,
                               forceparams[type].harmonic.rB*DEG2RAD,
                               theta, lambda, &va, &dVdt);  /*  21  */
        vtot += va;

        cos_theta2 = sqr(cos_theta);
        if (cos_theta2 < 1)
        {
            int  m;
            real st, sth;
            real cik, cii, ckk;
            real nrkj2, nrij2;
            real nrkj_1, nrij_1;
            rvec f_i, f_j, f_k;

            st  = dVdt*gmx_invsqrt(1 - cos_theta2); /*  12		*/
            sth = st*cos_theta;                     /*   1		*/
#ifdef DEBUG
            if (debug)
            {
                fprintf(debug, "ANGLES: theta = %10g  vth = %10g  dV/dtheta = %10g\n",
                        theta*RAD2DEG, va, dVdt);
            }
#endif
            nrij2 = iprod(r_ij, r_ij);      /*   5		*/
            nrkj2 = iprod(r_kj, r_kj);      /*   5		*/

            nrij_1 = gmx_invsqrt(nrij2);    /*  10		*/
            nrkj_1 = gmx_invsqrt(nrkj2);    /*  10		*/

            cik = st*nrij_1*nrkj_1;         /*   2		*/
            cii = sth*nrij_1*nrij_1;        /*   2		*/
            ckk = sth*nrkj_1*nrkj_1;        /*   2		*/

            for (m = 0; m < DIM; m++)
            {           /*  39		*/
                f_i[m]    = -(cik*r_kj[m] - cii*r_ij[m]);
                f_k[m]    = -(cik*r_ij[m] - ckk*r_kj[m]);
                f_j[m]    = -f_i[m] - f_k[m];
                f[ai][m] += f_i[m];
                f[aj][m] += f_j[m];
                f[ak][m] += f_k[m];
            }
            if (g != NULL)
            {
                copy_ivec(SHIFT_IVEC(g, aj), jt);

                ivec_sub(SHIFT_IVEC(g, ai), jt, dt_ij);
                ivec_sub(SHIFT_IVEC(g, ak), jt, dt_kj);
                t1 = IVEC2IS(dt_ij);
                t2 = IVEC2IS(dt_kj);
            }
            rvec_inc(fshift[t1], f_i);
            rvec_inc(fshift[CENTRAL], f_j);
            rvec_inc(fshift[t2], f_k);
        }                                           /* 161 TOTAL	*/
    }

    return vtot;
}

real linear_angles(int nbonds,
                   const t_iatom forceatoms[], const t_iparams forceparams[],
                   const rvec x[], rvec f[], rvec fshift[],
                   const t_pbc *pbc, const t_graph *g,
                   real lambda, real *dvdlambda,
                   const t_mdatoms *md, t_fcdata *fcd,
                   int *global_atom_index)
{
    int  i, m, ai, aj, ak, t1, t2, type;
    rvec f_i, f_j, f_k;
    real L1, kA, kB, aA, aB, dr, dr2, va, vtot, a, b, klin;
    ivec jt, dt_ij, dt_kj;
    rvec r_ij, r_kj, r_ik, dx;

    L1   = 1-lambda;
    vtot = 0.0;
    for (i = 0; (i < nbonds); )
    {
        type = forceatoms[i++];
        ai   = forceatoms[i++];
        aj   = forceatoms[i++];
        ak   = forceatoms[i++];

        kA   = forceparams[type].linangle.klinA;
        kB   = forceparams[type].linangle.klinB;
        klin = L1*kA + lambda*kB;

        aA   = forceparams[type].linangle.aA;
        aB   = forceparams[type].linangle.aB;
        a    = L1*aA+lambda*aB;
        b    = 1-a;

        t1 = pbc_rvec_sub(pbc, x[ai], x[aj], r_ij);
        t2 = pbc_rvec_sub(pbc, x[ak], x[aj], r_kj);
        rvec_sub(r_ij, r_kj, r_ik);

        dr2 = 0;
        for (m = 0; (m < DIM); m++)
        {
            dr        = -a * r_ij[m] - b * r_kj[m];
            dr2      += dr*dr;
            dx[m]     = dr;
            f_i[m]    = a*klin*dr;
            f_k[m]    = b*klin*dr;
            f_j[m]    = -(f_i[m]+f_k[m]);
            f[ai][m] += f_i[m];
            f[aj][m] += f_j[m];
            f[ak][m] += f_k[m];
        }
        va          = 0.5*klin*dr2;
        *dvdlambda += 0.5*(kB-kA)*dr2 + klin*(aB-aA)*iprod(dx, r_ik);

        vtot += va;

        if (g)
        {
            copy_ivec(SHIFT_IVEC(g, aj), jt);

            ivec_sub(SHIFT_IVEC(g, ai), jt, dt_ij);
            ivec_sub(SHIFT_IVEC(g, ak), jt, dt_kj);
            t1 = IVEC2IS(dt_ij);
            t2 = IVEC2IS(dt_kj);
        }
        rvec_inc(fshift[t1], f_i);
        rvec_inc(fshift[CENTRAL], f_j);
        rvec_inc(fshift[t2], f_k);
    }                                         /* 57 TOTAL	*/
    return vtot;
}

real urey_bradley(int nbonds,
                  const t_iatom forceatoms[], const t_iparams forceparams[],
                  const rvec x[], rvec f[], rvec fshift[],
                  const t_pbc *pbc, const t_graph *g,
                  real lambda, real *dvdlambda,
                  const t_mdatoms *md, t_fcdata *fcd,
                  int *global_atom_index)
{
    int  i, m, ai, aj, ak, t1, t2, type, ki;
    rvec r_ij, r_kj, r_ik;
    real cos_theta, cos_theta2, theta;
    real dVdt, va, vtot, dr, dr2, vbond, fbond, fik;
    real kthA, th0A, kUBA, r13A, kthB, th0B, kUBB, r13B;
    ivec jt, dt_ij, dt_kj, dt_ik;

    vtot = 0.0;
    for (i = 0; (i < nbonds); )
    {
        type  = forceatoms[i++];
        ai    = forceatoms[i++];
        aj    = forceatoms[i++];
        ak    = forceatoms[i++];
        th0A  = forceparams[type].u_b.thetaA*DEG2RAD;
        kthA  = forceparams[type].u_b.kthetaA;
        r13A  = forceparams[type].u_b.r13A;
        kUBA  = forceparams[type].u_b.kUBA;
        th0B  = forceparams[type].u_b.thetaB*DEG2RAD;
        kthB  = forceparams[type].u_b.kthetaB;
        r13B  = forceparams[type].u_b.r13B;
        kUBB  = forceparams[type].u_b.kUBB;

        theta  = bond_angle(x[ai], x[aj], x[ak], pbc,
                            r_ij, r_kj, &cos_theta, &t1, &t2);                     /*  41		*/

        *dvdlambda += harmonic(kthA, kthB, th0A, th0B, theta, lambda, &va, &dVdt); /*  21  */
        vtot       += va;

        ki   = pbc_rvec_sub(pbc, x[ai], x[ak], r_ik);                               /*   3      */
        dr2  = iprod(r_ik, r_ik);                                                   /*   5		*/
        dr   = dr2*gmx_invsqrt(dr2);                                                /*  10		*/

        *dvdlambda += harmonic(kUBA, kUBB, r13A, r13B, dr, lambda, &vbond, &fbond); /*  19  */

        cos_theta2 = sqr(cos_theta);                                                /*   1		*/
        if (cos_theta2 < 1)
        {
            real st, sth;
            real cik, cii, ckk;
            real nrkj2, nrij2;
            rvec f_i, f_j, f_k;

            st  = dVdt*gmx_invsqrt(1 - cos_theta2); /*  12		*/
            sth = st*cos_theta;                     /*   1		*/
#ifdef DEBUG
            if (debug)
            {
                fprintf(debug, "ANGLES: theta = %10g  vth = %10g  dV/dtheta = %10g\n",
                        theta*RAD2DEG, va, dVdt);
            }
#endif
            nrkj2 = iprod(r_kj, r_kj);  /*   5		*/
            nrij2 = iprod(r_ij, r_ij);

            cik = st*gmx_invsqrt(nrkj2*nrij2); /*  12		*/
            cii = sth/nrij2;                   /*  10		*/
            ckk = sth/nrkj2;                   /*  10		*/

            for (m = 0; (m < DIM); m++)        /*  39		*/
            {
                f_i[m]    = -(cik*r_kj[m]-cii*r_ij[m]);
                f_k[m]    = -(cik*r_ij[m]-ckk*r_kj[m]);
                f_j[m]    = -f_i[m]-f_k[m];
                f[ai][m] += f_i[m];
                f[aj][m] += f_j[m];
                f[ak][m] += f_k[m];
            }
            if (g)
            {
                copy_ivec(SHIFT_IVEC(g, aj), jt);

                ivec_sub(SHIFT_IVEC(g, ai), jt, dt_ij);
                ivec_sub(SHIFT_IVEC(g, ak), jt, dt_kj);
                t1 = IVEC2IS(dt_ij);
                t2 = IVEC2IS(dt_kj);
            }
            rvec_inc(fshift[t1], f_i);
            rvec_inc(fshift[CENTRAL], f_j);
            rvec_inc(fshift[t2], f_k);
        }                                       /* 161 TOTAL	*/
        /* Time for the bond calculations */
        if (dr2 == 0.0)
        {
            continue;
        }

        vtot  += vbond;            /* 1*/
        fbond *= gmx_invsqrt(dr2); /*   6		*/

        if (g)
        {
            ivec_sub(SHIFT_IVEC(g, ai), SHIFT_IVEC(g, ak), dt_ik);
            ki = IVEC2IS(dt_ik);
        }
        for (m = 0; (m < DIM); m++)     /*  15		*/
        {
            fik                 = fbond*r_ik[m];
            f[ai][m]           += fik;
            f[ak][m]           -= fik;
            fshift[ki][m]      += fik;
            fshift[CENTRAL][m] -= fik;
        }
    }
    return vtot;
}

real quartic_angles(int nbonds,
                    const t_iatom forceatoms[], const t_iparams forceparams[],
                    const rvec x[], rvec f[], rvec fshift[],
                    const t_pbc *pbc, const t_graph *g,
                    real lambda, real *dvdlambda,
                    const t_mdatoms *md, t_fcdata *fcd,
                    int *global_atom_index)
{
    int  i, j, ai, aj, ak, t1, t2, type;
    rvec r_ij, r_kj;
    real cos_theta, cos_theta2, theta, dt, dVdt, va, dtp, c, vtot;
    ivec jt, dt_ij, dt_kj;

    vtot = 0.0;
    for (i = 0; (i < nbonds); )
    {
        type = forceatoms[i++];
        ai   = forceatoms[i++];
        aj   = forceatoms[i++];
        ak   = forceatoms[i++];

        theta  = bond_angle(x[ai], x[aj], x[ak], pbc,
                            r_ij, r_kj, &cos_theta, &t1, &t2); /*  41		*/

        dt = theta - forceparams[type].qangle.theta*DEG2RAD;   /* 2          */

        dVdt = 0;
        va   = forceparams[type].qangle.c[0];
        dtp  = 1.0;
        for (j = 1; j <= 4; j++)
        {
            c     = forceparams[type].qangle.c[j];
            dVdt -= j*c*dtp;
            dtp  *= dt;
            va   += c*dtp;
        }
        /* 20 */

        vtot += va;

        cos_theta2 = sqr(cos_theta);            /*   1		*/
        if (cos_theta2 < 1)
        {
            int  m;
            real st, sth;
            real cik, cii, ckk;
            real nrkj2, nrij2;
            rvec f_i, f_j, f_k;

            st  = dVdt*gmx_invsqrt(1 - cos_theta2); /*  12		*/
            sth = st*cos_theta;                     /*   1		*/
#ifdef DEBUG
            if (debug)
            {
                fprintf(debug, "ANGLES: theta = %10g  vth = %10g  dV/dtheta = %10g\n",
                        theta*RAD2DEG, va, dVdt);
            }
#endif
            nrkj2 = iprod(r_kj, r_kj);  /*   5		*/
            nrij2 = iprod(r_ij, r_ij);

            cik = st*gmx_invsqrt(nrkj2*nrij2); /*  12		*/
            cii = sth/nrij2;                   /*  10		*/
            ckk = sth/nrkj2;                   /*  10		*/

            for (m = 0; (m < DIM); m++)        /*  39		*/
            {
                f_i[m]    = -(cik*r_kj[m]-cii*r_ij[m]);
                f_k[m]    = -(cik*r_ij[m]-ckk*r_kj[m]);
                f_j[m]    = -f_i[m]-f_k[m];
                f[ai][m] += f_i[m];
                f[aj][m] += f_j[m];
                f[ak][m] += f_k[m];
            }
            if (g)
            {
                copy_ivec(SHIFT_IVEC(g, aj), jt);

                ivec_sub(SHIFT_IVEC(g, ai), jt, dt_ij);
                ivec_sub(SHIFT_IVEC(g, ak), jt, dt_kj);
                t1 = IVEC2IS(dt_ij);
                t2 = IVEC2IS(dt_kj);
            }
            rvec_inc(fshift[t1], f_i);
            rvec_inc(fshift[CENTRAL], f_j);
            rvec_inc(fshift[t2], f_k);
        }                                       /* 153 TOTAL	*/
    }
    return vtot;
}

real dih_angle(const rvec xi, const rvec xj, const rvec xk, const rvec xl,
               const t_pbc *pbc,
               rvec r_ij, rvec r_kj, rvec r_kl, rvec m, rvec n,
               real *sign, int *t1, int *t2, int *t3)
{
    real ipr, phi;

    *t1 = pbc_rvec_sub(pbc, xi, xj, r_ij); /*  3        */
    *t2 = pbc_rvec_sub(pbc, xk, xj, r_kj); /*  3		*/
    *t3 = pbc_rvec_sub(pbc, xk, xl, r_kl); /*  3		*/

    cprod(r_ij, r_kj, m);                  /*  9        */
    cprod(r_kj, r_kl, n);                  /*  9		*/
    phi     = gmx_angle(m, n);             /* 49 (assuming 25 for atan2) */
    ipr     = iprod(r_ij, n);              /*  5        */
    (*sign) = (ipr < 0.0) ? -1.0 : 1.0;
    phi     = (*sign)*phi;                 /*  1		*/
    /* 82 TOTAL	*/
    return phi;
}


#ifdef SSE_PROPER_DIHEDRALS

/* x86 SIMD inner-product of 4 float vectors */
#define GMX_MM_IPROD_PS(ax, ay, az, bx, by, bz)                 \
    _mm_add_ps(_mm_add_ps(_mm_mul_ps(ax, bx), _mm_mul_ps(ay, by)), _mm_mul_ps(az, bz))

/* x86 SIMD norm^2 of 4 float vectors */
#define GMX_MM_NORM2_PS(ax, ay, az) GMX_MM_IPROD_PS(ax, ay, az, ax, ay, az)

/* x86 SIMD cross-product of 4 float vectors */
#define GMX_MM_CPROD_PS(ax, ay, az, bx, by, bz, cx, cy, cz)        \
    {                                                          \
        cx = _mm_sub_ps(_mm_mul_ps(ay, bz), _mm_mul_ps(az, by));  \
        cy = _mm_sub_ps(_mm_mul_ps(az, bx), _mm_mul_ps(ax, bz));  \
        cz = _mm_sub_ps(_mm_mul_ps(ax, by), _mm_mul_ps(ay, bx));  \
    }

/* load 4 rvec's into 3 x86 SIMD float registers */
#define load_rvec4(r0, r1, r2, r3, rx_SSE, ry_SSE, rz_SSE)          \
    {                                                             \
        __m128 tmp;                                               \
        rx_SSE = _mm_load_ps(r0);                                 \
        ry_SSE = _mm_load_ps(r1);                                 \
        rz_SSE = _mm_load_ps(r2);                                 \
        tmp    = _mm_load_ps(r3);                                 \
        _MM_TRANSPOSE4_PS(rx_SSE, ry_SSE, rz_SSE, tmp);              \
    }

#define store_rvec4(rx_SSE, ry_SSE, rz_SSE, r0, r1, r2, r3)         \
    {                                                             \
        __m128 tmp = _mm_setzero_ps();                              \
        _MM_TRANSPOSE4_PS(rx_SSE, ry_SSE, rz_SSE, tmp);              \
        _mm_store_ps(r0, rx_SSE);                                  \
        _mm_store_ps(r1, ry_SSE);                                  \
        _mm_store_ps(r2, rz_SSE);                                  \
        _mm_store_ps(r3, tmp   );                                  \
    }

/* An rvec in a structure which can be allocated 16-byte aligned */
typedef struct {
    rvec  v;
    float f;
} rvec_sse_t;

/* As dih_angle above, but calculates 4 dihedral angles at once using SSE,
 * also calculates the pre-factor required for the dihedral force update.
 * Note that bv and buf should be 16-byte aligned.
 */
static void
dih_angle_sse(const rvec *x,
              int ai[4], int aj[4], int ak[4], int al[4],
              const t_pbc *pbc,
              int t1[4], int t2[4], int t3[4],
              rvec_sse_t *bv,
              real *buf)
{
    int    s;
    __m128 rijx_SSE, rijy_SSE, rijz_SSE;
    __m128 rkjx_SSE, rkjy_SSE, rkjz_SSE;
    __m128 rklx_SSE, rkly_SSE, rklz_SSE;
    __m128 mx_SSE, my_SSE, mz_SSE;
    __m128 nx_SSE, ny_SSE, nz_SSE;
    __m128 cx_SSE, cy_SSE, cz_SSE;
    __m128 cn_SSE;
    __m128 s_SSE;
    __m128 phi_SSE;
    __m128 ipr_SSE;
    int    signs;
    __m128 iprm_SSE, iprn_SSE;
    __m128 nrkj2_SSE, nrkj_1_SSE, nrkj_2_SSE, nrkj_SSE;
    __m128 nrkj_m2_SSE, nrkj_n2_SSE;
    __m128 p_SSE, q_SSE;
    __m128 fmin_SSE = _mm_set1_ps(GMX_FLOAT_MIN);

    for (s = 0; s < 4; s++)
    {
        t1[s] = pbc_rvec_sub(pbc, x[ai[s]], x[aj[s]], bv[0+s].v);
        t2[s] = pbc_rvec_sub(pbc, x[ak[s]], x[aj[s]], bv[4+s].v);
        t3[s] = pbc_rvec_sub(pbc, x[ak[s]], x[al[s]], bv[8+s].v);
    }

    load_rvec4(bv[0].v, bv[1].v, bv[2].v, bv[3].v, rijx_SSE, rijy_SSE, rijz_SSE);
    load_rvec4(bv[4].v, bv[5].v, bv[6].v, bv[7].v, rkjx_SSE, rkjy_SSE, rkjz_SSE);
    load_rvec4(bv[8].v, bv[9].v, bv[10].v, bv[11].v, rklx_SSE, rkly_SSE, rklz_SSE);

    GMX_MM_CPROD_PS(rijx_SSE, rijy_SSE, rijz_SSE,
                    rkjx_SSE, rkjy_SSE, rkjz_SSE,
                    mx_SSE, my_SSE, mz_SSE);

    GMX_MM_CPROD_PS(rkjx_SSE, rkjy_SSE, rkjz_SSE,
                    rklx_SSE, rkly_SSE, rklz_SSE,
                    nx_SSE, ny_SSE, nz_SSE);

    GMX_MM_CPROD_PS(mx_SSE, my_SSE, mz_SSE,
                    nx_SSE, ny_SSE, nz_SSE,
                    cx_SSE, cy_SSE, cz_SSE);

    cn_SSE = gmx_mm_sqrt_ps(GMX_MM_NORM2_PS(cx_SSE, cy_SSE, cz_SSE));

    s_SSE = GMX_MM_IPROD_PS(mx_SSE, my_SSE, mz_SSE, nx_SSE, ny_SSE, nz_SSE);

    phi_SSE = gmx_mm_atan2_ps(cn_SSE, s_SSE);
    _mm_store_ps(buf+16, phi_SSE);

    ipr_SSE = GMX_MM_IPROD_PS(rijx_SSE, rijy_SSE, rijz_SSE,
                              nx_SSE, ny_SSE, nz_SSE);

    signs = _mm_movemask_ps(ipr_SSE);

    for (s = 0; s < 4; s++)
    {
        if (signs & (1<<s))
        {
            buf[16+s] = -buf[16+s];
        }
    }

    iprm_SSE    = GMX_MM_NORM2_PS(mx_SSE, my_SSE, mz_SSE);
    iprn_SSE    = GMX_MM_NORM2_PS(nx_SSE, ny_SSE, nz_SSE);

    /* store_rvec4 messes with the input, don't use it after this! */
    store_rvec4(mx_SSE, my_SSE, mz_SSE, bv[0].v, bv[1].v, bv[2].v, bv[3].v);
    store_rvec4(nx_SSE, ny_SSE, nz_SSE, bv[4].v, bv[5].v, bv[6].v, bv[7].v);

    nrkj2_SSE   = GMX_MM_NORM2_PS(rkjx_SSE, rkjy_SSE, rkjz_SSE);

    /* Avoid division by zero. When zero, the result is multiplied by 0
     * anyhow, so the 3 max below do not affect the final result.
     */
    nrkj2_SSE   = _mm_max_ps(nrkj2_SSE, fmin_SSE);
    nrkj_1_SSE  = gmx_mm_invsqrt_ps(nrkj2_SSE);
    nrkj_2_SSE  = _mm_mul_ps(nrkj_1_SSE, nrkj_1_SSE);
    nrkj_SSE    = _mm_mul_ps(nrkj2_SSE, nrkj_1_SSE);

    iprm_SSE    = _mm_max_ps(iprm_SSE, fmin_SSE);
    iprn_SSE    = _mm_max_ps(iprn_SSE, fmin_SSE);
    nrkj_m2_SSE = _mm_mul_ps(nrkj_SSE, gmx_mm_inv_ps(iprm_SSE));
    nrkj_n2_SSE = _mm_mul_ps(nrkj_SSE, gmx_mm_inv_ps(iprn_SSE));

    _mm_store_ps(buf+0, nrkj_m2_SSE);
    _mm_store_ps(buf+4, nrkj_n2_SSE);

    p_SSE       = GMX_MM_IPROD_PS(rijx_SSE, rijy_SSE, rijz_SSE,
                                  rkjx_SSE, rkjy_SSE, rkjz_SSE);
    p_SSE       = _mm_mul_ps(p_SSE, nrkj_2_SSE);

    q_SSE       = GMX_MM_IPROD_PS(rklx_SSE, rkly_SSE, rklz_SSE,
                                  rkjx_SSE, rkjy_SSE, rkjz_SSE);
    q_SSE       = _mm_mul_ps(q_SSE, nrkj_2_SSE);

    _mm_store_ps(buf+8, p_SSE);
    _mm_store_ps(buf+12, q_SSE);
}

#endif /* SSE_PROPER_DIHEDRALS */


void do_dih_fup(int i, int j, int k, int l, real ddphi,
                rvec r_ij, rvec r_kj, rvec r_kl,
                rvec m, rvec n, rvec f[], rvec fshift[],
                const t_pbc *pbc, const t_graph *g,
                const rvec x[], int t1, int t2, int t3)
{
    /* 143 FLOPS */
    rvec f_i, f_j, f_k, f_l;
    rvec uvec, vvec, svec, dx_jl;
    real iprm, iprn, nrkj, nrkj2, nrkj_1, nrkj_2;
    real a, b, p, q, toler;
    ivec jt, dt_ij, dt_kj, dt_lj;

    iprm  = iprod(m, m);       /*  5    */
    iprn  = iprod(n, n);       /*  5	*/
    nrkj2 = iprod(r_kj, r_kj); /*  5	*/
    toler = nrkj2*GMX_REAL_EPS;
    if ((iprm > toler) && (iprn > toler))
    {
        nrkj_1 = gmx_invsqrt(nrkj2); /* 10	*/
        nrkj_2 = nrkj_1*nrkj_1;      /*  1	*/
        nrkj   = nrkj2*nrkj_1;       /*  1	*/
        a      = -ddphi*nrkj/iprm;   /* 11	*/
        svmul(a, m, f_i);            /*  3	*/
        b     = ddphi*nrkj/iprn;     /* 11	*/
        svmul(b, n, f_l);            /*  3  */
        p     = iprod(r_ij, r_kj);   /*  5	*/
        p    *= nrkj_2;              /*  1	*/
        q     = iprod(r_kl, r_kj);   /*  5	*/
        q    *= nrkj_2;              /*  1	*/
        svmul(p, f_i, uvec);         /*  3	*/
        svmul(q, f_l, vvec);         /*  3	*/
        rvec_sub(uvec, vvec, svec);  /*  3	*/
        rvec_sub(f_i, svec, f_j);    /*  3	*/
        rvec_add(f_l, svec, f_k);    /*  3	*/
        rvec_inc(f[i], f_i);         /*  3	*/
        rvec_dec(f[j], f_j);         /*  3	*/
        rvec_dec(f[k], f_k);         /*  3	*/
        rvec_inc(f[l], f_l);         /*  3	*/

        if (g)
        {
            copy_ivec(SHIFT_IVEC(g, j), jt);
            ivec_sub(SHIFT_IVEC(g, i), jt, dt_ij);
            ivec_sub(SHIFT_IVEC(g, k), jt, dt_kj);
            ivec_sub(SHIFT_IVEC(g, l), jt, dt_lj);
            t1 = IVEC2IS(dt_ij);
            t2 = IVEC2IS(dt_kj);
            t3 = IVEC2IS(dt_lj);
        }
        else if (pbc)
        {
            t3 = pbc_rvec_sub(pbc, x[l], x[j], dx_jl);
        }
        else
        {
            t3 = CENTRAL;
        }

        rvec_inc(fshift[t1], f_i);
        rvec_dec(fshift[CENTRAL], f_j);
        rvec_dec(fshift[t2], f_k);
        rvec_inc(fshift[t3], f_l);
    }
    /* 112 TOTAL    */
}

/* As do_dih_fup above, but without shift forces */
static void
do_dih_fup_noshiftf(int i, int j, int k, int l, real ddphi,
                    rvec r_ij, rvec r_kj, rvec r_kl,
                    rvec m, rvec n, rvec f[])
{
    rvec f_i, f_j, f_k, f_l;
    rvec uvec, vvec, svec, dx_jl;
    real iprm, iprn, nrkj, nrkj2, nrkj_1, nrkj_2;
    real a, b, p, q, toler;
    ivec jt, dt_ij, dt_kj, dt_lj;

    iprm  = iprod(m, m);       /*  5    */
    iprn  = iprod(n, n);       /*  5	*/
    nrkj2 = iprod(r_kj, r_kj); /*  5	*/
    toler = nrkj2*GMX_REAL_EPS;
    if ((iprm > toler) && (iprn > toler))
    {
        nrkj_1 = gmx_invsqrt(nrkj2); /* 10	*/
        nrkj_2 = nrkj_1*nrkj_1;      /*  1	*/
        nrkj   = nrkj2*nrkj_1;       /*  1	*/
        a      = -ddphi*nrkj/iprm;   /* 11	*/
        svmul(a, m, f_i);            /*  3	*/
        b     = ddphi*nrkj/iprn;     /* 11	*/
        svmul(b, n, f_l);            /*  3  */
        p     = iprod(r_ij, r_kj);   /*  5	*/
        p    *= nrkj_2;              /*  1	*/
        q     = iprod(r_kl, r_kj);   /*  5	*/
        q    *= nrkj_2;              /*  1	*/
        svmul(p, f_i, uvec);         /*  3	*/
        svmul(q, f_l, vvec);         /*  3	*/
        rvec_sub(uvec, vvec, svec);  /*  3	*/
        rvec_sub(f_i, svec, f_j);    /*  3	*/
        rvec_add(f_l, svec, f_k);    /*  3	*/
        rvec_inc(f[i], f_i);         /*  3	*/
        rvec_dec(f[j], f_j);         /*  3	*/
        rvec_dec(f[k], f_k);         /*  3	*/
        rvec_inc(f[l], f_l);         /*  3	*/
    }
}

/* As do_dih_fup_noshiftf above, but with pre-calculated pre-factors */
static void
do_dih_fup_noshiftf_precalc(int i, int j, int k, int l, real ddphi,
                            real nrkj_m2, real nrkj_n2,
                            real p, real q,
                            rvec m, rvec n, rvec f[])
{
    rvec f_i, f_j, f_k, f_l;
    rvec uvec, vvec, svec, dx_jl;
    real a, b, toler;
    ivec jt, dt_ij, dt_kj, dt_lj;

    a = -ddphi*nrkj_m2;
    svmul(a, m, f_i);
    b =  ddphi*nrkj_n2;
    svmul(b, n, f_l);
    svmul(p, f_i, uvec);
    svmul(q, f_l, vvec);
    rvec_sub(uvec, vvec, svec);
    rvec_sub(f_i, svec, f_j);
    rvec_add(f_l, svec, f_k);
    rvec_inc(f[i], f_i);
    rvec_dec(f[j], f_j);
    rvec_dec(f[k], f_k);
    rvec_inc(f[l], f_l);
}


real dopdihs(real cpA, real cpB, real phiA, real phiB, int mult,
             real phi, real lambda, real *V, real *F)
{
    real v, dvdlambda, mdphi, v1, sdphi, ddphi;
    real L1   = 1.0 - lambda;
    real ph0  = (L1*phiA + lambda*phiB)*DEG2RAD;
    real dph0 = (phiB - phiA)*DEG2RAD;
    real cp   = L1*cpA + lambda*cpB;

    mdphi =  mult*phi - ph0;
    sdphi = sin(mdphi);
    ddphi = -cp*mult*sdphi;
    v1    = 1.0 + cos(mdphi);
    v     = cp*v1;

    dvdlambda  = (cpB - cpA)*v1 + cp*dph0*sdphi;

    *V = v;
    *F = ddphi;

    return dvdlambda;

    /* That was 40 flops */
}

static void
dopdihs_noener(real cpA, real cpB, real phiA, real phiB, int mult,
               real phi, real lambda, real *F)
{
    real mdphi, sdphi, ddphi;
    real L1   = 1.0 - lambda;
    real ph0  = (L1*phiA + lambda*phiB)*DEG2RAD;
    real cp   = L1*cpA + lambda*cpB;

    mdphi = mult*phi - ph0;
    sdphi = sin(mdphi);
    ddphi = -cp*mult*sdphi;

    *F = ddphi;

    /* That was 20 flops */
}

static void
dopdihs_mdphi(real cpA, real cpB, real phiA, real phiB, int mult,
              real phi, real lambda, real *cp, real *mdphi)
{
    real L1   = 1.0 - lambda;
    real ph0  = (L1*phiA + lambda*phiB)*DEG2RAD;

    *cp    = L1*cpA + lambda*cpB;

    *mdphi = mult*phi - ph0;
}

static real dopdihs_min(real cpA, real cpB, real phiA, real phiB, int mult,
                        real phi, real lambda, real *V, real *F)
/* similar to dopdihs, except for a minus sign  *
 * and a different treatment of mult/phi0       */
{
    real v, dvdlambda, mdphi, v1, sdphi, ddphi;
    real L1   = 1.0 - lambda;
    real ph0  = (L1*phiA + lambda*phiB)*DEG2RAD;
    real dph0 = (phiB - phiA)*DEG2RAD;
    real cp   = L1*cpA + lambda*cpB;

    mdphi = mult*(phi-ph0);
    sdphi = sin(mdphi);
    ddphi = cp*mult*sdphi;
    v1    = 1.0-cos(mdphi);
    v     = cp*v1;

    dvdlambda  = (cpB-cpA)*v1 + cp*dph0*sdphi;

    *V = v;
    *F = ddphi;

    return dvdlambda;

    /* That was 40 flops */
}

real pdihs(int nbonds,
           const t_iatom forceatoms[], const t_iparams forceparams[],
           const rvec x[], rvec f[], rvec fshift[],
           const t_pbc *pbc, const t_graph *g,
           real lambda, real *dvdlambda,
           const t_mdatoms *md, t_fcdata *fcd,
           int *global_atom_index)
{
    int  i, type, ai, aj, ak, al;
    int  t1, t2, t3;
    rvec r_ij, r_kj, r_kl, m, n;
    real phi, sign, ddphi, vpd, vtot;

    vtot = 0.0;

    for (i = 0; (i < nbonds); )
    {
        type = forceatoms[i++];
        ai   = forceatoms[i++];
        aj   = forceatoms[i++];
        ak   = forceatoms[i++];
        al   = forceatoms[i++];

        phi = dih_angle(x[ai], x[aj], x[ak], x[al], pbc, r_ij, r_kj, r_kl, m, n,
                        &sign, &t1, &t2, &t3);  /*  84      */
        *dvdlambda += dopdihs(forceparams[type].pdihs.cpA,
                              forceparams[type].pdihs.cpB,
                              forceparams[type].pdihs.phiA,
                              forceparams[type].pdihs.phiB,
                              forceparams[type].pdihs.mult,
                              phi, lambda, &vpd, &ddphi);

        vtot += vpd;
        do_dih_fup(ai, aj, ak, al, ddphi, r_ij, r_kj, r_kl, m, n,
                   f, fshift, pbc, g, x, t1, t2, t3); /* 112		*/

#ifdef DEBUG
        fprintf(debug, "pdih: (%d,%d,%d,%d) phi=%g\n",
                ai, aj, ak, al, phi);
#endif
    } /* 223 TOTAL  */

    return vtot;
}

void make_dp_periodic(real *dp)  /* 1 flop? */
{
    /* dp cannot be outside (-pi,pi) */
    if (*dp >= M_PI)
    {
        *dp -= 2*M_PI;
    }
    else if (*dp < -M_PI)
    {
        *dp += 2*M_PI;
    }
    return;
}

/* As pdihs above, but without calculating energies and shift forces */
static void
pdihs_noener(int nbonds,
             const t_iatom forceatoms[], const t_iparams forceparams[],
             const rvec x[], rvec f[],
             const t_pbc *pbc, const t_graph *g,
             real lambda,
             const t_mdatoms *md, t_fcdata *fcd,
             int *global_atom_index)
{
    int  i, type, ai, aj, ak, al;
    int  t1, t2, t3;
    rvec r_ij, r_kj, r_kl, m, n;
    real phi, sign, ddphi_tot, ddphi;

    for (i = 0; (i < nbonds); )
    {
        ai   = forceatoms[i+1];
        aj   = forceatoms[i+2];
        ak   = forceatoms[i+3];
        al   = forceatoms[i+4];

        phi = dih_angle(x[ai], x[aj], x[ak], x[al], pbc, r_ij, r_kj, r_kl, m, n,
                        &sign, &t1, &t2, &t3);

        ddphi_tot = 0;

        /* Loop over dihedrals working on the same atoms,
         * so we avoid recalculating angles and force distributions.
         */
        do
        {
            type = forceatoms[i];
            dopdihs_noener(forceparams[type].pdihs.cpA,
                           forceparams[type].pdihs.cpB,
                           forceparams[type].pdihs.phiA,
                           forceparams[type].pdihs.phiB,
                           forceparams[type].pdihs.mult,
                           phi, lambda, &ddphi);
            ddphi_tot += ddphi;

            i += 5;
        }
        while (i < nbonds &&
               forceatoms[i+1] == ai &&
               forceatoms[i+2] == aj &&
               forceatoms[i+3] == ak &&
               forceatoms[i+4] == al);

        do_dih_fup_noshiftf(ai, aj, ak, al, ddphi_tot, r_ij, r_kj, r_kl, m, n, f);
    }
}


#ifdef SSE_PROPER_DIHEDRALS

/* As pdihs_noner above, but using SSE to calculate 4 dihedrals at once */
static void
pdihs_noener_sse(int nbonds,
                 const t_iatom forceatoms[], const t_iparams forceparams[],
                 const rvec x[], rvec f[],
                 const t_pbc *pbc, const t_graph *g,
                 real lambda,
                 const t_mdatoms *md, t_fcdata *fcd,
                 int *global_atom_index)
{
    int        i, i4, s;
    int        type, ai[4], aj[4], ak[4], al[4];
    int        t1[4], t2[4], t3[4];
    int        mult[4];
    real       cp[4], mdphi[4];
    real       ddphi;
    rvec_sse_t rs_array[13], *rs;
    real       buf_array[24], *buf;
    __m128     mdphi_SSE, sin_SSE, cos_SSE;

    /* Ensure 16-byte alignment */
    rs  = (rvec_sse_t *)(((size_t)(rs_array +1)) & (~((size_t)15)));
    buf =      (float *)(((size_t)(buf_array+3)) & (~((size_t)15)));

    for (i = 0; (i < nbonds); i += 20)
    {
        /* Collect atoms quadruplets for 4 dihedrals */
        i4 = i;
        for (s = 0; s < 4; s++)
        {
            ai[s] = forceatoms[i4+1];
            aj[s] = forceatoms[i4+2];
            ak[s] = forceatoms[i4+3];
            al[s] = forceatoms[i4+4];
            /* At the end fill the arrays with identical entries */
            if (i4 + 5 < nbonds)
            {
                i4 += 5;
            }
        }

        /* Caclulate 4 dihedral angles at once */
        dih_angle_sse(x, ai, aj, ak, al, pbc, t1, t2, t3, rs, buf);

        i4 = i;
        for (s = 0; s < 4; s++)
        {
            if (i4 < nbonds)
            {
                /* Calculate the coefficient and angle deviation */
                type = forceatoms[i4];
                dopdihs_mdphi(forceparams[type].pdihs.cpA,
                              forceparams[type].pdihs.cpB,
                              forceparams[type].pdihs.phiA,
                              forceparams[type].pdihs.phiB,
                              forceparams[type].pdihs.mult,
                              buf[16+s], lambda, &cp[s], &buf[16+s]);
                mult[s] = forceparams[type].pdihs.mult;
            }
            else
            {
                buf[16+s] = 0;
            }
            i4 += 5;
        }

        /* Calculate 4 sines at once */
        mdphi_SSE = _mm_load_ps(buf+16);
        gmx_mm_sincos_ps(mdphi_SSE, &sin_SSE, &cos_SSE);
        _mm_store_ps(buf+16, sin_SSE);

        i4 = i;
        s  = 0;
        do
        {
            ddphi = -cp[s]*mult[s]*buf[16+s];

            do_dih_fup_noshiftf_precalc(ai[s], aj[s], ak[s], al[s], ddphi,
                                        buf[ 0+s], buf[ 4+s],
                                        buf[ 8+s], buf[12+s],
                                        rs[0+s].v, rs[4+s].v,
                                        f);
            s++;
            i4 += 5;
        }
        while (s < 4 && i4 < nbonds);
    }
}

#endif /* SSE_PROPER_DIHEDRALS */


real idihs(int nbonds,
           const t_iatom forceatoms[], const t_iparams forceparams[],
           const rvec x[], rvec f[], rvec fshift[],
           const t_pbc *pbc, const t_graph *g,
           real lambda, real *dvdlambda,
           const t_mdatoms *md, t_fcdata *fcd,
           int *global_atom_index)
{
    int  i, type, ai, aj, ak, al;
    int  t1, t2, t3;
    real phi, phi0, dphi0, ddphi, sign, vtot;
    rvec r_ij, r_kj, r_kl, m, n;
    real L1, kk, dp, dp2, kA, kB, pA, pB, dvdl_term;

    L1        = 1.0-lambda;
    dvdl_term = 0;
    vtot      = 0.0;
    for (i = 0; (i < nbonds); )
    {
        type = forceatoms[i++];
        ai   = forceatoms[i++];
        aj   = forceatoms[i++];
        ak   = forceatoms[i++];
        al   = forceatoms[i++];

        phi = dih_angle(x[ai], x[aj], x[ak], x[al], pbc, r_ij, r_kj, r_kl, m, n,
                        &sign, &t1, &t2, &t3);  /*  84		*/

        /* phi can jump if phi0 is close to Pi/-Pi, which will cause huge
         * force changes if we just apply a normal harmonic.
         * Instead, we first calculate phi-phi0 and take it modulo (-Pi,Pi).
         * This means we will never have the periodicity problem, unless
         * the dihedral is Pi away from phiO, which is very unlikely due to
         * the potential.
         */
        kA = forceparams[type].harmonic.krA;
        kB = forceparams[type].harmonic.krB;
        pA = forceparams[type].harmonic.rA;
        pB = forceparams[type].harmonic.rB;

        kk    = L1*kA + lambda*kB;
        phi0  = (L1*pA + lambda*pB)*DEG2RAD;
        dphi0 = (pB - pA)*DEG2RAD;

        dp = phi-phi0;

        make_dp_periodic(&dp);

        dp2 = dp*dp;

        vtot += 0.5*kk*dp2;
        ddphi = -kk*dp;

        dvdl_term += 0.5*(kB - kA)*dp2 - kk*dphi0*dp;

        do_dih_fup(ai, aj, ak, al, (real)(-ddphi), r_ij, r_kj, r_kl, m, n,
                   f, fshift, pbc, g, x, t1, t2, t3); /* 112		*/
        /* 218 TOTAL	*/
#ifdef DEBUG
        if (debug)
        {
            fprintf(debug, "idih: (%d,%d,%d,%d) phi=%g\n",
                    ai, aj, ak, al, phi);
        }
#endif
    }

    *dvdlambda += dvdl_term;
    return vtot;
}


/*! \brief returns dx, rdist, and dpdl for functions posres() and fbposres()
 */
static void posres_dx(const rvec x, const rvec pos0A, const rvec pos0B,
                      const rvec comA_sc, const rvec comB_sc,
                      real lambda,
                      t_pbc *pbc, int refcoord_scaling, int npbcdim,
                      rvec dx, rvec rdist, rvec dpdl)
{
    int  m, d;
    real posA, posB, L1, ref = 0.;
    rvec pos;

    L1 = 1.0-lambda;

    for (m = 0; m < DIM; m++)
    {
        posA = pos0A[m];
        posB = pos0B[m];
        if (m < npbcdim)
        {
            switch (refcoord_scaling)
            {
                case erscNO:
                    ref      = 0;
                    rdist[m] = L1*posA + lambda*posB;
                    dpdl[m]  = posB - posA;
                    break;
                case erscALL:
                    /* Box relative coordinates are stored for dimensions with pbc */
                    posA *= pbc->box[m][m];
                    posB *= pbc->box[m][m];
                    for (d = m+1; d < npbcdim; d++)
                    {
                        posA += pos0A[d]*pbc->box[d][m];
                        posB += pos0B[d]*pbc->box[d][m];
                    }
                    ref      = L1*posA + lambda*posB;
                    rdist[m] = 0;
                    dpdl[m]  = posB - posA;
                    break;
                case erscCOM:
                    ref      = L1*comA_sc[m] + lambda*comB_sc[m];
                    rdist[m] = L1*posA       + lambda*posB;
                    dpdl[m]  = comB_sc[m] - comA_sc[m] + posB - posA;
                    break;
                default:
                    gmx_fatal(FARGS, "No such scaling method implemented");
            }
        }
        else
        {
            ref      = L1*posA + lambda*posB;
            rdist[m] = 0;
            dpdl[m]  = posB - posA;
        }

        /* We do pbc_dx with ref+rdist,
         * since with only ref we can be up to half a box vector wrong.
         */
        pos[m] = ref + rdist[m];
    }

    if (pbc)
    {
        pbc_dx(pbc, x, pos, dx);
    }
    else
    {
        rvec_sub(x, pos, dx);
    }
}

/*! \brief Adds forces of flat-bottomed positions restraints to f[]
 *         and fixes vir_diag. Returns the flat-bottomed potential. */
real fbposres(int nbonds,
              const t_iatom forceatoms[], const t_iparams forceparams[],
              const rvec x[], rvec f[], rvec vir_diag,
              t_pbc *pbc,
              int refcoord_scaling, int ePBC, rvec com)
/* compute flat-bottomed positions restraints */
{
    int              i, ai, m, d, type, npbcdim = 0, fbdim;
    const t_iparams *pr;
    real             vtot, kk, v;
    real             ref = 0, dr, dr2, rpot, rfb, rfb2, fact, invdr;
    rvec             com_sc, rdist, pos, dx, dpdl, fm;
    gmx_bool         bInvert;

    npbcdim = ePBC2npbcdim(ePBC);

    if (refcoord_scaling == erscCOM)
    {
        clear_rvec(com_sc);
        for (m = 0; m < npbcdim; m++)
        {
            for (d = m; d < npbcdim; d++)
            {
                com_sc[m] += com[d]*pbc->box[d][m];
            }
        }
    }

    vtot = 0.0;
    for (i = 0; (i < nbonds); )
    {
        type = forceatoms[i++];
        ai   = forceatoms[i++];
        pr   = &forceparams[type];

        /* same calculation as for normal posres, but with identical A and B states, and lambda==0 */
        posres_dx(x[ai], forceparams[type].fbposres.pos0, forceparams[type].fbposres.pos0,
                  com_sc, com_sc, 0.0,
                  pbc, refcoord_scaling, npbcdim,
                  dx, rdist, dpdl);

        clear_rvec(fm);
        v = 0.0;

        kk   = pr->fbposres.k;
        rfb  = pr->fbposres.r;
        rfb2 = sqr(rfb);

        /* with rfb<0, push particle out of the sphere/cylinder/layer */
        bInvert = FALSE;
        if (rfb < 0.)
        {
            bInvert = TRUE;
            rfb     = -rfb;
        }

        switch (pr->fbposres.geom)
        {
            case efbposresSPHERE:
                /* spherical flat-bottom posres */
                dr2 = norm2(dx);
                if (dr2 > 0.0 &&
                    ( (dr2 > rfb2 && bInvert == FALSE ) || (dr2 < rfb2 && bInvert == TRUE ) )
                    )
                {
                    dr   = sqrt(dr2);
                    v    = 0.5*kk*sqr(dr - rfb);
                    fact = -kk*(dr-rfb)/dr; /* Force pointing to the center pos0 */
                    svmul(fact, dx, fm);
                }
                break;
            case efbposresCYLINDER:
                /* cylidrical flat-bottom posres in x-y plane. fm[ZZ] = 0. */
                dr2 = sqr(dx[XX])+sqr(dx[YY]);
                if  (dr2 > 0.0 &&
                     ( (dr2 > rfb2 && bInvert == FALSE ) || (dr2 < rfb2 && bInvert == TRUE ) )
                     )
                {
                    dr     = sqrt(dr2);
                    invdr  = 1./dr;
                    v      = 0.5*kk*sqr(dr - rfb);
                    fm[XX] = -kk*(dr-rfb)*dx[XX]*invdr; /* Force pointing to the center */
                    fm[YY] = -kk*(dr-rfb)*dx[YY]*invdr;
                }
                break;
            case efbposresX: /* fbdim=XX */
            case efbposresY: /* fbdim=YY */
            case efbposresZ: /* fbdim=ZZ */
                /* 1D flat-bottom potential */
                fbdim = pr->fbposres.geom - efbposresX;
                dr    = dx[fbdim];
                if ( ( dr > rfb && bInvert == FALSE ) || ( 0 < dr && dr < rfb && bInvert == TRUE )  )
                {
                    v         = 0.5*kk*sqr(dr - rfb);
                    fm[fbdim] = -kk*(dr - rfb);
                }
                else if ( (dr < (-rfb) && bInvert == FALSE ) || ( (-rfb) < dr && dr < 0 && bInvert == TRUE ))
                {
                    v         = 0.5*kk*sqr(dr + rfb);
                    fm[fbdim] = -kk*(dr + rfb);
                }
                break;
        }

        vtot += v;

        for (m = 0; (m < DIM); m++)
        {
            f[ai][m]   += fm[m];
            /* Here we correct for the pbc_dx which included rdist */
            vir_diag[m] -= 0.5*(dx[m] + rdist[m])*fm[m];
        }
    }

    return vtot;
}


real posres(int nbonds,
            const t_iatom forceatoms[], const t_iparams forceparams[],
            const rvec x[], rvec f[], rvec vir_diag,
            t_pbc *pbc,
            real lambda, real *dvdlambda,
            int refcoord_scaling, int ePBC, rvec comA, rvec comB)
{
    int              i, ai, m, d, type, ki, npbcdim = 0;
    const t_iparams *pr;
    real             L1;
    real             vtot, kk, fm;
    real             posA, posB, ref = 0;
    rvec             comA_sc, comB_sc, rdist, dpdl, pos, dx;
    gmx_bool         bForceValid = TRUE;

    if ((f == NULL) || (vir_diag == NULL))    /* should both be null together! */
    {
        bForceValid = FALSE;
    }

    npbcdim = ePBC2npbcdim(ePBC);

    if (refcoord_scaling == erscCOM)
    {
        clear_rvec(comA_sc);
        clear_rvec(comB_sc);
        for (m = 0; m < npbcdim; m++)
        {
            for (d = m; d < npbcdim; d++)
            {
                comA_sc[m] += comA[d]*pbc->box[d][m];
                comB_sc[m] += comB[d]*pbc->box[d][m];
            }
        }
    }

    L1 = 1.0 - lambda;

    vtot = 0.0;
    for (i = 0; (i < nbonds); )
    {
        type = forceatoms[i++];
        ai   = forceatoms[i++];
        pr   = &forceparams[type];

        /* return dx, rdist, and dpdl */
        posres_dx(x[ai], forceparams[type].posres.pos0A, forceparams[type].posres.pos0B,
                  comA_sc, comB_sc, lambda,
                  pbc, refcoord_scaling, npbcdim,
                  dx, rdist, dpdl);

        for (m = 0; (m < DIM); m++)
        {
            kk          = L1*pr->posres.fcA[m] + lambda*pr->posres.fcB[m];
            fm          = -kk*dx[m];
            vtot       += 0.5*kk*dx[m]*dx[m];
            *dvdlambda +=
                0.5*(pr->posres.fcB[m] - pr->posres.fcA[m])*dx[m]*dx[m]
                -fm*dpdl[m];

            /* Here we correct for the pbc_dx which included rdist */
            if (bForceValid)
            {
                f[ai][m]    += fm;
                vir_diag[m] -= 0.5*(dx[m] + rdist[m])*fm;
            }
        }
    }

    return vtot;
}

static real low_angres(int nbonds,
                       const t_iatom forceatoms[], const t_iparams forceparams[],
                       const rvec x[], rvec f[], rvec fshift[],
                       const t_pbc *pbc, const t_graph *g,
                       real lambda, real *dvdlambda,
                       gmx_bool bZAxis)
{
    int  i, m, type, ai, aj, ak, al;
    int  t1, t2;
    real phi, cos_phi, cos_phi2, vid, vtot, dVdphi;
    rvec r_ij, r_kl, f_i, f_k = {0, 0, 0};
    real st, sth, nrij2, nrkl2, c, cij, ckl;

    ivec dt;
    t2 = 0; /* avoid warning with gcc-3.3. It is never used uninitialized */

    vtot = 0.0;
    ak   = al = 0; /* to avoid warnings */
    for (i = 0; i < nbonds; )
    {
        type = forceatoms[i++];
        ai   = forceatoms[i++];
        aj   = forceatoms[i++];
        t1   = pbc_rvec_sub(pbc, x[aj], x[ai], r_ij);       /*  3		*/
        if (!bZAxis)
        {
            ak   = forceatoms[i++];
            al   = forceatoms[i++];
            t2   = pbc_rvec_sub(pbc, x[al], x[ak], r_kl);  /*  3		*/
        }
        else
        {
            r_kl[XX] = 0;
            r_kl[YY] = 0;
            r_kl[ZZ] = 1;
        }

        cos_phi = cos_angle(r_ij, r_kl); /* 25		*/
        phi     = acos(cos_phi);         /* 10           */

        *dvdlambda += dopdihs_min(forceparams[type].pdihs.cpA,
                                  forceparams[type].pdihs.cpB,
                                  forceparams[type].pdihs.phiA,
                                  forceparams[type].pdihs.phiB,
                                  forceparams[type].pdihs.mult,
                                  phi, lambda, &vid, &dVdphi); /*  40  */

        vtot += vid;

        cos_phi2 = sqr(cos_phi);                /*   1		*/
        if (cos_phi2 < 1)
        {
            st    = -dVdphi*gmx_invsqrt(1 - cos_phi2); /*  12		*/
            sth   = st*cos_phi;                        /*   1		*/
            nrij2 = iprod(r_ij, r_ij);                 /*   5		*/
            nrkl2 = iprod(r_kl, r_kl);                 /*   5          */

            c   = st*gmx_invsqrt(nrij2*nrkl2);         /*  11		*/
            cij = sth/nrij2;                           /*  10		*/
            ckl = sth/nrkl2;                           /*  10		*/

            for (m = 0; m < DIM; m++)                  /*  18+18       */
            {
                f_i[m]    = (c*r_kl[m]-cij*r_ij[m]);
                f[ai][m] += f_i[m];
                f[aj][m] -= f_i[m];
                if (!bZAxis)
                {
                    f_k[m]    = (c*r_ij[m]-ckl*r_kl[m]);
                    f[ak][m] += f_k[m];
                    f[al][m] -= f_k[m];
                }
            }

            if (g)
            {
                ivec_sub(SHIFT_IVEC(g, ai), SHIFT_IVEC(g, aj), dt);
                t1 = IVEC2IS(dt);
            }
            rvec_inc(fshift[t1], f_i);
            rvec_dec(fshift[CENTRAL], f_i);
            if (!bZAxis)
            {
                if (g)
                {
                    ivec_sub(SHIFT_IVEC(g, ak), SHIFT_IVEC(g, al), dt);
                    t2 = IVEC2IS(dt);
                }
                rvec_inc(fshift[t2], f_k);
                rvec_dec(fshift[CENTRAL], f_k);
            }
        }
    }

    return vtot; /*  184 / 157 (bZAxis)  total  */
}

real angres(int nbonds,
            const t_iatom forceatoms[], const t_iparams forceparams[],
            const rvec x[], rvec f[], rvec fshift[],
            const t_pbc *pbc, const t_graph *g,
            real lambda, real *dvdlambda,
            const t_mdatoms *md, t_fcdata *fcd,
            int *global_atom_index)
{
    return low_angres(nbonds, forceatoms, forceparams, x, f, fshift, pbc, g,
                      lambda, dvdlambda, FALSE);
}

real angresz(int nbonds,
             const t_iatom forceatoms[], const t_iparams forceparams[],
             const rvec x[], rvec f[], rvec fshift[],
             const t_pbc *pbc, const t_graph *g,
             real lambda, real *dvdlambda,
             const t_mdatoms *md, t_fcdata *fcd,
             int *global_atom_index)
{
    return low_angres(nbonds, forceatoms, forceparams, x, f, fshift, pbc, g,
                      lambda, dvdlambda, TRUE);
}

real dihres(int nbonds,
            const t_iatom forceatoms[], const t_iparams forceparams[],
            const rvec x[], rvec f[], rvec fshift[],
            const t_pbc *pbc, const t_graph *g,
            real lambda, real *dvdlambda,
            const t_mdatoms *md, t_fcdata *fcd,
            int *global_atom_index)
{
    real vtot = 0;
    int  ai, aj, ak, al, i, k, type, t1, t2, t3;
    real phi0A, phi0B, dphiA, dphiB, kfacA, kfacB, phi0, dphi, kfac;
    real phi, ddphi, ddp, ddp2, dp, sign, d2r, fc, L1;
    rvec r_ij, r_kj, r_kl, m, n;

    L1 = 1.0-lambda;

    d2r = DEG2RAD;
    k   = 0;

    for (i = 0; (i < nbonds); )
    {
        type = forceatoms[i++];
        ai   = forceatoms[i++];
        aj   = forceatoms[i++];
        ak   = forceatoms[i++];
        al   = forceatoms[i++];

        phi0A  = forceparams[type].dihres.phiA*d2r;
        dphiA  = forceparams[type].dihres.dphiA*d2r;
        kfacA  = forceparams[type].dihres.kfacA;

        phi0B  = forceparams[type].dihres.phiB*d2r;
        dphiB  = forceparams[type].dihres.dphiB*d2r;
        kfacB  = forceparams[type].dihres.kfacB;

        phi0  = L1*phi0A + lambda*phi0B;
        dphi  = L1*dphiA + lambda*dphiB;
        kfac  = L1*kfacA + lambda*kfacB;

        phi = dih_angle(x[ai], x[aj], x[ak], x[al], pbc, r_ij, r_kj, r_kl, m, n,
                        &sign, &t1, &t2, &t3);
        /* 84 flops */

        if (debug)
        {
            fprintf(debug, "dihres[%d]: %d %d %d %d : phi=%f, dphi=%f, kfac=%f\n",
                    k++, ai, aj, ak, al, phi0, dphi, kfac);
        }
        /* phi can jump if phi0 is close to Pi/-Pi, which will cause huge
         * force changes if we just apply a normal harmonic.
         * Instead, we first calculate phi-phi0 and take it modulo (-Pi,Pi).
         * This means we will never have the periodicity problem, unless
         * the dihedral is Pi away from phiO, which is very unlikely due to
         * the potential.
         */
        dp = phi-phi0;
        make_dp_periodic(&dp);

        if (dp > dphi)
        {
            ddp = dp-dphi;
        }
        else if (dp < -dphi)
        {
            ddp = dp+dphi;
        }
        else
        {
            ddp = 0;
        }

        if (ddp != 0.0)
        {
            ddp2  = ddp*ddp;
            vtot += 0.5*kfac*ddp2;
            ddphi = kfac*ddp;

            *dvdlambda += 0.5*(kfacB - kfacA)*ddp2;
            /* lambda dependence from changing restraint distances */
            if (ddp > 0)
            {
                *dvdlambda -= kfac*ddp*((dphiB - dphiA)+(phi0B - phi0A));
            }
            else if (ddp < 0)
            {
                *dvdlambda += kfac*ddp*((dphiB - dphiA)-(phi0B - phi0A));
            }
            do_dih_fup(ai, aj, ak, al, ddphi, r_ij, r_kj, r_kl, m, n,
                       f, fshift, pbc, g, x, t1, t2, t3);      /* 112		*/
        }
    }
    return vtot;
}


real unimplemented(int nbonds,
                   const t_iatom forceatoms[], const t_iparams forceparams[],
                   const rvec x[], rvec f[], rvec fshift[],
                   const t_pbc *pbc, const t_graph *g,
                   real lambda, real *dvdlambda,
                   const t_mdatoms *md, t_fcdata *fcd,
                   int *global_atom_index)
{
    gmx_impl("*** you are using a not implemented function");

    return 0.0; /* To make the compiler happy */
}

real rbdihs(int nbonds,
            const t_iatom forceatoms[], const t_iparams forceparams[],
            const rvec x[], rvec f[], rvec fshift[],
            const t_pbc *pbc, const t_graph *g,
            real lambda, real *dvdlambda,
            const t_mdatoms *md, t_fcdata *fcd,
            int *global_atom_index)
{
    const real c0 = 0.0, c1 = 1.0, c2 = 2.0, c3 = 3.0, c4 = 4.0, c5 = 5.0;
    int        type, ai, aj, ak, al, i, j;
    int        t1, t2, t3;
    rvec       r_ij, r_kj, r_kl, m, n;
    real       parmA[NR_RBDIHS];
    real       parmB[NR_RBDIHS];
    real       parm[NR_RBDIHS];
    real       cos_phi, phi, rbp, rbpBA;
    real       v, sign, ddphi, sin_phi;
    real       cosfac, vtot;
    real       L1        = 1.0-lambda;
    real       dvdl_term = 0;

    vtot = 0.0;
    for (i = 0; (i < nbonds); )
    {
        type = forceatoms[i++];
        ai   = forceatoms[i++];
        aj   = forceatoms[i++];
        ak   = forceatoms[i++];
        al   = forceatoms[i++];

        phi = dih_angle(x[ai], x[aj], x[ak], x[al], pbc, r_ij, r_kj, r_kl, m, n,
                        &sign, &t1, &t2, &t3);  /*  84		*/

        /* Change to polymer convention */
        if (phi < c0)
        {
            phi += M_PI;
        }
        else
        {
            phi -= M_PI;    /*   1		*/

        }
        cos_phi = cos(phi);
        /* Beware of accuracy loss, cannot use 1-sqrt(cos^2) ! */
        sin_phi = sin(phi);

        for (j = 0; (j < NR_RBDIHS); j++)
        {
            parmA[j] = forceparams[type].rbdihs.rbcA[j];
            parmB[j] = forceparams[type].rbdihs.rbcB[j];
            parm[j]  = L1*parmA[j]+lambda*parmB[j];
        }
        /* Calculate cosine powers */
        /* Calculate the energy */
        /* Calculate the derivative */

        v            = parm[0];
        dvdl_term   += (parmB[0]-parmA[0]);
        ddphi        = c0;
        cosfac       = c1;

        rbp          = parm[1];
        rbpBA        = parmB[1]-parmA[1];
        ddphi       += rbp*cosfac;
        cosfac      *= cos_phi;
        v           += cosfac*rbp;
        dvdl_term   += cosfac*rbpBA;
        rbp          = parm[2];
        rbpBA        = parmB[2]-parmA[2];
        ddphi       += c2*rbp*cosfac;
        cosfac      *= cos_phi;
        v           += cosfac*rbp;
        dvdl_term   += cosfac*rbpBA;
        rbp          = parm[3];
        rbpBA        = parmB[3]-parmA[3];
        ddphi       += c3*rbp*cosfac;
        cosfac      *= cos_phi;
        v           += cosfac*rbp;
        dvdl_term   += cosfac*rbpBA;
        rbp          = parm[4];
        rbpBA        = parmB[4]-parmA[4];
        ddphi       += c4*rbp*cosfac;
        cosfac      *= cos_phi;
        v           += cosfac*rbp;
        dvdl_term   += cosfac*rbpBA;
        rbp          = parm[5];
        rbpBA        = parmB[5]-parmA[5];
        ddphi       += c5*rbp*cosfac;
        cosfac      *= cos_phi;
        v           += cosfac*rbp;
        dvdl_term   += cosfac*rbpBA;

        ddphi = -ddphi*sin_phi;         /*  11		*/

        do_dih_fup(ai, aj, ak, al, ddphi, r_ij, r_kj, r_kl, m, n,
                   f, fshift, pbc, g, x, t1, t2, t3); /* 112		*/
        vtot += v;
    }
    *dvdlambda += dvdl_term;

    return vtot;
}

int cmap_setup_grid_index(int ip, int grid_spacing, int *ipm1, int *ipp1, int *ipp2)
{
    int im1, ip1, ip2;

    if (ip < 0)
    {
        ip = ip + grid_spacing - 1;
    }
    else if (ip > grid_spacing)
    {
        ip = ip - grid_spacing - 1;
    }

    im1 = ip - 1;
    ip1 = ip + 1;
    ip2 = ip + 2;

    if (ip == 0)
    {
        im1 = grid_spacing - 1;
    }
    else if (ip == grid_spacing-2)
    {
        ip2 = 0;
    }
    else if (ip == grid_spacing-1)
    {
        ip1 = 0;
        ip2 = 1;
    }

    *ipm1 = im1;
    *ipp1 = ip1;
    *ipp2 = ip2;

    return ip;

}

real cmap_dihs(int nbonds,
               const t_iatom forceatoms[], const t_iparams forceparams[],
               const gmx_cmap_t *cmap_grid,
               const rvec x[], rvec f[], rvec fshift[],
               const t_pbc *pbc, const t_graph *g,
               real lambda, real *dvdlambda,
               const t_mdatoms *md, t_fcdata *fcd,
               int *global_atom_index)
{
    int         i, j, k, n, idx;
    int         ai, aj, ak, al, am;
    int         a1i, a1j, a1k, a1l, a2i, a2j, a2k, a2l;
    int         type, cmapA;
    int         t11, t21, t31, t12, t22, t32;
    int         iphi1, ip1m1, ip1p1, ip1p2;
    int         iphi2, ip2m1, ip2p1, ip2p2;
    int         l1, l2, l3, l4;
    int         pos1, pos2, pos3, pos4, tmp;

    real        ty[4], ty1[4], ty2[4], ty12[4], tc[16], tx[16];
    real        phi1, psi1, cos_phi1, sin_phi1, sign1, xphi1;
    real        phi2, psi2, cos_phi2, sin_phi2, sign2, xphi2;
    real        dx, xx, tt, tu, e, df1, df2, ddf1, ddf2, ddf12, vtot;
    real        ra21, rb21, rg21, rg1, rgr1, ra2r1, rb2r1, rabr1;
    real        ra22, rb22, rg22, rg2, rgr2, ra2r2, rb2r2, rabr2;
    real        fg1, hg1, fga1, hgb1, gaa1, gbb1;
    real        fg2, hg2, fga2, hgb2, gaa2, gbb2;
    real        fac;

    rvec        r1_ij, r1_kj, r1_kl, m1, n1;
    rvec        r2_ij, r2_kj, r2_kl, m2, n2;
    rvec        f1_i, f1_j, f1_k, f1_l;
    rvec        f2_i, f2_j, f2_k, f2_l;
    rvec        a1, b1, a2, b2;
    rvec        f1, g1, h1, f2, g2, h2;
    rvec        dtf1, dtg1, dth1, dtf2, dtg2, dth2;
    ivec        jt1, dt1_ij, dt1_kj, dt1_lj;
    ivec        jt2, dt2_ij, dt2_kj, dt2_lj;

    const real *cmapd;

    int         loop_index[4][4] = {
        {0, 4, 8, 12},
        {1, 5, 9, 13},
        {2, 6, 10, 14},
        {3, 7, 11, 15}
    };

    /* Total CMAP energy */
    vtot = 0;

    for (n = 0; n < nbonds; )
    {
        /* Five atoms are involved in the two torsions */
        type   = forceatoms[n++];
        ai     = forceatoms[n++];
        aj     = forceatoms[n++];
        ak     = forceatoms[n++];
        al     = forceatoms[n++];
        am     = forceatoms[n++];

        /* Which CMAP type is this */
        cmapA = forceparams[type].cmap.cmapA;
        cmapd = cmap_grid->cmapdata[cmapA].cmap;

        /* First torsion */
        a1i   = ai;
        a1j   = aj;
        a1k   = ak;
        a1l   = al;

        phi1  = dih_angle(x[a1i], x[a1j], x[a1k], x[a1l], pbc, r1_ij, r1_kj, r1_kl, m1, n1,
                          &sign1, &t11, &t21, &t31);  /* 84 */

        cos_phi1 = cos(phi1);

        a1[0] = r1_ij[1]*r1_kj[2]-r1_ij[2]*r1_kj[1];
        a1[1] = r1_ij[2]*r1_kj[0]-r1_ij[0]*r1_kj[2];
        a1[2] = r1_ij[0]*r1_kj[1]-r1_ij[1]*r1_kj[0]; /* 9 */

        b1[0] = r1_kl[1]*r1_kj[2]-r1_kl[2]*r1_kj[1];
        b1[1] = r1_kl[2]*r1_kj[0]-r1_kl[0]*r1_kj[2];
        b1[2] = r1_kl[0]*r1_kj[1]-r1_kl[1]*r1_kj[0]; /* 9 */

        tmp = pbc_rvec_sub(pbc, x[a1l], x[a1k], h1);

        ra21  = iprod(a1, a1);       /* 5 */
        rb21  = iprod(b1, b1);       /* 5 */
        rg21  = iprod(r1_kj, r1_kj); /* 5 */
        rg1   = sqrt(rg21);

        rgr1  = 1.0/rg1;
        ra2r1 = 1.0/ra21;
        rb2r1 = 1.0/rb21;
        rabr1 = sqrt(ra2r1*rb2r1);

        sin_phi1 = rg1 * rabr1 * iprod(a1, h1) * (-1);

        if (cos_phi1 < -0.5 || cos_phi1 > 0.5)
        {
            phi1 = asin(sin_phi1);

            if (cos_phi1 < 0)
            {
                if (phi1 > 0)
                {
                    phi1 = M_PI - phi1;
                }
                else
                {
                    phi1 = -M_PI - phi1;
                }
            }
        }
        else
        {
            phi1 = acos(cos_phi1);

            if (sin_phi1 < 0)
            {
                phi1 = -phi1;
            }
        }

        xphi1 = phi1 + M_PI; /* 1 */

        /* Second torsion */
        a2i   = aj;
        a2j   = ak;
        a2k   = al;
        a2l   = am;

        phi2  = dih_angle(x[a2i], x[a2j], x[a2k], x[a2l], pbc, r2_ij, r2_kj, r2_kl, m2, n2,
                          &sign2, &t12, &t22, &t32); /* 84 */

        cos_phi2 = cos(phi2);

        a2[0] = r2_ij[1]*r2_kj[2]-r2_ij[2]*r2_kj[1];
        a2[1] = r2_ij[2]*r2_kj[0]-r2_ij[0]*r2_kj[2];
        a2[2] = r2_ij[0]*r2_kj[1]-r2_ij[1]*r2_kj[0]; /* 9 */

        b2[0] = r2_kl[1]*r2_kj[2]-r2_kl[2]*r2_kj[1];
        b2[1] = r2_kl[2]*r2_kj[0]-r2_kl[0]*r2_kj[2];
        b2[2] = r2_kl[0]*r2_kj[1]-r2_kl[1]*r2_kj[0]; /* 9 */

        tmp = pbc_rvec_sub(pbc, x[a2l], x[a2k], h2);

        ra22  = iprod(a2, a2);         /* 5 */
        rb22  = iprod(b2, b2);         /* 5 */
        rg22  = iprod(r2_kj, r2_kj);   /* 5 */
        rg2   = sqrt(rg22);

        rgr2  = 1.0/rg2;
        ra2r2 = 1.0/ra22;
        rb2r2 = 1.0/rb22;
        rabr2 = sqrt(ra2r2*rb2r2);

        sin_phi2 = rg2 * rabr2 * iprod(a2, h2) * (-1);

        if (cos_phi2 < -0.5 || cos_phi2 > 0.5)
        {
            phi2 = asin(sin_phi2);

            if (cos_phi2 < 0)
            {
                if (phi2 > 0)
                {
                    phi2 = M_PI - phi2;
                }
                else
                {
                    phi2 = -M_PI - phi2;
                }
            }
        }
        else
        {
            phi2 = acos(cos_phi2);

            if (sin_phi2 < 0)
            {
                phi2 = -phi2;
            }
        }

        xphi2 = phi2 + M_PI; /* 1 */

        /* Range mangling */
        if (xphi1 < 0)
        {
            xphi1 = xphi1 + 2*M_PI;
        }
        else if (xphi1 >= 2*M_PI)
        {
            xphi1 = xphi1 - 2*M_PI;
        }

        if (xphi2 < 0)
        {
            xphi2 = xphi2 + 2*M_PI;
        }
        else if (xphi2 >= 2*M_PI)
        {
            xphi2 = xphi2 - 2*M_PI;
        }

        /* Number of grid points */
        dx = 2*M_PI / cmap_grid->grid_spacing;

        /* Where on the grid are we */
        iphi1 = (int)(xphi1/dx);
        iphi2 = (int)(xphi2/dx);

        iphi1 = cmap_setup_grid_index(iphi1, cmap_grid->grid_spacing, &ip1m1, &ip1p1, &ip1p2);
        iphi2 = cmap_setup_grid_index(iphi2, cmap_grid->grid_spacing, &ip2m1, &ip2p1, &ip2p2);

        pos1    = iphi1*cmap_grid->grid_spacing+iphi2;
        pos2    = ip1p1*cmap_grid->grid_spacing+iphi2;
        pos3    = ip1p1*cmap_grid->grid_spacing+ip2p1;
        pos4    = iphi1*cmap_grid->grid_spacing+ip2p1;

        ty[0]   = cmapd[pos1*4];
        ty[1]   = cmapd[pos2*4];
        ty[2]   = cmapd[pos3*4];
        ty[3]   = cmapd[pos4*4];

        ty1[0]   = cmapd[pos1*4+1];
        ty1[1]   = cmapd[pos2*4+1];
        ty1[2]   = cmapd[pos3*4+1];
        ty1[3]   = cmapd[pos4*4+1];

        ty2[0]   = cmapd[pos1*4+2];
        ty2[1]   = cmapd[pos2*4+2];
        ty2[2]   = cmapd[pos3*4+2];
        ty2[3]   = cmapd[pos4*4+2];

        ty12[0]   = cmapd[pos1*4+3];
        ty12[1]   = cmapd[pos2*4+3];
        ty12[2]   = cmapd[pos3*4+3];
        ty12[3]   = cmapd[pos4*4+3];

        /* Switch to degrees */
        dx    = 360.0 / cmap_grid->grid_spacing;
        xphi1 = xphi1 * RAD2DEG;
        xphi2 = xphi2 * RAD2DEG;

        for (i = 0; i < 4; i++) /* 16 */
        {
            tx[i]    = ty[i];
            tx[i+4]  = ty1[i]*dx;
            tx[i+8]  = ty2[i]*dx;
            tx[i+12] = ty12[i]*dx*dx;
        }

        idx = 0;
        for (i = 0; i < 4; i++) /* 1056 */
        {
            for (j = 0; j < 4; j++)
            {
                xx = 0;
                for (k = 0; k < 16; k++)
                {
                    xx = xx + cmap_coeff_matrix[k*16+idx]*tx[k];
                }

                idx++;
                tc[i*4+j] = xx;
            }
        }

        tt    = (xphi1-iphi1*dx)/dx;
        tu    = (xphi2-iphi2*dx)/dx;

        e     = 0;
        df1   = 0;
        df2   = 0;
        ddf1  = 0;
        ddf2  = 0;
        ddf12 = 0;

        for (i = 3; i >= 0; i--)
        {
            l1 = loop_index[i][3];
            l2 = loop_index[i][2];
            l3 = loop_index[i][1];

            e     = tt * e    + ((tc[i*4+3]*tu+tc[i*4+2])*tu + tc[i*4+1])*tu+tc[i*4];
            df1   = tu * df1  + (3.0*tc[l1]*tt+2.0*tc[l2])*tt+tc[l3];
            df2   = tt * df2  + (3.0*tc[i*4+3]*tu+2.0*tc[i*4+2])*tu+tc[i*4+1];
            ddf1  = tu * ddf1 + 2.0*3.0*tc[l1]*tt+2.0*tc[l2];
            ddf2  = tt * ddf2 + 2.0*3.0*tc[4*i+3]*tu+2.0*tc[4*i+2];
        }

        ddf12 = tc[5] + 2.0*tc[9]*tt + 3.0*tc[13]*tt*tt + 2.0*tu*(tc[6]+2.0*tc[10]*tt+3.0*tc[14]*tt*tt) +
            3.0*tu*tu*(tc[7]+2.0*tc[11]*tt+3.0*tc[15]*tt*tt);

        fac     = RAD2DEG/dx;
        df1     = df1   * fac;
        df2     = df2   * fac;
        ddf1    = ddf1  * fac * fac;
        ddf2    = ddf2  * fac * fac;
        ddf12   = ddf12 * fac * fac;

        /* CMAP energy */
        vtot += e;

        /* Do forces - first torsion */
        fg1       = iprod(r1_ij, r1_kj);
        hg1       = iprod(r1_kl, r1_kj);
        fga1      = fg1*ra2r1*rgr1;
        hgb1      = hg1*rb2r1*rgr1;
        gaa1      = -ra2r1*rg1;
        gbb1      = rb2r1*rg1;

        for (i = 0; i < DIM; i++)
        {
            dtf1[i]   = gaa1 * a1[i];
            dtg1[i]   = fga1 * a1[i] - hgb1 * b1[i];
            dth1[i]   = gbb1 * b1[i];

            f1[i]     = df1  * dtf1[i];
            g1[i]     = df1  * dtg1[i];
            h1[i]     = df1  * dth1[i];

            f1_i[i]   =  f1[i];
            f1_j[i]   = -f1[i] - g1[i];
            f1_k[i]   =  h1[i] + g1[i];
            f1_l[i]   = -h1[i];

            f[a1i][i] = f[a1i][i] + f1_i[i];
            f[a1j][i] = f[a1j][i] + f1_j[i]; /* - f1[i] - g1[i] */
            f[a1k][i] = f[a1k][i] + f1_k[i]; /* h1[i] + g1[i] */
            f[a1l][i] = f[a1l][i] + f1_l[i]; /* h1[i] */
        }

        /* Do forces - second torsion */
        fg2       = iprod(r2_ij, r2_kj);
        hg2       = iprod(r2_kl, r2_kj);
        fga2      = fg2*ra2r2*rgr2;
        hgb2      = hg2*rb2r2*rgr2;
        gaa2      = -ra2r2*rg2;
        gbb2      = rb2r2*rg2;

        for (i = 0; i < DIM; i++)
        {
            dtf2[i]   = gaa2 * a2[i];
            dtg2[i]   = fga2 * a2[i] - hgb2 * b2[i];
            dth2[i]   = gbb2 * b2[i];

            f2[i]     = df2  * dtf2[i];
            g2[i]     = df2  * dtg2[i];
            h2[i]     = df2  * dth2[i];

            f2_i[i]   =  f2[i];
            f2_j[i]   = -f2[i] - g2[i];
            f2_k[i]   =  h2[i] + g2[i];
            f2_l[i]   = -h2[i];

            f[a2i][i] = f[a2i][i] + f2_i[i]; /* f2[i] */
            f[a2j][i] = f[a2j][i] + f2_j[i]; /* - f2[i] - g2[i] */
            f[a2k][i] = f[a2k][i] + f2_k[i]; /* h2[i] + g2[i] */
            f[a2l][i] = f[a2l][i] + f2_l[i]; /* - h2[i] */
        }

        /* Shift forces */
        if (g)
        {
            copy_ivec(SHIFT_IVEC(g, a1j), jt1);
            ivec_sub(SHIFT_IVEC(g, a1i),  jt1, dt1_ij);
            ivec_sub(SHIFT_IVEC(g, a1k),  jt1, dt1_kj);
            ivec_sub(SHIFT_IVEC(g, a1l),  jt1, dt1_lj);
            t11 = IVEC2IS(dt1_ij);
            t21 = IVEC2IS(dt1_kj);
            t31 = IVEC2IS(dt1_lj);

            copy_ivec(SHIFT_IVEC(g, a2j), jt2);
            ivec_sub(SHIFT_IVEC(g, a2i),  jt2, dt2_ij);
            ivec_sub(SHIFT_IVEC(g, a2k),  jt2, dt2_kj);
            ivec_sub(SHIFT_IVEC(g, a2l),  jt2, dt2_lj);
            t12 = IVEC2IS(dt2_ij);
            t22 = IVEC2IS(dt2_kj);
            t32 = IVEC2IS(dt2_lj);
        }
        else if (pbc)
        {
            t31 = pbc_rvec_sub(pbc, x[a1l], x[a1j], h1);
            t32 = pbc_rvec_sub(pbc, x[a2l], x[a2j], h2);
        }
        else
        {
            t31 = CENTRAL;
            t32 = CENTRAL;
        }

        rvec_inc(fshift[t11], f1_i);
        rvec_inc(fshift[CENTRAL], f1_j);
        rvec_inc(fshift[t21], f1_k);
        rvec_inc(fshift[t31], f1_l);

        rvec_inc(fshift[t21], f2_i);
        rvec_inc(fshift[CENTRAL], f2_j);
        rvec_inc(fshift[t22], f2_k);
        rvec_inc(fshift[t32], f2_l);
    }
    return vtot;
}



/***********************************************************
 *
 *   G R O M O S  9 6   F U N C T I O N S
 *
 ***********************************************************/
real g96harmonic(real kA, real kB, real xA, real xB, real x, real lambda,
                 real *V, real *F)
{
    const real half = 0.5;
    real       L1, kk, x0, dx, dx2;
    real       v, f, dvdlambda;

    L1    = 1.0-lambda;
    kk    = L1*kA+lambda*kB;
    x0    = L1*xA+lambda*xB;

    dx    = x-x0;
    dx2   = dx*dx;

    f          = -kk*dx;
    v          = half*kk*dx2;
    dvdlambda  = half*(kB-kA)*dx2 + (xA-xB)*kk*dx;

    *F    = f;
    *V    = v;

    return dvdlambda;

    /* That was 21 flops */
}

real g96bonds(int nbonds,
              const t_iatom forceatoms[], const t_iparams forceparams[],
              const rvec x[], rvec f[], rvec fshift[],
              const t_pbc *pbc, const t_graph *g,
              real lambda, real *dvdlambda,
              const t_mdatoms *md, t_fcdata *fcd,
              int *global_atom_index)
{
    int  i, m, ki, ai, aj, type;
    real dr2, fbond, vbond, fij, vtot;
    rvec dx;
    ivec dt;

    vtot = 0.0;
    for (i = 0; (i < nbonds); )
    {
        type = forceatoms[i++];
        ai   = forceatoms[i++];
        aj   = forceatoms[i++];

        ki   = pbc_rvec_sub(pbc, x[ai], x[aj], dx); /*   3      */
        dr2  = iprod(dx, dx);                       /*   5		*/

        *dvdlambda += g96harmonic(forceparams[type].harmonic.krA,
                                  forceparams[type].harmonic.krB,
                                  forceparams[type].harmonic.rA,
                                  forceparams[type].harmonic.rB,
                                  dr2, lambda, &vbond, &fbond);

        vtot  += 0.5*vbond;                         /* 1*/
#ifdef DEBUG
        if (debug)
        {
            fprintf(debug, "G96-BONDS: dr = %10g  vbond = %10g  fbond = %10g\n",
                    sqrt(dr2), vbond, fbond);
        }
#endif

        if (g)
        {
            ivec_sub(SHIFT_IVEC(g, ai), SHIFT_IVEC(g, aj), dt);
            ki = IVEC2IS(dt);
        }
        for (m = 0; (m < DIM); m++)     /*  15		*/
        {
            fij                 = fbond*dx[m];
            f[ai][m]           += fij;
            f[aj][m]           -= fij;
            fshift[ki][m]      += fij;
            fshift[CENTRAL][m] -= fij;
        }
    }               /* 44 TOTAL	*/
    return vtot;
}

real g96bond_angle(const rvec xi, const rvec xj, const rvec xk, const t_pbc *pbc,
                   rvec r_ij, rvec r_kj,
                   int *t1, int *t2)
/* Return value is the angle between the bonds i-j and j-k */
{
    real costh;

    *t1 = pbc_rvec_sub(pbc, xi, xj, r_ij); /*  3		*/
    *t2 = pbc_rvec_sub(pbc, xk, xj, r_kj); /*  3		*/

    costh = cos_angle(r_ij, r_kj);         /* 25		*/
    /* 41 TOTAL	*/
    return costh;
}

real g96angles(int nbonds,
               const t_iatom forceatoms[], const t_iparams forceparams[],
               const rvec x[], rvec f[], rvec fshift[],
               const t_pbc *pbc, const t_graph *g,
               real lambda, real *dvdlambda,
               const t_mdatoms *md, t_fcdata *fcd,
               int *global_atom_index)
{
    int  i, ai, aj, ak, type, m, t1, t2;
    rvec r_ij, r_kj;
    real cos_theta, dVdt, va, vtot;
    real rij_1, rij_2, rkj_1, rkj_2, rijrkj_1;
    rvec f_i, f_j, f_k;
    ivec jt, dt_ij, dt_kj;

    vtot = 0.0;
    for (i = 0; (i < nbonds); )
    {
        type = forceatoms[i++];
        ai   = forceatoms[i++];
        aj   = forceatoms[i++];
        ak   = forceatoms[i++];

        cos_theta  = g96bond_angle(x[ai], x[aj], x[ak], pbc, r_ij, r_kj, &t1, &t2);

        *dvdlambda += g96harmonic(forceparams[type].harmonic.krA,
                                  forceparams[type].harmonic.krB,
                                  forceparams[type].harmonic.rA,
                                  forceparams[type].harmonic.rB,
                                  cos_theta, lambda, &va, &dVdt);
        vtot    += va;

        rij_1    = gmx_invsqrt(iprod(r_ij, r_ij));
        rkj_1    = gmx_invsqrt(iprod(r_kj, r_kj));
        rij_2    = rij_1*rij_1;
        rkj_2    = rkj_1*rkj_1;
        rijrkj_1 = rij_1*rkj_1;                 /* 23 */

#ifdef DEBUG
        if (debug)
        {
            fprintf(debug, "G96ANGLES: costheta = %10g  vth = %10g  dV/dct = %10g\n",
                    cos_theta, va, dVdt);
        }
#endif
        for (m = 0; (m < DIM); m++)     /*  42	*/
        {
            f_i[m]    = dVdt*(r_kj[m]*rijrkj_1 - r_ij[m]*rij_2*cos_theta);
            f_k[m]    = dVdt*(r_ij[m]*rijrkj_1 - r_kj[m]*rkj_2*cos_theta);
            f_j[m]    = -f_i[m]-f_k[m];
            f[ai][m] += f_i[m];
            f[aj][m] += f_j[m];
            f[ak][m] += f_k[m];
        }

        if (g)
        {
            copy_ivec(SHIFT_IVEC(g, aj), jt);

            ivec_sub(SHIFT_IVEC(g, ai), jt, dt_ij);
            ivec_sub(SHIFT_IVEC(g, ak), jt, dt_kj);
            t1 = IVEC2IS(dt_ij);
            t2 = IVEC2IS(dt_kj);
        }
        rvec_inc(fshift[t1], f_i);
        rvec_inc(fshift[CENTRAL], f_j);
        rvec_inc(fshift[t2], f_k);          /* 9 */
        /* 163 TOTAL	*/
    }
    return vtot;
}

real cross_bond_bond(int nbonds,
                     const t_iatom forceatoms[], const t_iparams forceparams[],
                     const rvec x[], rvec f[], rvec fshift[],
                     const t_pbc *pbc, const t_graph *g,
                     real lambda, real *dvdlambda,
                     const t_mdatoms *md, t_fcdata *fcd,
                     int *global_atom_index)
{
    /* Potential from Lawrence and Skimmer, Chem. Phys. Lett. 372 (2003)
     * pp. 842-847
     */
    int  i, ai, aj, ak, type, m, t1, t2;
    rvec r_ij, r_kj;
    real vtot, vrr, s1, s2, r1, r2, r1e, r2e, krr;
    rvec f_i, f_j, f_k;
    ivec jt, dt_ij, dt_kj;

    vtot = 0.0;
    for (i = 0; (i < nbonds); )
    {
        type = forceatoms[i++];
        ai   = forceatoms[i++];
        aj   = forceatoms[i++];
        ak   = forceatoms[i++];
        r1e  = forceparams[type].cross_bb.r1e;
        r2e  = forceparams[type].cross_bb.r2e;
        krr  = forceparams[type].cross_bb.krr;

        /* Compute distance vectors ... */
        t1 = pbc_rvec_sub(pbc, x[ai], x[aj], r_ij);
        t2 = pbc_rvec_sub(pbc, x[ak], x[aj], r_kj);

        /* ... and their lengths */
        r1 = norm(r_ij);
        r2 = norm(r_kj);

        /* Deviations from ideality */
        s1 = r1-r1e;
        s2 = r2-r2e;

        /* Energy (can be negative!) */
        vrr   = krr*s1*s2;
        vtot += vrr;

        /* Forces */
        svmul(-krr*s2/r1, r_ij, f_i);
        svmul(-krr*s1/r2, r_kj, f_k);

        for (m = 0; (m < DIM); m++)     /*  12	*/
        {
            f_j[m]    = -f_i[m] - f_k[m];
            f[ai][m] += f_i[m];
            f[aj][m] += f_j[m];
            f[ak][m] += f_k[m];
        }

        /* Virial stuff */
        if (g)
        {
            copy_ivec(SHIFT_IVEC(g, aj), jt);

            ivec_sub(SHIFT_IVEC(g, ai), jt, dt_ij);
            ivec_sub(SHIFT_IVEC(g, ak), jt, dt_kj);
            t1 = IVEC2IS(dt_ij);
            t2 = IVEC2IS(dt_kj);
        }
        rvec_inc(fshift[t1], f_i);
        rvec_inc(fshift[CENTRAL], f_j);
        rvec_inc(fshift[t2], f_k);          /* 9 */
        /* 163 TOTAL	*/
    }
    return vtot;
}

real cross_bond_angle(int nbonds,
                      const t_iatom forceatoms[], const t_iparams forceparams[],
                      const rvec x[], rvec f[], rvec fshift[],
                      const t_pbc *pbc, const t_graph *g,
                      real lambda, real *dvdlambda,
                      const t_mdatoms *md, t_fcdata *fcd,
                      int *global_atom_index)
{
    /* Potential from Lawrence and Skimmer, Chem. Phys. Lett. 372 (2003)
     * pp. 842-847
     */
    int  i, ai, aj, ak, type, m, t1, t2, t3;
    rvec r_ij, r_kj, r_ik;
    real vtot, vrt, s1, s2, s3, r1, r2, r3, r1e, r2e, r3e, krt, k1, k2, k3;
    rvec f_i, f_j, f_k;
    ivec jt, dt_ij, dt_kj;

    vtot = 0.0;
    for (i = 0; (i < nbonds); )
    {
        type = forceatoms[i++];
        ai   = forceatoms[i++];
        aj   = forceatoms[i++];
        ak   = forceatoms[i++];
        r1e  = forceparams[type].cross_ba.r1e;
        r2e  = forceparams[type].cross_ba.r2e;
        r3e  = forceparams[type].cross_ba.r3e;
        krt  = forceparams[type].cross_ba.krt;

        /* Compute distance vectors ... */
        t1 = pbc_rvec_sub(pbc, x[ai], x[aj], r_ij);
        t2 = pbc_rvec_sub(pbc, x[ak], x[aj], r_kj);
        t3 = pbc_rvec_sub(pbc, x[ai], x[ak], r_ik);

        /* ... and their lengths */
        r1 = norm(r_ij);
        r2 = norm(r_kj);
        r3 = norm(r_ik);

        /* Deviations from ideality */
        s1 = r1-r1e;
        s2 = r2-r2e;
        s3 = r3-r3e;

        /* Energy (can be negative!) */
        vrt   = krt*s3*(s1+s2);
        vtot += vrt;

        /* Forces */
        k1 = -krt*(s3/r1);
        k2 = -krt*(s3/r2);
        k3 = -krt*(s1+s2)/r3;
        for (m = 0; (m < DIM); m++)
        {
            f_i[m] = k1*r_ij[m] + k3*r_ik[m];
            f_k[m] = k2*r_kj[m] - k3*r_ik[m];
            f_j[m] = -f_i[m] - f_k[m];
        }

        for (m = 0; (m < DIM); m++)     /*  12	*/
        {
            f[ai][m] += f_i[m];
            f[aj][m] += f_j[m];
            f[ak][m] += f_k[m];
        }

        /* Virial stuff */
        if (g)
        {
            copy_ivec(SHIFT_IVEC(g, aj), jt);

            ivec_sub(SHIFT_IVEC(g, ai), jt, dt_ij);
            ivec_sub(SHIFT_IVEC(g, ak), jt, dt_kj);
            t1 = IVEC2IS(dt_ij);
            t2 = IVEC2IS(dt_kj);
        }
        rvec_inc(fshift[t1], f_i);
        rvec_inc(fshift[CENTRAL], f_j);
        rvec_inc(fshift[t2], f_k);          /* 9 */
        /* 163 TOTAL	*/
    }
    return vtot;
}

static real bonded_tab(const char *type, int table_nr,
                       const bondedtable_t *table, real kA, real kB, real r,
                       real lambda, real *V, real *F)
{
    real k, tabscale, *VFtab, rt, eps, eps2, Yt, Ft, Geps, Heps2, Fp, VV, FF;
    int  n0, nnn;
    real v, f, dvdlambda;

    k = (1.0 - lambda)*kA + lambda*kB;

    tabscale = table->scale;
    VFtab    = table->data;

    rt    = r*tabscale;
    n0    = rt;
    if (n0 >= table->n)
    {
        gmx_fatal(FARGS, "A tabulated %s interaction table number %d is out of the table range: r %f, between table indices %d and %d, table length %d",
                  type, table_nr, r, n0, n0+1, table->n);
    }
    eps   = rt - n0;
    eps2  = eps*eps;
    nnn   = 4*n0;
    Yt    = VFtab[nnn];
    Ft    = VFtab[nnn+1];
    Geps  = VFtab[nnn+2]*eps;
    Heps2 = VFtab[nnn+3]*eps2;
    Fp    = Ft + Geps + Heps2;
    VV    = Yt + Fp*eps;
    FF    = Fp + Geps + 2.0*Heps2;

    *F         = -k*FF*tabscale;
    *V         = k*VV;
    dvdlambda  = (kB - kA)*VV;

    return dvdlambda;

    /* That was 22 flops */
}

real tab_bonds(int nbonds,
               const t_iatom forceatoms[], const t_iparams forceparams[],
               const rvec x[], rvec f[], rvec fshift[],
               const t_pbc *pbc, const t_graph *g,
               real lambda, real *dvdlambda,
               const t_mdatoms *md, t_fcdata *fcd,
               int *global_atom_index)
{
    int  i, m, ki, ai, aj, type, table;
    real dr, dr2, fbond, vbond, fij, vtot;
    rvec dx;
    ivec dt;

    vtot = 0.0;
    for (i = 0; (i < nbonds); )
    {
        type = forceatoms[i++];
        ai   = forceatoms[i++];
        aj   = forceatoms[i++];

        ki   = pbc_rvec_sub(pbc, x[ai], x[aj], dx); /*   3      */
        dr2  = iprod(dx, dx);                       /*   5		*/
        dr   = dr2*gmx_invsqrt(dr2);                /*  10		*/

        table = forceparams[type].tab.table;

        *dvdlambda += bonded_tab("bond", table,
                                 &fcd->bondtab[table],
                                 forceparams[type].tab.kA,
                                 forceparams[type].tab.kB,
                                 dr, lambda, &vbond, &fbond); /*  22 */

        if (dr2 == 0.0)
        {
            continue;
        }


        vtot  += vbond;            /* 1*/
        fbond *= gmx_invsqrt(dr2); /*   6		*/
#ifdef DEBUG
        if (debug)
        {
            fprintf(debug, "TABBONDS: dr = %10g  vbond = %10g  fbond = %10g\n",
                    dr, vbond, fbond);
        }
#endif
        if (g)
        {
            ivec_sub(SHIFT_IVEC(g, ai), SHIFT_IVEC(g, aj), dt);
            ki = IVEC2IS(dt);
        }
        for (m = 0; (m < DIM); m++)     /*  15		*/
        {
            fij                 = fbond*dx[m];
            f[ai][m]           += fij;
            f[aj][m]           -= fij;
            fshift[ki][m]      += fij;
            fshift[CENTRAL][m] -= fij;
        }
    }               /* 62 TOTAL	*/
    return vtot;
}

real tab_angles(int nbonds,
                const t_iatom forceatoms[], const t_iparams forceparams[],
                const rvec x[], rvec f[], rvec fshift[],
                const t_pbc *pbc, const t_graph *g,
                real lambda, real *dvdlambda,
                const t_mdatoms *md, t_fcdata *fcd,
                int *global_atom_index)
{
    int  i, ai, aj, ak, t1, t2, type, table;
    rvec r_ij, r_kj;
    real cos_theta, cos_theta2, theta, dVdt, va, vtot;
    ivec jt, dt_ij, dt_kj;

    vtot = 0.0;
    for (i = 0; (i < nbonds); )
    {
        type = forceatoms[i++];
        ai   = forceatoms[i++];
        aj   = forceatoms[i++];
        ak   = forceatoms[i++];

        theta  = bond_angle(x[ai], x[aj], x[ak], pbc,
                            r_ij, r_kj, &cos_theta, &t1, &t2); /*  41		*/

        table = forceparams[type].tab.table;

        *dvdlambda += bonded_tab("angle", table,
                                 &fcd->angletab[table],
                                 forceparams[type].tab.kA,
                                 forceparams[type].tab.kB,
                                 theta, lambda, &va, &dVdt); /*  22  */
        vtot += va;

        cos_theta2 = sqr(cos_theta);            /*   1		*/
        if (cos_theta2 < 1)
        {
            int  m;
            real snt, st, sth;
            real cik, cii, ckk;
            real nrkj2, nrij2;
            rvec f_i, f_j, f_k;

            st  = dVdt*gmx_invsqrt(1 - cos_theta2); /*  12		*/
            sth = st*cos_theta;                     /*   1		*/
#ifdef DEBUG
            if (debug)
            {
                fprintf(debug, "ANGLES: theta = %10g  vth = %10g  dV/dtheta = %10g\n",
                        theta*RAD2DEG, va, dVdt);
            }
#endif
            nrkj2 = iprod(r_kj, r_kj);  /*   5		*/
            nrij2 = iprod(r_ij, r_ij);

            cik = st*gmx_invsqrt(nrkj2*nrij2); /*  12		*/
            cii = sth/nrij2;                   /*  10		*/
            ckk = sth/nrkj2;                   /*  10		*/

            for (m = 0; (m < DIM); m++)        /*  39		*/
            {
                f_i[m]    = -(cik*r_kj[m]-cii*r_ij[m]);
                f_k[m]    = -(cik*r_ij[m]-ckk*r_kj[m]);
                f_j[m]    = -f_i[m]-f_k[m];
                f[ai][m] += f_i[m];
                f[aj][m] += f_j[m];
                f[ak][m] += f_k[m];
            }
            if (g)
            {
                copy_ivec(SHIFT_IVEC(g, aj), jt);

                ivec_sub(SHIFT_IVEC(g, ai), jt, dt_ij);
                ivec_sub(SHIFT_IVEC(g, ak), jt, dt_kj);
                t1 = IVEC2IS(dt_ij);
                t2 = IVEC2IS(dt_kj);
            }
            rvec_inc(fshift[t1], f_i);
            rvec_inc(fshift[CENTRAL], f_j);
            rvec_inc(fshift[t2], f_k);
        }                                       /* 169 TOTAL	*/
    }
    return vtot;
}

real tab_dihs(int nbonds,
              const t_iatom forceatoms[], const t_iparams forceparams[],
              const rvec x[], rvec f[], rvec fshift[],
              const t_pbc *pbc, const t_graph *g,
              real lambda, real *dvdlambda,
              const t_mdatoms *md, t_fcdata *fcd,
              int *global_atom_index)
{
    int  i, type, ai, aj, ak, al, table;
    int  t1, t2, t3;
    rvec r_ij, r_kj, r_kl, m, n;
    real phi, sign, ddphi, vpd, vtot;

    vtot = 0.0;
    for (i = 0; (i < nbonds); )
    {
        type = forceatoms[i++];
        ai   = forceatoms[i++];
        aj   = forceatoms[i++];
        ak   = forceatoms[i++];
        al   = forceatoms[i++];

        phi = dih_angle(x[ai], x[aj], x[ak], x[al], pbc, r_ij, r_kj, r_kl, m, n,
                        &sign, &t1, &t2, &t3);  /*  84  */

        table = forceparams[type].tab.table;

        /* Hopefully phi+M_PI never results in values < 0 */
        *dvdlambda += bonded_tab("dihedral", table,
                                 &fcd->dihtab[table],
                                 forceparams[type].tab.kA,
                                 forceparams[type].tab.kB,
                                 phi+M_PI, lambda, &vpd, &ddphi);

        vtot += vpd;
        do_dih_fup(ai, aj, ak, al, -ddphi, r_ij, r_kj, r_kl, m, n,
                   f, fshift, pbc, g, x, t1, t2, t3); /* 112	*/

#ifdef DEBUG
        fprintf(debug, "pdih: (%d,%d,%d,%d) phi=%g\n",
                ai, aj, ak, al, phi);
#endif
    } /* 227 TOTAL  */

    return vtot;
}

static unsigned
calc_bonded_reduction_mask(const t_idef *idef,
                           int shift,
                           int t, int nt)
{
    unsigned mask;
    int      ftype, nb, nat1, nb0, nb1, i, a;

    mask = 0;

    for (ftype = 0; ftype < F_NRE; ftype++)
    {
        if (interaction_function[ftype].flags & IF_BOND &&
            !(ftype == F_CONNBONDS || ftype == F_POSRES) &&
            (ftype<F_GB12 || ftype>F_GB14))
        {
            nb = idef->il[ftype].nr;
            if (nb > 0)
            {
                nat1 = interaction_function[ftype].nratoms + 1;

                /* Divide this interaction equally over the threads.
                 * This is not stored: should match division in calc_bonds.
                 */
                nb0 = (((nb/nat1)* t   )/nt)*nat1;
                nb1 = (((nb/nat1)*(t+1))/nt)*nat1;

                for (i = nb0; i < nb1; i += nat1)
                {
                    for (a = 1; a < nat1; a++)
                    {
                        mask |= (1U << (idef->il[ftype].iatoms[i+a]>>shift));
                    }
                }
            }
        }
    }

    return mask;
}

void init_bonded_thread_force_reduction(t_forcerec   *fr,
                                        const t_idef *idef)
{
#define MAX_BLOCK_BITS 32
    int t;
    int ctot, c, b;

    if (fr->nthreads <= 1)
    {
        fr->red_nblock = 0;

        return;
    }

    /* We divide the force array in a maximum of 32 blocks.
     * Minimum force block reduction size is 2^6=64.
     */
    fr->red_ashift = 6;
    while (fr->natoms_force > (int)(MAX_BLOCK_BITS*(1U<<fr->red_ashift)))
    {
        fr->red_ashift++;
    }
    if (debug)
    {
        fprintf(debug, "bonded force buffer block atom shift %d bits\n",
                fr->red_ashift);
    }

    /* Determine to which blocks each thread's bonded force calculation
     * contributes. Store this is a mask for each thread.
     */
#pragma omp parallel for num_threads(fr->nthreads) schedule(static)
    for (t = 1; t < fr->nthreads; t++)
    {
        fr->f_t[t].red_mask =
            calc_bonded_reduction_mask(idef, fr->red_ashift, t, fr->nthreads);
    }

    /* Determine the maximum number of blocks we need to reduce over */
    fr->red_nblock = 0;
    ctot           = 0;
    for (t = 0; t < fr->nthreads; t++)
    {
        c = 0;
        for (b = 0; b < MAX_BLOCK_BITS; b++)
        {
            if (fr->f_t[t].red_mask & (1U<<b))
            {
                fr->red_nblock = max(fr->red_nblock, b+1);
                c++;
            }
        }
        if (debug)
        {
            fprintf(debug, "thread %d flags %x count %d\n",
                    t, fr->f_t[t].red_mask, c);
        }
        ctot += c;
    }
    if (debug)
    {
        fprintf(debug, "Number of blocks to reduce: %d of size %d\n",
                fr->red_nblock, 1<<fr->red_ashift);
        fprintf(debug, "Reduction density %.2f density/#thread %.2f\n",
                ctot*(1<<fr->red_ashift)/(double)fr->natoms_force,
                ctot*(1<<fr->red_ashift)/(double)(fr->natoms_force*fr->nthreads));
    }
}

static void zero_thread_forces(f_thread_t *f_t, int n,
                               int nblock, int blocksize)
{
    int b, a0, a1, a, i, j;

    if (n > f_t->f_nalloc)
    {
        f_t->f_nalloc = over_alloc_large(n);
        srenew(f_t->f, f_t->f_nalloc);
    }

    if (f_t->red_mask != 0)
    {
        for (b = 0; b < nblock; b++)
        {
            if (f_t->red_mask && (1U<<b))
            {
                a0 = b*blocksize;
                a1 = min((b+1)*blocksize, n);
                for (a = a0; a < a1; a++)
                {
                    clear_rvec(f_t->f[a]);
                }
            }
        }
    }
    for (i = 0; i < SHIFTS; i++)
    {
        clear_rvec(f_t->fshift[i]);
    }
    for (i = 0; i < F_NRE; i++)
    {
        f_t->ener[i] = 0;
    }
    for (i = 0; i < egNR; i++)
    {
        for (j = 0; j < f_t->grpp.nener; j++)
        {
            f_t->grpp.ener[i][j] = 0;
        }
    }
    for (i = 0; i < efptNR; i++)
    {
        f_t->dvdl[i] = 0;
    }
}

static void reduce_thread_force_buffer(int n, rvec *f,
                                       int nthreads, f_thread_t *f_t,
                                       int nblock, int block_size)
{
    /* The max thread number is arbitrary,
     * we used a fixed number to avoid memory management.
     * Using more than 16 threads is probably never useful performance wise.
     */
#define MAX_BONDED_THREADS 256
    int b;

    if (nthreads > MAX_BONDED_THREADS)
    {
        gmx_fatal(FARGS, "Can not reduce bonded forces on more than %d threads",
                  MAX_BONDED_THREADS);
    }

    /* This reduction can run on any number of threads,
     * independently of nthreads.
     */
#pragma omp parallel for num_threads(nthreads) schedule(static)
    for (b = 0; b < nblock; b++)
    {
        rvec *fp[MAX_BONDED_THREADS];
        int   nfb, ft, fb;
        int   a0, a1, a;

        /* Determine which threads contribute to this block */
        nfb = 0;
        for (ft = 1; ft < nthreads; ft++)
        {
            if (f_t[ft].red_mask & (1U<<b))
            {
                fp[nfb++] = f_t[ft].f;
            }
        }
        if (nfb > 0)
        {
            /* Reduce force buffers for threads that contribute */
            a0 =  b   *block_size;
            a1 = (b+1)*block_size;
            a1 = min(a1, n);
            for (a = a0; a < a1; a++)
            {
                for (fb = 0; fb < nfb; fb++)
                {
                    rvec_inc(f[a], fp[fb][a]);
                }
            }
        }
    }
}

static void reduce_thread_forces(int n, rvec *f, rvec *fshift,
                                 real *ener, gmx_grppairener_t *grpp, real *dvdl,
                                 int nthreads, f_thread_t *f_t,
                                 int nblock, int block_size,
                                 gmx_bool bCalcEnerVir,
                                 gmx_bool bDHDL)
{
    if (nblock > 0)
    {
        /* Reduce the bonded force buffer */
        reduce_thread_force_buffer(n, f, nthreads, f_t, nblock, block_size);
    }

    /* When necessary, reduce energy and virial using one thread only */
    if (bCalcEnerVir)
    {
        int t, i, j;

        for (i = 0; i < SHIFTS; i++)
        {
            for (t = 1; t < nthreads; t++)
            {
                rvec_inc(fshift[i], f_t[t].fshift[i]);
            }
        }
        for (i = 0; i < F_NRE; i++)
        {
            for (t = 1; t < nthreads; t++)
            {
                ener[i] += f_t[t].ener[i];
            }
        }
        for (i = 0; i < egNR; i++)
        {
            for (j = 0; j < f_t[1].grpp.nener; j++)
            {
                for (t = 1; t < nthreads; t++)
                {

                    grpp->ener[i][j] += f_t[t].grpp.ener[i][j];
                }
            }
        }
        if (bDHDL)
        {
            for (i = 0; i < efptNR; i++)
            {

                for (t = 1; t < nthreads; t++)
                {
                    dvdl[i] += f_t[t].dvdl[i];
                }
            }
        }
    }
}

static real calc_one_bond(FILE *fplog, int thread,
                          int ftype, const t_idef *idef,
                          rvec x[], rvec f[], rvec fshift[],
                          t_forcerec *fr,
                          const t_pbc *pbc, const t_graph *g,
                          gmx_enerdata_t *enerd, gmx_grppairener_t *grpp,
                          t_nrnb *nrnb,
                          real *lambda, real *dvdl,
                          const t_mdatoms *md, t_fcdata *fcd,
                          gmx_bool bCalcEnerVir,
                          int *global_atom_index, gmx_bool bPrintSepPot)
{
    int      ind, nat1, nbonds, efptFTYPE;
    real     v = 0;
    t_iatom *iatoms;
    int      nb0, nbn;

    if (IS_RESTRAINT_TYPE(ftype))
    {
        efptFTYPE = efptRESTRAINT;
    }
    else
    {
        efptFTYPE = efptBONDED;
    }

    if (interaction_function[ftype].flags & IF_BOND &&
        !(ftype == F_CONNBONDS || ftype == F_POSRES))
    {
        ind       = interaction_function[ftype].nrnb_ind;
        nat1      = interaction_function[ftype].nratoms + 1;
        nbonds    = idef->il[ftype].nr/nat1;
        iatoms    = idef->il[ftype].iatoms;

        nb0 = ((nbonds* thread   )/(fr->nthreads))*nat1;
        nbn = ((nbonds*(thread+1))/(fr->nthreads))*nat1 - nb0;

        if (!IS_LISTED_LJ_C(ftype))
        {
            if (ftype == F_CMAP)
            {
                v = cmap_dihs(nbn, iatoms+nb0,
                              idef->iparams, &idef->cmap_grid,
                              (const rvec*)x, f, fshift,
                              pbc, g, lambda[efptFTYPE], &(dvdl[efptFTYPE]),
                              md, fcd, global_atom_index);
            }
            else if (ftype == F_PDIHS &&
                     !bCalcEnerVir && fr->efep == efepNO)
            {
                /* No energies, shift forces, dvdl */
#ifndef SSE_PROPER_DIHEDRALS
                pdihs_noener
#else
                pdihs_noener_sse
#endif
                    (nbn, idef->il[ftype].iatoms+nb0,
                    idef->iparams,
                    (const rvec*)x, f,
                    pbc, g, lambda[efptFTYPE], md, fcd,
                    global_atom_index);
                v = 0;
            }
            else
            {
                v = interaction_function[ftype].ifunc(nbn, iatoms+nb0,
                                                      idef->iparams,
                                                      (const rvec*)x, f, fshift,
                                                      pbc, g, lambda[efptFTYPE], &(dvdl[efptFTYPE]),
                                                      md, fcd, global_atom_index);
            }
            if (bPrintSepPot)
            {
                fprintf(fplog, "  %-23s #%4d  V %12.5e  dVdl %12.5e\n",
                        interaction_function[ftype].longname,
                        nbonds/nat1, v, lambda[efptFTYPE]);
            }
        }
        else
        {
            v = do_nonbonded_listed(ftype, nbn, iatoms+nb0, idef->iparams, (const rvec*)x, f, fshift,
                                    pbc, g, lambda, dvdl, md, fr, grpp, global_atom_index);

            enerd->dvdl_nonlin[efptCOUL] += dvdl[efptCOUL];
            enerd->dvdl_nonlin[efptVDW]  += dvdl[efptVDW];

            if (bPrintSepPot)
            {
                fprintf(fplog, "  %-5s + %-15s #%4d                  dVdl %12.5e\n",
                        interaction_function[ftype].longname,
                        interaction_function[F_LJ14].longname, nbonds/nat1, dvdl[efptVDW]);
                fprintf(fplog, "  %-5s + %-15s #%4d                  dVdl %12.5e\n",
                        interaction_function[ftype].longname,
                        interaction_function[F_COUL14].longname, nbonds/nat1, dvdl[efptCOUL]);
            }
        }
        if (ind != -1 && thread == 0)
        {
            inc_nrnb(nrnb, ind, nbonds);
        }
    }

    return v;
}

/* WARNING!  THIS FUNCTION MUST EXACTLY TRACK THE calc
   function, or horrible things will happen when doing free energy
   calculations!  In a good coding world, this would not be a
   different function, but for speed reasons, it needs to be made a
   separate function.  TODO for 5.0 - figure out a way to reorganize
   to reduce duplication.
 */

static real calc_one_bond_foreign(FILE *fplog, int ftype, const t_idef *idef,
                                  rvec x[], rvec f[], t_forcerec *fr,
                                  const t_pbc *pbc, const t_graph *g,
                                  gmx_grppairener_t *grpp, t_nrnb *nrnb,
                                  real *lambda, real *dvdl,
                                  const t_mdatoms *md, t_fcdata *fcd,
                                  int *global_atom_index, gmx_bool bPrintSepPot)
{
    int      ind, nat1, nbonds, efptFTYPE, nbonds_np;
    real     v = 0;
    t_iatom *iatoms;

    if (IS_RESTRAINT_TYPE(ftype))
    {
        efptFTYPE = efptRESTRAINT;
    }
    else
    {
        efptFTYPE = efptBONDED;
    }

    if (ftype < F_GB12 || ftype > F_GB14)
    {
        if (interaction_function[ftype].flags & IF_BOND &&
            !(ftype == F_CONNBONDS || ftype == F_POSRES || ftype == F_FBPOSRES))
        {
            ind       = interaction_function[ftype].nrnb_ind;
            nat1      = interaction_function[ftype].nratoms+1;
            nbonds_np = idef->il[ftype].nr_nonperturbed;
            nbonds    = idef->il[ftype].nr - nbonds_np;
            iatoms    = idef->il[ftype].iatoms + nbonds_np;
            if (nbonds > 0)
            {
                if (!IS_LISTED_LJ_C(ftype))
                {
                    if (ftype == F_CMAP)
                    {
                        v = cmap_dihs(nbonds, iatoms,
                                      idef->iparams, &idef->cmap_grid,
                                      (const rvec*)x, f, fr->fshift,
                                      pbc, g, lambda[efptFTYPE], &(dvdl[efptFTYPE]), md, fcd,
                                      global_atom_index);
                    }
                    else
                    {
                        v =     interaction_function[ftype].ifunc(nbonds, iatoms,
                                                                  idef->iparams,
                                                                  (const rvec*)x, f, fr->fshift,
                                                                  pbc, g, lambda[efptFTYPE], &dvdl[efptFTYPE],
                                                                  md, fcd, global_atom_index);
                    }
                }
                else
                {
                    v = do_nonbonded_listed(ftype, nbonds, iatoms,
                                            idef->iparams,
                                            (const rvec*)x, f, fr->fshift,
                                            pbc, g, lambda, dvdl,
                                            md, fr, grpp, global_atom_index);
                }
                if (ind != -1)
                {
                    inc_nrnb(nrnb, ind, nbonds/nat1);
                }
            }
        }
    }
    return v;
}

void calc_bonds(FILE *fplog, const gmx_multisim_t *ms,
                const t_idef *idef,
                rvec x[], history_t *hist,
                rvec f[], t_forcerec *fr,
                const t_pbc *pbc, const t_graph *g,
                gmx_enerdata_t *enerd, t_nrnb *nrnb,
                real *lambda,
                const t_mdatoms *md,
                t_fcdata *fcd, int *global_atom_index,
                t_atomtypes *atype, gmx_genborn_t *born,
                int force_flags,
                gmx_bool bPrintSepPot, gmx_large_int_t step)
{
    gmx_bool      bCalcEnerVir;
    int           i;
    real          v, dvdl[efptNR], dvdl_dum[efptNR]; /* The dummy array is to have a place to store the dhdl at other values
                                                        of lambda, which will be thrown away in the end*/
    const  t_pbc *pbc_null;
    char          buf[22];
    int           thread;

    bCalcEnerVir = (force_flags & (GMX_FORCE_VIRIAL | GMX_FORCE_ENERGY));

    for (i = 0; i < efptNR; i++)
    {
        dvdl[i] = 0.0;
    }
    if (fr->bMolPBC)
    {
        pbc_null = pbc;
    }
    else
    {
        pbc_null = NULL;
    }
    if (bPrintSepPot)
    {
        fprintf(fplog, "Step %s: bonded V and dVdl for this node\n",
                gmx_step_str(step, buf));
    }

#ifdef DEBUG
    if (g && debug)
    {
        p_graph(debug, "Bondage is fun", g);
    }
#endif

    /* Do pre force calculation stuff which might require communication */
    if (idef->il[F_ORIRES].nr)
    {
        enerd->term[F_ORIRESDEV] =
            calc_orires_dev(ms, idef->il[F_ORIRES].nr,
                            idef->il[F_ORIRES].iatoms,
                            idef->iparams, md, (const rvec*)x,
                            pbc_null, fcd, hist);
    }
    if (idef->il[F_DISRES].nr)
    {
        calc_disres_R_6(ms, idef->il[F_DISRES].nr,
                        idef->il[F_DISRES].iatoms,
                        idef->iparams, (const rvec*)x, pbc_null,
                        fcd, hist);
    }

#pragma omp parallel for num_threads(fr->nthreads) schedule(static)
    for (thread = 0; thread < fr->nthreads; thread++)
    {
        int                ftype, nbonds, ind, nat1;
        real              *epot, v;
        /* thread stuff */
        rvec              *ft, *fshift;
        real              *dvdlt;
        gmx_grppairener_t *grpp;
        int                nb0, nbn;

        if (thread == 0)
        {
            ft     = f;
            fshift = fr->fshift;
            epot   = enerd->term;
            grpp   = &enerd->grpp;
            dvdlt  = dvdl;
        }
        else
        {
            zero_thread_forces(&fr->f_t[thread], fr->natoms_force,
                               fr->red_nblock, 1<<fr->red_ashift);

            ft     = fr->f_t[thread].f;
            fshift = fr->f_t[thread].fshift;
            epot   = fr->f_t[thread].ener;
            grpp   = &fr->f_t[thread].grpp;
            dvdlt  = fr->f_t[thread].dvdl;
        }
        /* Loop over all bonded force types to calculate the bonded forces */
        for (ftype = 0; (ftype < F_NRE); ftype++)
        {
            if (idef->il[ftype].nr > 0 &&
                (interaction_function[ftype].flags & IF_BOND) &&
                (ftype < F_GB12 || ftype > F_GB14) &&
                !(ftype == F_CONNBONDS || ftype == F_POSRES))
            {
                v = calc_one_bond(fplog, thread, ftype, idef, x,
                                  ft, fshift, fr, pbc_null, g, enerd, grpp,
                                  nrnb, lambda, dvdlt,
                                  md, fcd, bCalcEnerVir,
                                  global_atom_index, bPrintSepPot);
                epot[ftype]        += v;
            }
        }
    }
    if (fr->nthreads > 1)
    {
        reduce_thread_forces(fr->natoms_force, f, fr->fshift,
                             enerd->term, &enerd->grpp, dvdl,
                             fr->nthreads, fr->f_t,
                             fr->red_nblock, 1<<fr->red_ashift,
                             bCalcEnerVir,
                             force_flags & GMX_FORCE_DHDL);
    }
    if (force_flags & GMX_FORCE_DHDL)
    {
        for (i = 0; i < efptNR; i++)
        {
            enerd->dvdl_nonlin[i] += dvdl[i];
        }
    }

    /* Copy the sum of violations for the distance restraints from fcd */
    if (fcd)
    {
        enerd->term[F_DISRESVIOL] = fcd->disres.sumviol;

    }
}

void calc_bonds_lambda(FILE *fplog,
                       const t_idef *idef,
                       rvec x[],
                       t_forcerec *fr,
                       const t_pbc *pbc, const t_graph *g,
                       gmx_grppairener_t *grpp, real *epot, t_nrnb *nrnb,
                       real *lambda,
                       const t_mdatoms *md,
                       t_fcdata *fcd,
                       int *global_atom_index)
{
    int           i, ftype, nbonds_np, nbonds, ind, nat;
    real          v, dr, dr2;
    real          dvdl_dum[efptNR];
    rvec         *f, *fshift_orig;
    const  t_pbc *pbc_null;
    t_iatom      *iatom_fe;

    if (fr->bMolPBC)
    {
        pbc_null = pbc;
    }
    else
    {
        pbc_null = NULL;
    }

    snew(f, fr->natoms_force);
    /* We want to preserve the fshift array in forcerec */
    fshift_orig = fr->fshift;
    snew(fr->fshift, SHIFTS);

    /* Loop over all bonded force types to calculate the bonded forces */
    for (ftype = 0; (ftype < F_NRE); ftype++)
    {
        v = calc_one_bond_foreign(fplog, ftype, idef, x,
                                  f, fr, pbc_null, g, grpp, nrnb, lambda, dvdl_dum,
                                  md, fcd, global_atom_index, FALSE);
        epot[ftype] += v;
    }

    sfree(fr->fshift);
    fr->fshift = fshift_orig;
    sfree(f);
}<|MERGE_RESOLUTION|>--- conflicted
+++ resolved
@@ -133,87 +133,20 @@
                  const t_mdatoms *md, t_fcdata *fcd,
                  int *global_atom_index)
 {
-<<<<<<< HEAD
-  const real one=1.0;
-  const real two=2.0;
-  real  dr,dr2,temp,omtemp,cbomtemp,fbond,vbond,fij,vtot;
-  real  b0,be,cb,b0A,beA,cbA,b0B,beB,cbB,L1;
-  rvec  dx;
-  int   i,m,ki,type,ai,aj;
-  ivec  dt;
-
-  vtot = 0.0;
-  for(i=0; (i<nbonds); ) {
-    type = forceatoms[i++];
-    ai   = forceatoms[i++];
-    aj   = forceatoms[i++];
+    const real one=1.0;
+    const real two=2.0;
+    real  dr,dr2,temp,omtemp,cbomtemp,fbond,vbond,fij,vtot;
+    real  b0,be,cb,b0A,beA,cbA,b0B,beB,cbB,L1;
+    rvec  dx;
+    int   i,m,ki,type,ai,aj;
+    ivec  dt;
     
-    b0A   = forceparams[type].morse.b0A;
-    beA   = forceparams[type].morse.betaA;
-    cbA   = forceparams[type].morse.cbA;
-
-    b0B   = forceparams[type].morse.b0B;
-    beB   = forceparams[type].morse.betaB;
-    cbB   = forceparams[type].morse.cbB;
-
-    L1 = one-lambda;                      /* 1 */
-    b0 = L1*b0A + lambda*b0B;             /* 3 */
-    be = L1*beA + lambda*beB;             /* 3 */
-    cb = L1*cbA + lambda*cbB;             /* 3 */
-
-    ki   = pbc_rvec_sub(pbc,x[ai],x[aj],dx);            /*   3          */
-    dr2  = iprod(dx,dx);                            /*   5          */
-    dr   = dr2*gmx_invsqrt(dr2);                        /*  10          */
-    temp = exp(-be*(dr-b0));                        /*  12          */
-    
-    if (temp == one)
-    {
-        /* bonds are constrained. This may _not_ include bond constraints 
-           if they are lambda dependent. 
-           The bond energy should still be included in the total! */
-        vtot -= cb;
-        *dvdlambda += cbB-cbA;
-        continue;
-    }
-
-    omtemp   = one-temp;                               /*   1          */
-    cbomtemp = cb*omtemp;                              /*   1          */
-    vbond    = cbomtemp*omtemp;                        /*   1          */
-    fbond    = -two*be*temp*cbomtemp*gmx_invsqrt(dr2); /*   9          */
-    vtot     += vbond-cb;                              /*   2          */
-
-    *dvdlambda += (cbB - cbA) * omtemp * omtemp - (2-2*omtemp)*omtemp * cb * ((b0B-b0A)*be - (beB-beA)*(dr-b0)); /* 15 */
-    
-    if (g) {
-      ivec_sub(SHIFT_IVEC(g,ai),SHIFT_IVEC(g,aj),dt);
-      ki = IVEC2IS(dt);
-    }
-
-    for (m=0; (m<DIM); m++) {                          /*  15          */
-      fij=fbond*dx[m];
-      f[ai][m]+=fij;
-      f[aj][m]-=fij;
-      fshift[ki][m]+=fij;
-      fshift[CENTRAL][m]-=fij;
-    }
-  }                                           /*  83 TOTAL    */
-  return vtot;
-=======
-    const real one = 1.0;
-    const real two = 2.0;
-    real       dr, dr2, temp, omtemp, cbomtemp, fbond, vbond, fij, vtot;
-    real       b0, be, cb, b0A, beA, cbA, b0B, beB, cbB, L1;
-    rvec       dx;
-    int        i, m, ki, type, ai, aj;
-    ivec       dt;
-
     vtot = 0.0;
-    for (i = 0; (i < nbonds); )
-    {
+    for(i=0; (i<nbonds); ) {
         type = forceatoms[i++];
         ai   = forceatoms[i++];
         aj   = forceatoms[i++];
-
+        
         b0A   = forceparams[type].morse.b0A;
         beA   = forceparams[type].morse.betaA;
         cbA   = forceparams[type].morse.cbA;
@@ -221,49 +154,49 @@
         b0B   = forceparams[type].morse.b0B;
         beB   = forceparams[type].morse.betaB;
         cbB   = forceparams[type].morse.cbB;
-
-        L1 = one-lambda;                            /* 1 */
-        b0 = L1*b0A + lambda*b0B;                   /* 3 */
-        be = L1*beA + lambda*beB;                   /* 3 */
-        cb = L1*cbA + lambda*cbB;                   /* 3 */
-
-        ki   = pbc_rvec_sub(pbc, x[ai], x[aj], dx); /*   3          */
-        dr2  = iprod(dx, dx);                       /*   5          */
-        dr   = dr2*gmx_invsqrt(dr2);                /*  10          */
-        temp = exp(-be*(dr-b0));                    /*  12          */
-
+        
+        L1 = one-lambda;                      /* 1 */
+        b0 = L1*b0A + lambda*b0B;             /* 3 */
+        be = L1*beA + lambda*beB;             /* 3 */
+        cb = L1*cbA + lambda*cbB;             /* 3 */
+        
+        ki   = pbc_rvec_sub(pbc,x[ai],x[aj],dx);            /*   3          */
+        dr2  = iprod(dx,dx);                            /*   5          */
+        dr   = dr2*gmx_invsqrt(dr2);                        /*  10          */
+        temp = exp(-be*(dr-b0));                        /*  12          */
+        
         if (temp == one)
         {
-            /* bonds are constrainted. This may _not_ include bond constraints if they are lambda dependent */
+            /* bonds are constrained. This may _not_ include bond constraints 
+               if they are lambda dependent. 
+               The bond energy should still be included in the total! */
+            vtot -= cb;
             *dvdlambda += cbB-cbA;
             continue;
         }
-
-        omtemp    = one-temp;                                                                                        /*   1          */
-        cbomtemp  = cb*omtemp;                                                                                       /*   1          */
-        vbond     = cbomtemp*omtemp;                                                                                 /*   1          */
-        fbond     = -two*be*temp*cbomtemp*gmx_invsqrt(dr2);                                                          /*   9          */
-        vtot     += vbond;                                                                                           /*   1          */
+        
+        omtemp   = one-temp;                               /*   1          */
+        cbomtemp = cb*omtemp;                              /*   1          */
+        vbond    = cbomtemp*omtemp;                        /*   1          */
+        fbond    = -two*be*temp*cbomtemp*gmx_invsqrt(dr2); /*   9          */
+        vtot     += vbond-cb;                              /*   2          */
 
         *dvdlambda += (cbB - cbA) * omtemp * omtemp - (2-2*omtemp)*omtemp * cb * ((b0B-b0A)*be - (beB-beA)*(dr-b0)); /* 15 */
-
-        if (g)
-        {
-            ivec_sub(SHIFT_IVEC(g, ai), SHIFT_IVEC(g, aj), dt);
+        
+        if (g) {
+            ivec_sub(SHIFT_IVEC(g,ai),SHIFT_IVEC(g,aj),dt);
             ki = IVEC2IS(dt);
         }
-
-        for (m = 0; (m < DIM); m++)                    /*  15          */
-        {
-            fij                 = fbond*dx[m];
-            f[ai][m]           += fij;
-            f[aj][m]           -= fij;
-            fshift[ki][m]      += fij;
-            fshift[CENTRAL][m] -= fij;
-        }
-    }                                         /*  83 TOTAL    */
+        
+        for (m=0; (m<DIM); m++) {                          /*  15          */
+            fij=fbond*dx[m];
+            f[ai][m]+=fij;
+            f[aj][m]-=fij;
+            fshift[ki][m]+=fij;
+            fshift[CENTRAL][m]-=fij;
+        }
+    }                                           /*  83 TOTAL    */
     return vtot;
->>>>>>> 06ed8015
 }
 
 real cubic_bonds(int nbonds,
