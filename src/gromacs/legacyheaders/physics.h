/*
 *
 *                This source code is part of
 *
 *                 G   R   O   M   A   C   S
 *
 *          GROningen MAchine for Chemical Simulations
 *
 *                        VERSION 3.2.0
 * Written by David van der Spoel, Erik Lindahl, Berk Hess, and others.
 * Copyright (c) 1991-2000, University of Groningen, The Netherlands.
 * Copyright (c) 2001-2004, The GROMACS development team,
 * check out http://www.gromacs.org for more information.

 * This program is free software; you can redistribute it and/or
 * modify it under the terms of the GNU General Public License
 * as published by the Free Software Foundation; either version 2
 * of the License, or (at your option) any later version.
 *
 * If you want to redistribute modifications, please consider that
 * scientific software is very special. Version control is crucial -
 * bugs must be traceable. We will be happy to consider code for
 * inclusion in the official distribution, but derived work must not
 * be called official GROMACS. Details are found in the README & COPYING
 * files - if they are missing, get the official version at www.gromacs.org.
 *
 * To help us fund GROMACS development, we humbly ask that you cite
 * the papers on the package - you can find them in the top README file.
 *
 * For more info, check our website at http://www.gromacs.org
 *
 * And Hey:
 * Gromacs Runs On Most of All Computer Systems
 */

#ifndef _physics_h
#define _physics_h

/*
 * Physical constants to be used in Gromacs.
 * No constants (apart from 0, 1 or 2) should
 * be anywhere else in the code.
 */

#include <math.h>

/* we do it anyway. */
#ifdef __cplusplus
extern "C" {
#endif

#ifndef M_PI
#ifdef _PI
#define M_PI _PI
#else
#define M_PI        3.14159265358979323846
#endif
#endif

#define ANGSTROM     (1e-10)                               /* Old...	*/
#define KILO         (1e3)                                 /* Thousand	*/
#define NANO         (1e-9)                                /* A Number	*/
#define PICO         (1e-12)                               /* A Number	*/
#define A2NM         (ANGSTROM/NANO)                       /* NANO	        */
#define NM2A         (NANO/ANGSTROM)                       /* 10.0		*/
#define RAD2DEG      (180.0/M_PI)                          /* Conversion	*/
#define DEG2RAD      (M_PI/180.0)                          /* id		*/
#define CAL2JOULE    (4.184)                               /* id		*/
#define E_CHARGE         (1.60217733e-19)                  /* Coulomb	*/

#define AMU              (1.6605402e-27)                   /* kg           */
#define BOLTZMANN    (1.380658e-23)                        /* (J/K)	*/
#define AVOGADRO     (6.0221367e23)                        /* ()		*/
#define RGAS             (BOLTZMANN*AVOGADRO)              /* (J/(mol K))  */
#define BOLTZ            (RGAS/KILO)                       /* (kJ/(mol K)) */
#define FARADAY          (E_CHARGE*AVOGADRO)               /* (C/mol)      */
#define ELECTRONVOLT     (E_CHARGE*AVOGADRO/KILO)          /* (kJ/mol)   */
#define PLANCK1          (6.6262e-34)                      /* J s */
#define PLANCK           (6.6262e-34*AVOGADRO/(PICO*KILO)) /* (kJ/mol) ps */

#define EPSILON0     (5.72765E-4)                          /* (e^2 / Na (kJ nm))
                                                              == (e^2 mol/(kJ nm)) */

#define SPEED_OF_LIGHT   (2.9979245800E05)                 /* nm/ps                */
#define ATOMICMASS_keV   (940000.0)                        /* Atomic mass in keV   */
#define ELECTRONMASS_keV (512.0)                           /* Electron mas in keV  */

/* Improved accuracy (PL & EL, 20090421) */
#define FACEL        (332.0636930*CAL2JOULE) /* (10 * (ONE_4PI_EPS0)) */
#define ONE_4PI_EPS0     (FACEL*0.1)         /* 1/(4*pi*e0)*/
#define PRESFAC           (16.6054)          /* bar / pressure unity */
#define ENM2DEBYE         48.0321            /* Convert electron nm  *
                                              * to debye             */
#define DEBYE2ENM         0.02081941
/* to convert from a acceleration in (e V)/(amu nm) */
/* FIELDFAC is also Faraday's constant and E_CHARGE/(1e6 AMU) */
#define FIELDFAC          (FARADAY/KILO)

/* to convert AU to MD units: */
#define HARTREE2KJ        4.3597482e-21
#define BOHR2NM           0.0529177249
#define HARTREE_BOHR2MD   (HARTREE2KJ*AVOGADRO/BOHR2NM)


/* The four basic units */
#define unit_length   "nm"
#define unit_time     "ps"
#define unit_mass     "u"
#define unit_energy   "kJ/mol"

/* Temperature unit, T in this unit times BOLTZ give energy in unit_energy */
#define unit_temp_K   "K"

/* Charge unit, electron charge, involves ONE_4PI_EPS0 */
#define unit_charge_e "e"

/* Pressure unit, pressure in basic units times PRESFAC gives this unit */
#define unit_pres_bar "bar"

/* Dipole unit, debye, conversion from the unit_charge_e involves ENM2DEBYE */
#define unit_dipole_D "D"

/* Derived units from basic units only */
#define unit_vel      unit_length "/" unit_time
#define unit_volume   unit_length "^3"
#define unit_invtime  "1/" unit_time

/* Other derived units */
#define unit_surft_bar unit_pres_bar " " unit_length

/* SI units, conversion from basic units involves NANO, PICO and AMU */
#define unit_length_SI  "m"
#define unit_time_SI    "s"
#define unit_mass_SI    "kg"

#define unit_density_SI unit_mass_SI "/" unit_length_SI "^3"
#define unit_invvisc_SI unit_length_SI " " unit_time_SI "/" unit_mass_SI

<<<<<<< HEAD
  /* The routines below can be used for converting units from or to GROMACS
     internal units. */
  enum { eg2c_Angstrom, eg2c_nm, eg2c_pm, eg2c_Bohr, eg2c_kcal_mole, eg2c_kJ_mole, 
	 eg2c_Hartree, eg2c_Hartree_e, eg2c_Angstrom3, eg2c_Coulomb,
	 eg2c_Debye, eg2c_Electron, eg2c_Buckingham, eg2c_NR };
  
  /* Convert value x to GROMACS units. Energy -> Energy, Length -> Length etc. 
     The type of x is deduced from unit, 
     which should be taken from the enum above. */
  extern double convert2gmx(double x,int unit);
  
  /* Convert value x from GROMACS units to the desired one. 
     The type of return value is deduced from unit, see above */
  extern double gmx2convert(double x,int unit);

  /* Convert the string to one of the units supported. Returns -1 if not found. */
  extern int string2unit(const char *string);
  
  /* Convert the unit to a string. Return NULL when unit is out of range. */
  extern const char *unit2string(int unit);
=======
/* The routines below can be used for converting units from or to GROMACS
   internal units. */
enum {
    eg2cAngstrom, eg2cNm, eg2cBohr, eg2cKcal_Mole,
    eg2cHartree, eg2cHartree_e, eg2cAngstrom3, eg2cCoulomb,
    eg2cDebye, eg2cElectron, eg2cBuckingham, eg2cNR
};

/* Convert value x to GROMACS units. Energy -> Energy, Length -> Length etc.
   The type of x is deduced from unit,
   which should be taken from the enum above. */
extern double convert2gmx(double x, int unit);

/* Convert value x from GROMACS units to the desired one.
   The type of return value is deduced from unit, see above */
extern double gmx2convert(double x, int unit);

/* Convert the string to one of the units supported. Returns -1 if not found. */
extern int string2unit(char *string);

/* Convert the unit to a string. Return NULL when unit is out of range. */
extern const char *unit2string(int unit);
>>>>>>> 06ed8015

#ifdef __cplusplus
}
#endif


#endif  /* _physics_h */<|MERGE_RESOLUTION|>--- conflicted
+++ resolved
@@ -136,32 +136,11 @@
 #define unit_density_SI unit_mass_SI "/" unit_length_SI "^3"
 #define unit_invvisc_SI unit_length_SI " " unit_time_SI "/" unit_mass_SI
 
-<<<<<<< HEAD
-  /* The routines below can be used for converting units from or to GROMACS
-     internal units. */
-  enum { eg2c_Angstrom, eg2c_nm, eg2c_pm, eg2c_Bohr, eg2c_kcal_mole, eg2c_kJ_mole, 
-	 eg2c_Hartree, eg2c_Hartree_e, eg2c_Angstrom3, eg2c_Coulomb,
-	 eg2c_Debye, eg2c_Electron, eg2c_Buckingham, eg2c_NR };
-  
-  /* Convert value x to GROMACS units. Energy -> Energy, Length -> Length etc. 
-     The type of x is deduced from unit, 
-     which should be taken from the enum above. */
-  extern double convert2gmx(double x,int unit);
-  
-  /* Convert value x from GROMACS units to the desired one. 
-     The type of return value is deduced from unit, see above */
-  extern double gmx2convert(double x,int unit);
-
-  /* Convert the string to one of the units supported. Returns -1 if not found. */
-  extern int string2unit(const char *string);
-  
-  /* Convert the unit to a string. Return NULL when unit is out of range. */
-  extern const char *unit2string(int unit);
-=======
 /* The routines below can be used for converting units from or to GROMACS
    internal units. */
 enum {
-    eg2cAngstrom, eg2cNm, eg2cBohr, eg2cKcal_Mole,
+    eg2cAngstrom, eg2cNm, eg2cPm, eg2cBohr, eg2cKcal_Mole,
+    eg2cKj_Mole,
     eg2cHartree, eg2cHartree_e, eg2cAngstrom3, eg2cCoulomb,
     eg2cDebye, eg2cElectron, eg2cBuckingham, eg2cNR
 };
@@ -176,11 +155,10 @@
 extern double gmx2convert(double x, int unit);
 
 /* Convert the string to one of the units supported. Returns -1 if not found. */
-extern int string2unit(char *string);
+extern int string2unit(const char *string);
 
 /* Convert the unit to a string. Return NULL when unit is out of range. */
 extern const char *unit2string(int unit);
->>>>>>> 06ed8015
 
 #ifdef __cplusplus
 }
