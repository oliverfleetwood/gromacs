--- conflicted
+++ resolved
@@ -799,16 +799,12 @@
     wallcycle_sub_stop(wcycle, ewcsNONBONDED);
 }
 
-<<<<<<< HEAD
-static void do_force_cutsVERLET(FILE *fplog, t_commrec *cr,
-=======
 gmx_bool use_GPU(const nonbonded_verlet_t *nbv)
 {
     return nbv != NULL && nbv->bUseGPU;
 }
 
 void do_force_cutsVERLET(FILE *fplog, t_commrec *cr,
->>>>>>> 0790d5d0
                          t_inputrec *inputrec,
                          gmx_int64_t step, t_nrnb *nrnb, gmx_wallcycle_t wcycle,
                          gmx_localtop_t *top,
