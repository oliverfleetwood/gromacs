/*
 * This file is part of the GROMACS molecular simulation package.
 *
 * Copyright (c) 1991-2000, University of Groningen, The Netherlands.
 * Copyright (c) 2001-2004, The GROMACS development team.
 * Copyright (c) 2013,2014,2015,2016,2017, by the GROMACS development team, led by
 * Mark Abraham, David van der Spoel, Berk Hess, and Erik Lindahl,
 * and including many others, as listed in the AUTHORS file in the
 * top-level source directory and at http://www.gromacs.org.
 *
 * GROMACS is free software; you can redistribute it and/or
 * modify it under the terms of the GNU Lesser General Public License
 * as published by the Free Software Foundation; either version 2.1
 * of the License, or (at your option) any later version.
 *
 * GROMACS is distributed in the hope that it will be useful,
 * but WITHOUT ANY WARRANTY; without even the implied warranty of
 * MERCHANTABILITY or FITNESS FOR A PARTICULAR PURPOSE.  See the GNU
 * Lesser General Public License for more details.
 *
 * You should have received a copy of the GNU Lesser General Public
 * License along with GROMACS; if not, see
 * http://www.gnu.org/licenses, or write to the Free Software Foundation,
 * Inc., 51 Franklin Street, Fifth Floor, Boston, MA  02110-1301  USA.
 *
 * If you want to redistribute modifications to GROMACS, please
 * consider that scientific software is very special. Version
 * control is crucial - bugs must be traceable. We will be happy to
 * consider code for inclusion in the official distribution, but
 * derived work must not be called official GROMACS. Details are found
 * in the README & COPYING files - if they are missing, get the
 * official version at http://www.gromacs.org.
 *
 * To help us fund GROMACS development, we humbly ask that you cite
 * the research papers on the package. Check out http://www.gromacs.org.
 */
/*! \internal \file
 *
 * \brief This file defines integrators for energy minimization
 *
 * \author Berk Hess <hess@kth.se>
 * \author Erik Lindahl <erik@kth.se>
 * \ingroup module_mdlib
 */
#include "gmxpre.h"

#include "minimize.h"

#include "config.h"

#include <cmath>
#include <cstring>
#include <ctime>

#include <algorithm>
#include <vector>

#include "gromacs/commandline/filenm.h"
#include "gromacs/domdec/domdec.h"
#include "gromacs/domdec/domdec_struct.h"
#include "gromacs/ewald/pme.h"
#include "gromacs/fileio/confio.h"
#include "gromacs/fileio/mtxio.h"
#include "gromacs/gmxlib/network.h"
#include "gromacs/gmxlib/nrnb.h"
#include "gromacs/imd/imd.h"
#include "gromacs/linearalgebra/sparsematrix.h"
#include "gromacs/listed-forces/manage-threading.h"
#include "gromacs/math/functions.h"
#include "gromacs/math/vec.h"
#include "gromacs/mdlib/constr.h"
#include "gromacs/mdlib/force.h"
#include "gromacs/mdlib/forcerec.h"
#include "gromacs/mdlib/gmx_omp_nthreads.h"
#include "gromacs/mdlib/md_support.h"
#include "gromacs/mdlib/mdatoms.h"
#include "gromacs/mdlib/mdebin.h"
#include "gromacs/mdlib/mdrun.h"
#include "gromacs/mdlib/mdsetup.h"
#include "gromacs/mdlib/ns.h"
#include "gromacs/mdlib/shellfc.h"
#include "gromacs/mdlib/sim_util.h"
#include "gromacs/mdlib/tgroup.h"
#include "gromacs/mdlib/trajectory_writing.h"
#include "gromacs/mdlib/update.h"
#include "gromacs/mdlib/vsite.h"
#include "gromacs/mdtypes/commrec.h"
#include "gromacs/mdtypes/inputrec.h"
#include "gromacs/mdtypes/md_enums.h"
#include "gromacs/pbcutil/mshift.h"
#include "gromacs/pbcutil/pbc.h"
#include "gromacs/timing/wallcycle.h"
#include "gromacs/timing/walltime_accounting.h"
#include "gromacs/topology/mtop_util.h"
#include "gromacs/topology/topology.h"
#include "gromacs/utility/cstringutil.h"
#include "gromacs/utility/exceptions.h"
#include "gromacs/utility/fatalerror.h"
#include "gromacs/utility/logger.h"
#include "gromacs/utility/smalloc.h"

//! Utility structure for manipulating states during EM
typedef struct {
    //! Copy of the global state
    t_state          s;
    //! Force array
    PaddedRVecVector f;
    //! Potential energy
    real             epot;
    //! Norm of the force
    real             fnorm;
    //! Maximum force
    real             fmax;
    //! Direction
    int              a_fmax;
} em_state_t;

//! Print the EM starting conditions
static void print_em_start(FILE                     *fplog,
                           t_commrec                *cr,
                           gmx_walltime_accounting_t walltime_accounting,
                           gmx_wallcycle_t           wcycle,
                           const char               *name)
{
    walltime_accounting_start(walltime_accounting);
    wallcycle_start(wcycle, ewcRUN);
    print_start(fplog, cr, walltime_accounting, name);
}

//! Stop counting time for EM
static void em_time_end(gmx_walltime_accounting_t walltime_accounting,
                        gmx_wallcycle_t           wcycle)
{
    wallcycle_stop(wcycle, ewcRUN);

    walltime_accounting_end(walltime_accounting);
}

//! Printing a log file and console header
static void sp_header(FILE *out, const char *minimizer, real ftol, int nsteps)
{
    fprintf(out, "\n");
    fprintf(out, "%s:\n", minimizer);
    fprintf(out, "   Tolerance (Fmax)   = %12.5e\n", ftol);
    fprintf(out, "   Number of steps    = %12d\n", nsteps);
}

//! Print warning message
static void warn_step(FILE *fp, real ftol, gmx_bool bLastStep, gmx_bool bConstrain)
{
    char buffer[2048];
    if (bLastStep)
    {
        sprintf(buffer,
                "\nEnergy minimization reached the maximum number "
                "of steps before the forces reached the requested "
                "precision Fmax < %g.\n", ftol);
    }
    else
    {
        sprintf(buffer,
                "\nEnergy minimization has stopped, but the forces have "
                "not converged to the requested precision Fmax < %g (which "
                "may not be possible for your system). It stopped "
                "because the algorithm tried to make a new step whose size "
                "was too small, or there was no change in the energy since "
                "last step. Either way, we regard the minimization as "
                "converged to within the available machine precision, "
                "given your starting configuration and EM parameters.\n%s%s",
                ftol,
                sizeof(real) < sizeof(double) ?
                "\nDouble precision normally gives you higher accuracy, but "
                "this is often not needed for preparing to run molecular "
                "dynamics.\n" :
                "",
                bConstrain ?
                "You might need to increase your constraint accuracy, or turn\n"
                "off constraints altogether (set constraints = none in mdp file)\n" :
                "");
    }
    fputs(wrap_lines(buffer, 78, 0, FALSE), fp);
}

//! Print message about convergence of the EM
static void print_converged(FILE *fp, const char *alg, real ftol,
                            gmx_int64_t count, gmx_bool bDone, gmx_int64_t nsteps,
                            const em_state_t *ems, double sqrtNumAtoms)
{
    char buf[STEPSTRSIZE];

    if (bDone)
    {
        fprintf(fp, "\n%s converged to Fmax < %g in %s steps\n",
                alg, ftol, gmx_step_str(count, buf));
    }
    else if (count < nsteps)
    {
        fprintf(fp, "\n%s converged to machine precision in %s steps,\n"
                "but did not reach the requested Fmax < %g.\n",
                alg, gmx_step_str(count, buf), ftol);
    }
    else
    {
        fprintf(fp, "\n%s did not converge to Fmax < %g in %s steps.\n",
                alg, ftol, gmx_step_str(count, buf));
    }

#if GMX_DOUBLE
    fprintf(fp, "Potential Energy  = %21.14e\n", ems->epot);
    fprintf(fp, "Maximum force     = %21.14e on atom %d\n", ems->fmax, ems->a_fmax + 1);
    fprintf(fp, "Norm of force     = %21.14e\n", ems->fnorm/sqrtNumAtoms);
#else
    fprintf(fp, "Potential Energy  = %14.7e\n", ems->epot);
    fprintf(fp, "Maximum force     = %14.7e on atom %d\n", ems->fmax, ems->a_fmax + 1);
    fprintf(fp, "Norm of force     = %14.7e\n", ems->fnorm/sqrtNumAtoms);
#endif
}

//! Compute the norm and max of the force array in parallel
static void get_f_norm_max(t_commrec *cr,
                           t_grpopts *opts, t_mdatoms *mdatoms, const rvec *f,
                           real *fnorm, real *fmax, int *a_fmax)
{
    double fnorm2, *sum;
    real   fmax2, fam;
    int    la_max, a_max, start, end, i, m, gf;

    /* This routine finds the largest force and returns it.
     * On parallel machines the global max is taken.
     */
    fnorm2 = 0;
    fmax2  = 0;
    la_max = -1;
    start  = 0;
    end    = mdatoms->homenr;
    if (mdatoms->cFREEZE)
    {
        for (i = start; i < end; i++)
        {
            gf  = mdatoms->cFREEZE[i];
            fam = 0;
            for (m = 0; m < DIM; m++)
            {
                if (!opts->nFreeze[gf][m])
                {
                    fam += gmx::square(f[i][m]);
                }
            }
            fnorm2 += fam;
            if (fam > fmax2)
            {
                fmax2  = fam;
                la_max = i;
            }
        }
    }
    else
    {
        for (i = start; i < end; i++)
        {
            fam     = norm2(f[i]);
            fnorm2 += fam;
            if (fam > fmax2)
            {
                fmax2  = fam;
                la_max = i;
            }
        }
    }

    if (la_max >= 0 && DOMAINDECOMP(cr))
    {
        a_max = cr->dd->gatindex[la_max];
    }
    else
    {
        a_max = la_max;
    }
    if (PAR(cr))
    {
        snew(sum, 2*cr->nnodes+1);
        sum[2*cr->nodeid]   = fmax2;
        sum[2*cr->nodeid+1] = a_max;
        sum[2*cr->nnodes]   = fnorm2;
        gmx_sumd(2*cr->nnodes+1, sum, cr);
        fnorm2 = sum[2*cr->nnodes];
        /* Determine the global maximum */
        for (i = 0; i < cr->nnodes; i++)
        {
            if (sum[2*i] > fmax2)
            {
                fmax2 = sum[2*i];
                a_max = (int)(sum[2*i+1] + 0.5);
            }
        }
        sfree(sum);
    }

    if (fnorm)
    {
        *fnorm = sqrt(fnorm2);
    }
    if (fmax)
    {
        *fmax  = sqrt(fmax2);
    }
    if (a_fmax)
    {
        *a_fmax = a_max;
    }
}

//! Compute the norm of the force
static void get_state_f_norm_max(t_commrec *cr,
                                 t_grpopts *opts, t_mdatoms *mdatoms,
                                 em_state_t *ems)
{
    get_f_norm_max(cr, opts, mdatoms, as_rvec_array(ems->f.data()),
                   &ems->fnorm, &ems->fmax, &ems->a_fmax);
}

//! Initialize the energy minimization
void init_em(FILE *fplog, const char *title,
             t_commrec *cr, t_inputrec *ir,
             t_state *state_global, gmx_mtop_t *top_global,
             em_state_t *ems, gmx_localtop_t **top,
             t_nrnb *nrnb, rvec mu_tot,
             t_forcerec *fr, gmx_enerdata_t **enerd,
             t_graph **graph, t_mdatoms *mdatoms, gmx_global_stat_t *gstat,
             gmx_vsite_t *vsite, gmx_constr_t constr, gmx_shellfc_t **shellfc,
             int nfile, const t_filenm fnm[],
             gmx_mdoutf_t *outf, t_mdebin **mdebin,
             int imdport, unsigned long gmx_unused Flags,
             gmx_wallcycle_t wcycle)
{
    real dvdl_constr;

    if (fplog)
    {
        fprintf(fplog, "Initiating %s\n", title);
    }

    state_global->ngtc = 0;

    /* Initialize lambda variables */
    initialize_lambdas(fplog, ir, &(state_global->fep_state), &state_global->lambda, nullptr);

    init_nrnb(nrnb);

    /* Interactive molecular dynamics */
    init_IMD(ir, cr, top_global, fplog, 1, as_rvec_array(state_global->x.data()),
             nfile, fnm, nullptr, imdport, Flags);

    if (ir->eI == eiNM)
    {
        GMX_ASSERT(shellfc != NULL, "With NM we always support shells");

        *shellfc = init_shell_flexcon(stdout,
                                      top_global,
                                      n_flexible_constraints(constr),
                                      ir->nstcalcenergy,
                                      DOMAINDECOMP(cr));
    }
    else
    {
        GMX_ASSERT(EI_ENERGY_MINIMIZATION(ir->eI), "This else currently only handles energy minimizers, consider if your algorithm needs shell/flexible-constraint support");

        /* With energy minimization, shells and flexible constraints are
         * automatically minimized when treated like normal DOFS.
         */
        if (shellfc != nullptr)
        {
            *shellfc = nullptr;
        }
    }

    if (DOMAINDECOMP(cr))
    {
        *top = dd_init_local_top(top_global);

        dd_init_local_state(cr->dd, state_global, &ems->s);

        /* Distribute the charge groups over the nodes from the master node */
        dd_partition_system(fplog, ir->init_step, cr, TRUE, 1,
                            state_global, top_global, ir,
                            &ems->s, &ems->f, mdatoms, *top,
                            fr, vsite, constr,
                            nrnb, nullptr, FALSE);
        dd_store_state(cr->dd, &ems->s);

        *graph = nullptr;
    }
    else
    {
        /* Just copy the state */
        ems->s = *state_global;
        /* We need to allocate one element extra, since we might use
         * (unaligned) 4-wide SIMD loads to access rvec entries.
         */
        ems->s.x.resize(ems->s.natoms + 1);
        ems->f.resize(ems->s.natoms + 1);

        snew(*top, 1);
        mdAlgorithmsSetupAtomData(cr, ir, top_global, *top, fr,
                                  graph, mdatoms,
                                  vsite, shellfc ? *shellfc : nullptr);

<<<<<<< HEAD
        update_mdatoms(mdatoms, state_global->lambda[efptFEP]);
=======
        setup_bonded_threading(fr, &(*top)->idef);

        if (ir->ePBC != epbcNONE && !fr->bMolPBC)
        {
            *graph = mk_graph(fplog, &((*top)->idef), 0, top_global->natoms, FALSE, FALSE);
        }
        else
        {
            *graph = NULL;
        }

        atoms2md(top_global, ir, 0, NULL, top_global->natoms, mdatoms);
>>>>>>> 4feb0be3

        if (vsite)
        {
            set_vsite_top(vsite, *top, mdatoms, cr);
        }
    }

    update_mdatoms(mdatoms, state_global->lambda[efptMASS]);

    if (constr)
    {
        if (ir->eConstrAlg == econtSHAKE &&
            gmx_mtop_ftype_count(top_global, F_CONSTR) > 0)
        {
            gmx_fatal(FARGS, "Can not do energy minimization with %s, use %s\n",
                      econstr_names[econtSHAKE], econstr_names[econtLINCS]);
        }

        if (!DOMAINDECOMP(cr))
        {
            set_constraints(constr, *top, ir, mdatoms, cr);
        }

        if (!ir->bContinuation)
        {
            /* Constrain the starting coordinates */
            dvdl_constr = 0;
            constrain(PAR(cr) ? nullptr : fplog, TRUE, TRUE, constr, &(*top)->idef,
                      ir, cr, -1, 0, 1.0, mdatoms,
                      as_rvec_array(ems->s.x.data()),
                      as_rvec_array(ems->s.x.data()),
                      nullptr,
                      fr->bMolPBC, ems->s.box,
                      ems->s.lambda[efptFEP], &dvdl_constr,
                      nullptr, nullptr, nrnb, econqCoord);
        }
    }

    if (PAR(cr))
    {
        *gstat = global_stat_init(ir);
    }
    else
    {
        *gstat = nullptr;
    }

    *outf = init_mdoutf(fplog, nfile, fnm, 0, cr, ir, top_global, nullptr, wcycle);

    snew(*enerd, 1);
    init_enerdata(top_global->groups.grps[egcENER].nr, ir->fepvals->n_lambda,
                  *enerd);

    if (mdebin != nullptr)
    {
        /* Init bin for energy stuff */
        *mdebin = init_mdebin(mdoutf_get_fp_ene(*outf), top_global, ir, nullptr);
    }

    clear_rvec(mu_tot);
    calc_shifts(ems->s.box, fr->shift_vec);
}

//! Finalize the minimization
static void finish_em(t_commrec *cr, gmx_mdoutf_t outf, const t_inputrec *ir,
                      gmx_walltime_accounting_t walltime_accounting,
                      gmx_wallcycle_t wcycle)
{
    if (!(cr->duty & DUTY_PME))
    {
        /* Tell the PME only node to finish */
        gmx_pme_send_finish(cr);
    }

    done_mdoutf(outf, ir);

    em_time_end(walltime_accounting, wcycle);
}

//! Swap two different EM states during minimization
static void swap_em_state(em_state_t **ems1, em_state_t **ems2)
{
    em_state_t *tmp;

    tmp   = *ems1;
    *ems1 = *ems2;
    *ems2 = tmp;
}

//! Save the EM trajectory
static void write_em_traj(FILE *fplog, t_commrec *cr,
                          gmx_mdoutf_t outf,
                          gmx_bool bX, gmx_bool bF, const char *confout,
                          gmx_mtop_t *top_global,
                          t_inputrec *ir, gmx_int64_t step,
                          em_state_t *state,
                          t_state *state_global,
                          energyhistory_t *energyHistory)
{
    int mdof_flags = 0;

    if (bX)
    {
        mdof_flags |= MDOF_X;
    }
    if (bF)
    {
        mdof_flags |= MDOF_F;
    }

    /* If we want IMD output, set appropriate MDOF flag */
    if (ir->bIMD)
    {
        mdof_flags |= MDOF_IMD;
    }

    mdoutf_write_to_trajectory_files(fplog, cr, outf, mdof_flags,
                                     top_global, step, (double)step,
                                     &state->s, state_global, energyHistory,
                                     &state->f);

    if (confout != nullptr && MASTER(cr))
    {
        if (ir->ePBC != epbcNONE && !ir->bPeriodicMols && DOMAINDECOMP(cr))
        {
            /* Make molecules whole only for confout writing */
            do_pbc_mtop(fplog, ir->ePBC, state_global->box, top_global,
                        as_rvec_array(state_global->x.data()));
        }

        write_sto_conf_mtop(confout,
                            *top_global->name, top_global,
                            as_rvec_array(state_global->x.data()), nullptr, ir->ePBC, state_global->box);
    }
}

//! \brief Do one minimization step
//
// \returns true when the step succeeded, false when a constraint error occurred
static bool do_em_step(t_commrec *cr, t_inputrec *ir, t_mdatoms *md,
                       gmx_bool bMolPBC,
                       em_state_t *ems1, real a, const PaddedRVecVector *force,
                       em_state_t *ems2,
                       gmx_constr_t constr, gmx_localtop_t *top,
                       t_nrnb *nrnb, gmx_wallcycle_t wcycle,
                       gmx_int64_t count)

{
    t_state *s1, *s2;
    int      start, end;
    real     dvdl_constr;
    int      nthreads gmx_unused;

    bool     validStep = true;

    s1 = &ems1->s;
    s2 = &ems2->s;

    if (DOMAINDECOMP(cr) && s1->ddp_count != cr->dd->ddp_count)
    {
        gmx_incons("state mismatch in do_em_step");
    }

    s2->flags = s1->flags;

    if (s2->natoms != s1->natoms)
    {
        s2->natoms = s1->natoms;
        /* We need to allocate one element extra, since we might use
         * (unaligned) 4-wide SIMD loads to access rvec entries.
         */
        s2->x.resize(s1->natoms + 1);
        ems2->f.resize(s1->natoms + 1);
        if (s2->flags & (1<<estCGP))
        {
            s2->cg_p.resize(s1->natoms + 1);
        }
    }
    if (DOMAINDECOMP(cr) && s2->cg_gl.size() != s1->cg_gl.size())
    {
        s2->cg_gl.resize(s1->cg_gl.size());
    }

    s2->natoms = s1->natoms;
    copy_mat(s1->box, s2->box);
    /* Copy free energy state */
    s2->lambda = s1->lambda;
    copy_mat(s1->box, s2->box);

    start = 0;
    end   = md->homenr;

    // cppcheck-suppress unreadVariable
    nthreads = gmx_omp_nthreads_get(emntUpdate);
#pragma omp parallel num_threads(nthreads)
    {
        const rvec *x1 = as_rvec_array(s1->x.data());
        rvec       *x2 = as_rvec_array(s2->x.data());
        const rvec *f  = as_rvec_array(force->data());

        int         gf = 0;
#pragma omp for schedule(static) nowait
        for (int i = start; i < end; i++)
        {
            try
            {
                if (md->cFREEZE)
                {
                    gf = md->cFREEZE[i];
                }
                for (int m = 0; m < DIM; m++)
                {
                    if (ir->opts.nFreeze[gf][m])
                    {
                        x2[i][m] = x1[i][m];
                    }
                    else
                    {
                        x2[i][m] = x1[i][m] + a*f[i][m];
                    }
                }
            }
            GMX_CATCH_ALL_AND_EXIT_WITH_FATAL_ERROR;
        }

        if (s2->flags & (1<<estCGP))
        {
            /* Copy the CG p vector */
            const rvec *p1 = as_rvec_array(s1->cg_p.data());
            rvec       *p2 = as_rvec_array(s2->cg_p.data());
#pragma omp for schedule(static) nowait
            for (int i = start; i < end; i++)
            {
                // Trivial OpenMP block that does not throw
                copy_rvec(p1[i], p2[i]);
            }
        }

        if (DOMAINDECOMP(cr))
        {
            s2->ddp_count = s1->ddp_count;

            /* OpenMP does not supported unsigned loop variables */
#pragma omp for schedule(static) nowait
            for (int i = 0; i < static_cast<int>(s2->cg_gl.size()); i++)
            {
                s2->cg_gl[i] = s1->cg_gl[i];
            }
            s2->ddp_count_cg_gl = s1->ddp_count_cg_gl;
        }
    }

    if (constr)
    {
        wallcycle_start(wcycle, ewcCONSTR);
        dvdl_constr = 0;
        validStep   =
            constrain(nullptr, TRUE, TRUE, constr, &top->idef,
                      ir, cr, count, 0, 1.0, md,
                      as_rvec_array(s1->x.data()), as_rvec_array(s2->x.data()),
                      nullptr, bMolPBC, s2->box,
                      s2->lambda[efptBONDED], &dvdl_constr,
                      nullptr, nullptr, nrnb, econqCoord);
        wallcycle_stop(wcycle, ewcCONSTR);

        // We should move this check to the different minimizers
        if (!validStep && ir->eI != eiSteep)
        {
            gmx_fatal(FARGS, "The coordinates could not be constrained. Minimizer '%s' can not handle constraint failures, use minimizer '%s' before using '%s'.",
                      EI(ir->eI), EI(eiSteep), EI(ir->eI));
        }
    }

    return validStep;
}

//! Prepare EM for using domain decomposition parallellization
static void em_dd_partition_system(FILE *fplog, int step, t_commrec *cr,
                                   gmx_mtop_t *top_global, t_inputrec *ir,
                                   em_state_t *ems, gmx_localtop_t *top,
                                   t_mdatoms *mdatoms, t_forcerec *fr,
                                   gmx_vsite_t *vsite, gmx_constr_t constr,
                                   t_nrnb *nrnb, gmx_wallcycle_t wcycle)
{
    /* Repartition the domain decomposition */
    dd_partition_system(fplog, step, cr, FALSE, 1,
                        nullptr, top_global, ir,
                        &ems->s, &ems->f,
                        mdatoms, top, fr, vsite, constr,
                        nrnb, wcycle, FALSE);
    dd_store_state(cr->dd, &ems->s);
}

//! De one energy evaluation
static void evaluate_energy(FILE *fplog, t_commrec *cr,
                            gmx_mtop_t *top_global,
                            em_state_t *ems, gmx_localtop_t *top,
                            t_inputrec *inputrec,
                            t_nrnb *nrnb, gmx_wallcycle_t wcycle,
                            gmx_global_stat_t gstat,
                            gmx_vsite_t *vsite, gmx_constr_t constr,
                            t_fcdata *fcd,
                            t_graph *graph, t_mdatoms *mdatoms,
                            t_forcerec *fr, rvec mu_tot,
                            gmx_enerdata_t *enerd, tensor vir, tensor pres,
                            gmx_int64_t count, gmx_bool bFirst)
{
    real     t;
    gmx_bool bNS;
    tensor   force_vir, shake_vir, ekin;
    real     dvdl_constr, prescorr, enercorr, dvdlcorr;
    real     terminate = 0;

    /* Set the time to the initial time, the time does not change during EM */
    t = inputrec->init_t;

    if (bFirst ||
        (DOMAINDECOMP(cr) && ems->s.ddp_count < cr->dd->ddp_count))
    {
        /* This is the first state or an old state used before the last ns */
        bNS = TRUE;
    }
    else
    {
        bNS = FALSE;
        if (inputrec->nstlist > 0)
        {
            bNS = TRUE;
        }
    }

    if (vsite)
    {
        construct_vsites(vsite, as_rvec_array(ems->s.x.data()), 1, nullptr,
                         top->idef.iparams, top->idef.il,
                         fr->ePBC, fr->bMolPBC, cr, ems->s.box);
    }

    if (DOMAINDECOMP(cr) && bNS)
    {
        /* Repartition the domain decomposition */
        em_dd_partition_system(fplog, count, cr, top_global, inputrec,
                               ems, top, mdatoms, fr, vsite, constr,
                               nrnb, wcycle);
    }

    /* Calc force & energy on new trial position  */
    /* do_force always puts the charge groups in the box and shifts again
     * We do not unshift, so molecules are always whole in congrad.c
     */
    do_force(fplog, cr, inputrec,
             count, nrnb, wcycle, top, &top_global->groups,
             ems->s.box, &ems->s.x, &ems->s.hist,
             &ems->f, force_vir, mdatoms, enerd, fcd,
             &ems->s.lambda, graph, fr, vsite, mu_tot, t, nullptr, TRUE,
             GMX_FORCE_STATECHANGED | GMX_FORCE_ALLFORCES |
             GMX_FORCE_VIRIAL | GMX_FORCE_ENERGY |
             (bNS ? GMX_FORCE_NS : 0));

    /* Clear the unused shake virial and pressure */
    clear_mat(shake_vir);
    clear_mat(pres);

    /* Communicate stuff when parallel */
    if (PAR(cr) && inputrec->eI != eiNM)
    {
        wallcycle_start(wcycle, ewcMoveE);

        global_stat(gstat, cr, enerd, force_vir, shake_vir, mu_tot,
                    inputrec, nullptr, nullptr, nullptr, 1, &terminate,
                    nullptr, FALSE,
                    CGLO_ENERGY |
                    CGLO_PRESSURE |
                    CGLO_CONSTRAINT);

        wallcycle_stop(wcycle, ewcMoveE);
    }

    /* Calculate long range corrections to pressure and energy */
    calc_dispcorr(inputrec, fr, ems->s.box, ems->s.lambda[efptVDW],
                  pres, force_vir, &prescorr, &enercorr, &dvdlcorr);
    enerd->term[F_DISPCORR] = enercorr;
    enerd->term[F_EPOT]    += enercorr;
    enerd->term[F_PRES]    += prescorr;
    enerd->term[F_DVDL]    += dvdlcorr;

    ems->epot = enerd->term[F_EPOT];

    if (constr)
    {
        /* Project out the constraint components of the force */
        wallcycle_start(wcycle, ewcCONSTR);
        dvdl_constr = 0;
        rvec *f_rvec = as_rvec_array(ems->f.data());
        constrain(nullptr, FALSE, FALSE, constr, &top->idef,
                  inputrec, cr, count, 0, 1.0, mdatoms,
                  as_rvec_array(ems->s.x.data()), f_rvec, f_rvec,
                  fr->bMolPBC, ems->s.box,
                  ems->s.lambda[efptBONDED], &dvdl_constr,
                  nullptr, &shake_vir, nrnb, econqForceDispl);
        enerd->term[F_DVDL_CONSTR] += dvdl_constr;
        m_add(force_vir, shake_vir, vir);
        wallcycle_stop(wcycle, ewcCONSTR);
    }
    else
    {
        copy_mat(force_vir, vir);
    }

    clear_mat(ekin);
    enerd->term[F_PRES] =
        calc_pres(fr->ePBC, inputrec->nwall, ems->s.box, ekin, vir, pres);

    sum_dhdl(enerd, &ems->s.lambda, inputrec->fepvals);

    if (EI_ENERGY_MINIMIZATION(inputrec->eI))
    {
        get_state_f_norm_max(cr, &(inputrec->opts), mdatoms, ems);
    }
}

//! Parallel utility summing energies and forces
static double reorder_partsum(t_commrec *cr, t_grpopts *opts, t_mdatoms *mdatoms,
                              gmx_mtop_t *top_global,
                              em_state_t *s_min, em_state_t *s_b)
{
    t_block       *cgs_gl;
    int            ncg, *cg_gl, *index, c, cg, i, a0, a1, a, gf, m;
    double         partsum;
    unsigned char *grpnrFREEZE;

    if (debug)
    {
        fprintf(debug, "Doing reorder_partsum\n");
    }

    const rvec *fm = as_rvec_array(s_min->f.data());
    const rvec *fb = as_rvec_array(s_b->f.data());

    cgs_gl = dd_charge_groups_global(cr->dd);
    index  = cgs_gl->index;

    /* Collect fm in a global vector fmg.
     * This conflicts with the spirit of domain decomposition,
     * but to fully optimize this a much more complicated algorithm is required.
     */
    rvec *fmg;
    snew(fmg, top_global->natoms);

    ncg   = s_min->s.cg_gl.size();
    cg_gl = s_min->s.cg_gl.data();
    i     = 0;
    for (c = 0; c < ncg; c++)
    {
        cg = cg_gl[c];
        a0 = index[cg];
        a1 = index[cg+1];
        for (a = a0; a < a1; a++)
        {
            copy_rvec(fm[i], fmg[a]);
            i++;
        }
    }
    gmx_sum(top_global->natoms*3, fmg[0], cr);

    /* Now we will determine the part of the sum for the cgs in state s_b */
    ncg         = s_b->s.cg_gl.size();
    cg_gl       = s_b->s.cg_gl.data();
    partsum     = 0;
    i           = 0;
    gf          = 0;
    grpnrFREEZE = top_global->groups.grpnr[egcFREEZE];
    for (c = 0; c < ncg; c++)
    {
        cg = cg_gl[c];
        a0 = index[cg];
        a1 = index[cg+1];
        for (a = a0; a < a1; a++)
        {
            if (mdatoms->cFREEZE && grpnrFREEZE)
            {
                gf = grpnrFREEZE[i];
            }
            for (m = 0; m < DIM; m++)
            {
                if (!opts->nFreeze[gf][m])
                {
                    partsum += (fb[i][m] - fmg[a][m])*fb[i][m];
                }
            }
            i++;
        }
    }

    sfree(fmg);

    return partsum;
}

//! Print some stuff, like beta, whatever that means.
static real pr_beta(t_commrec *cr, t_grpopts *opts, t_mdatoms *mdatoms,
                    gmx_mtop_t *top_global,
                    em_state_t *s_min, em_state_t *s_b)
{
    double sum;

    /* This is just the classical Polak-Ribiere calculation of beta;
     * it looks a bit complicated since we take freeze groups into account,
     * and might have to sum it in parallel runs.
     */

    if (!DOMAINDECOMP(cr) ||
        (s_min->s.ddp_count == cr->dd->ddp_count &&
         s_b->s.ddp_count   == cr->dd->ddp_count))
    {
        const rvec *fm  = as_rvec_array(s_min->f.data());
        const rvec *fb  = as_rvec_array(s_b->f.data());
        sum             = 0;
        int         gf  = 0;
        /* This part of code can be incorrect with DD,
         * since the atom ordering in s_b and s_min might differ.
         */
        for (int i = 0; i < mdatoms->homenr; i++)
        {
            if (mdatoms->cFREEZE)
            {
                gf = mdatoms->cFREEZE[i];
            }
            for (int m = 0; m < DIM; m++)
            {
                if (!opts->nFreeze[gf][m])
                {
                    sum += (fb[i][m] - fm[i][m])*fb[i][m];
                }
            }
        }
    }
    else
    {
        /* We need to reorder cgs while summing */
        sum = reorder_partsum(cr, opts, mdatoms, top_global, s_min, s_b);
    }
    if (PAR(cr))
    {
        gmx_sumd(1, &sum, cr);
    }

    return sum/gmx::square(s_min->fnorm);
}

namespace gmx
{

/*! \brief Do conjugate gradients minimization
    \copydoc integrator_t(FILE *fplog, t_commrec *cr, const gmx::MDLogger &mdlog,
                           int nfile, const t_filenm fnm[],
                           const gmx_output_env_t *oenv, gmx_bool bVerbose,
                           int nstglobalcomm,
                           gmx_vsite_t *vsite, gmx_constr_t constr,
                           int stepout,
                           t_inputrec *inputrec,
                           gmx_mtop_t *top_global, t_fcdata *fcd,
                           t_state *state_global,
                           t_mdatoms *mdatoms,
                           t_nrnb *nrnb, gmx_wallcycle_t wcycle,
                           gmx_edsam_t ed,
                           t_forcerec *fr,
                           int repl_ex_nst, int repl_ex_nex, int repl_ex_seed,
                           gmx_membed_t gmx_unused *membed,
                           real cpt_period, real max_hours,
                           int imdport,
                           unsigned long Flags,
                           gmx_walltime_accounting_t walltime_accounting)
 */
double do_cg(FILE *fplog, t_commrec *cr, const gmx::MDLogger gmx_unused &mdlog,
             int nfile, const t_filenm fnm[],
             const gmx_output_env_t gmx_unused *oenv, gmx_bool bVerbose,
             int gmx_unused nstglobalcomm,
             gmx_vsite_t *vsite, gmx_constr_t constr,
             int gmx_unused stepout,
             t_inputrec *inputrec,
             gmx_mtop_t *top_global, t_fcdata *fcd,
             t_state *state_global,
             energyhistory_t *energyHistory,
             t_mdatoms *mdatoms,
             t_nrnb *nrnb, gmx_wallcycle_t wcycle,
             gmx_edsam_t gmx_unused ed,
             t_forcerec *fr,
             int gmx_unused repl_ex_nst, int gmx_unused repl_ex_nex, int gmx_unused repl_ex_seed,
             gmx_membed_t gmx_unused *membed,
             real gmx_unused cpt_period, real gmx_unused max_hours,
             int imdport,
             unsigned long gmx_unused Flags,
             gmx_walltime_accounting_t walltime_accounting)
{
    const char       *CG = "Polak-Ribiere Conjugate Gradients";

    gmx_localtop_t   *top;
    gmx_enerdata_t   *enerd;
    gmx_global_stat_t gstat;
    t_graph          *graph;
    double            tmp, minstep;
    real              stepsize;
    real              a, b, c, beta = 0.0;
    real              epot_repl = 0;
    real              pnorm;
    t_mdebin         *mdebin;
    gmx_bool          converged, foundlower;
    rvec              mu_tot;
    gmx_bool          do_log = FALSE, do_ene = FALSE, do_x, do_f;
    tensor            vir, pres;
    int               number_steps, neval = 0, nstcg = inputrec->nstcgsteep;
    gmx_mdoutf_t      outf;
    int               m, step, nminstep;

    step = 0;

    /* Create 4 states on the stack and extract pointers that we will swap */
    em_state_t  s0 {}, s1 {}, s2 {}, s3 {};
    em_state_t *s_min = &s0;
    em_state_t *s_a   = &s1;
    em_state_t *s_b   = &s2;
    em_state_t *s_c   = &s3;

    /* Init em and store the local state in s_min */
    init_em(fplog, CG, cr, inputrec,
            state_global, top_global, s_min, &top,
            nrnb, mu_tot, fr, &enerd, &graph, mdatoms, &gstat,
            vsite, constr, nullptr,
            nfile, fnm, &outf, &mdebin, imdport, Flags, wcycle);

    /* Print to log file */
    print_em_start(fplog, cr, walltime_accounting, wcycle, CG);

    /* Max number of steps */
    number_steps = inputrec->nsteps;

    if (MASTER(cr))
    {
        sp_header(stderr, CG, inputrec->em_tol, number_steps);
    }
    if (fplog)
    {
        sp_header(fplog, CG, inputrec->em_tol, number_steps);
    }

    /* Call the force routine and some auxiliary (neighboursearching etc.) */
    /* do_force always puts the charge groups in the box and shifts again
     * We do not unshift, so molecules are always whole in congrad.c
     */
    evaluate_energy(fplog, cr,
                    top_global, s_min, top,
                    inputrec, nrnb, wcycle, gstat,
                    vsite, constr, fcd, graph, mdatoms, fr,
                    mu_tot, enerd, vir, pres, -1, TRUE);
    where();

    if (MASTER(cr))
    {
        /* Copy stuff to the energy bin for easy printing etc. */
        upd_mdebin(mdebin, FALSE, FALSE, (double)step,
                   mdatoms->tmass, enerd, &s_min->s, inputrec->fepvals, inputrec->expandedvals, s_min->s.box,
                   nullptr, nullptr, vir, pres, nullptr, mu_tot, constr);

        print_ebin_header(fplog, step, step);
        print_ebin(mdoutf_get_fp_ene(outf), TRUE, FALSE, FALSE, fplog, step, step, eprNORMAL,
                   mdebin, fcd, &(top_global->groups), &(inputrec->opts));
    }
    where();

    /* Estimate/guess the initial stepsize */
    stepsize = inputrec->em_stepsize/s_min->fnorm;

    if (MASTER(cr))
    {
        double sqrtNumAtoms = sqrt(static_cast<double>(state_global->natoms));
        fprintf(stderr, "   F-max             = %12.5e on atom %d\n",
                s_min->fmax, s_min->a_fmax+1);
        fprintf(stderr, "   F-Norm            = %12.5e\n",
                s_min->fnorm/sqrtNumAtoms);
        fprintf(stderr, "\n");
        /* and copy to the log file too... */
        fprintf(fplog, "   F-max             = %12.5e on atom %d\n",
                s_min->fmax, s_min->a_fmax+1);
        fprintf(fplog, "   F-Norm            = %12.5e\n",
                s_min->fnorm/sqrtNumAtoms);
        fprintf(fplog, "\n");
    }
    /* Start the loop over CG steps.
     * Each successful step is counted, and we continue until
     * we either converge or reach the max number of steps.
     */
    converged = FALSE;
    for (step = 0; (number_steps < 0 || step <= number_steps) && !converged; step++)
    {

        /* start taking steps in a new direction
         * First time we enter the routine, beta=0, and the direction is
         * simply the negative gradient.
         */

        /* Calculate the new direction in p, and the gradient in this direction, gpa */
        rvec       *pm  = as_rvec_array(s_min->s.cg_p.data());
        const rvec *sfm = as_rvec_array(s_min->f.data());
        double      gpa = 0;
        int         gf  = 0;
        for (int i = 0; i < mdatoms->homenr; i++)
        {
            if (mdatoms->cFREEZE)
            {
                gf = mdatoms->cFREEZE[i];
            }
            for (m = 0; m < DIM; m++)
            {
                if (!inputrec->opts.nFreeze[gf][m])
                {
                    pm[i][m] = sfm[i][m] + beta*pm[i][m];
                    gpa     -= pm[i][m]*sfm[i][m];
                    /* f is negative gradient, thus the sign */
                }
                else
                {
                    pm[i][m] = 0;
                }
            }
        }

        /* Sum the gradient along the line across CPUs */
        if (PAR(cr))
        {
            gmx_sumd(1, &gpa, cr);
        }

        /* Calculate the norm of the search vector */
        get_f_norm_max(cr, &(inputrec->opts), mdatoms, pm, &pnorm, nullptr, nullptr);

        /* Just in case stepsize reaches zero due to numerical precision... */
        if (stepsize <= 0)
        {
            stepsize = inputrec->em_stepsize/pnorm;
        }

        /*
         * Double check the value of the derivative in the search direction.
         * If it is positive it must be due to the old information in the
         * CG formula, so just remove that and start over with beta=0.
         * This corresponds to a steepest descent step.
         */
        if (gpa > 0)
        {
            beta = 0;
            step--;   /* Don't count this step since we are restarting */
            continue; /* Go back to the beginning of the big for-loop */
        }

        /* Calculate minimum allowed stepsize, before the average (norm)
         * relative change in coordinate is smaller than precision
         */
        minstep = 0;
        for (int i = 0; i < mdatoms->homenr; i++)
        {
            for (m = 0; m < DIM; m++)
            {
                tmp = fabs(s_min->s.x[i][m]);
                if (tmp < 1.0)
                {
                    tmp = 1.0;
                }
                tmp      = pm[i][m]/tmp;
                minstep += tmp*tmp;
            }
        }
        /* Add up from all CPUs */
        if (PAR(cr))
        {
            gmx_sumd(1, &minstep, cr);
        }

        minstep = GMX_REAL_EPS/sqrt(minstep/(3*state_global->natoms));

        if (stepsize < minstep)
        {
            converged = TRUE;
            break;
        }

        /* Write coordinates if necessary */
        do_x = do_per_step(step, inputrec->nstxout);
        do_f = do_per_step(step, inputrec->nstfout);

        write_em_traj(fplog, cr, outf, do_x, do_f, nullptr,
                      top_global, inputrec, step,
                      s_min, state_global, energyHistory);

        /* Take a step downhill.
         * In theory, we should minimize the function along this direction.
         * That is quite possible, but it turns out to take 5-10 function evaluations
         * for each line. However, we dont really need to find the exact minimum -
         * it is much better to start a new CG step in a modified direction as soon
         * as we are close to it. This will save a lot of energy evaluations.
         *
         * In practice, we just try to take a single step.
         * If it worked (i.e. lowered the energy), we increase the stepsize but
         * the continue straight to the next CG step without trying to find any minimum.
         * If it didn't work (higher energy), there must be a minimum somewhere between
         * the old position and the new one.
         *
         * Due to the finite numerical accuracy, it turns out that it is a good idea
         * to even accept a SMALL increase in energy, if the derivative is still downhill.
         * This leads to lower final energies in the tests I've done. / Erik
         */
        s_a->epot = s_min->epot;
        a         = 0.0;
        c         = a + stepsize; /* reference position along line is zero */

        if (DOMAINDECOMP(cr) && s_min->s.ddp_count < cr->dd->ddp_count)
        {
            em_dd_partition_system(fplog, step, cr, top_global, inputrec,
                                   s_min, top, mdatoms, fr, vsite, constr,
                                   nrnb, wcycle);
        }

        /* Take a trial step (new coords in s_c) */
        do_em_step(cr, inputrec, mdatoms, fr->bMolPBC, s_min, c, &s_min->s.cg_p, s_c,
                   constr, top, nrnb, wcycle, -1);

        neval++;
        /* Calculate energy for the trial step */
        evaluate_energy(fplog, cr,
                        top_global, s_c, top,
                        inputrec, nrnb, wcycle, gstat,
                        vsite, constr, fcd, graph, mdatoms, fr,
                        mu_tot, enerd, vir, pres, -1, FALSE);

        /* Calc derivative along line */
        const rvec *pc  = as_rvec_array(s_c->s.cg_p.data());
        const rvec *sfc = as_rvec_array(s_c->f.data());
        double      gpc = 0;
        for (int i = 0; i < mdatoms->homenr; i++)
        {
            for (m = 0; m < DIM; m++)
            {
                gpc -= pc[i][m]*sfc[i][m]; /* f is negative gradient, thus the sign */
            }
        }
        /* Sum the gradient along the line across CPUs */
        if (PAR(cr))
        {
            gmx_sumd(1, &gpc, cr);
        }

        /* This is the max amount of increase in energy we tolerate */
        tmp = sqrt(GMX_REAL_EPS)*fabs(s_a->epot);

        /* Accept the step if the energy is lower, or if it is not significantly higher
         * and the line derivative is still negative.
         */
        if (s_c->epot < s_a->epot || (gpc < 0 && s_c->epot < (s_a->epot + tmp)))
        {
            foundlower = TRUE;
            /* Great, we found a better energy. Increase step for next iteration
             * if we are still going down, decrease it otherwise
             */
            if (gpc < 0)
            {
                stepsize *= 1.618034; /* The golden section */
            }
            else
            {
                stepsize *= 0.618034; /* 1/golden section */
            }
        }
        else
        {
            /* New energy is the same or higher. We will have to do some work
             * to find a smaller value in the interval. Take smaller step next time!
             */
            foundlower = FALSE;
            stepsize  *= 0.618034;
        }




        /* OK, if we didn't find a lower value we will have to locate one now - there must
         * be one in the interval [a=0,c].
         * The same thing is valid here, though: Don't spend dozens of iterations to find
         * the line minimum. We try to interpolate based on the derivative at the endpoints,
         * and only continue until we find a lower value. In most cases this means 1-2 iterations.
         *
         * I also have a safeguard for potentially really pathological functions so we never
         * take more than 20 steps before we give up ...
         *
         * If we already found a lower value we just skip this step and continue to the update.
         */
        double gpb;
        if (!foundlower)
        {
            nminstep = 0;

            do
            {
                /* Select a new trial point.
                 * If the derivatives at points a & c have different sign we interpolate to zero,
                 * otherwise just do a bisection.
                 */
                if (gpa < 0 && gpc > 0)
                {
                    b = a + gpa*(a-c)/(gpc-gpa);
                }
                else
                {
                    b = 0.5*(a+c);
                }

                /* safeguard if interpolation close to machine accuracy causes errors:
                 * never go outside the interval
                 */
                if (b <= a || b >= c)
                {
                    b = 0.5*(a+c);
                }

                if (DOMAINDECOMP(cr) && s_min->s.ddp_count != cr->dd->ddp_count)
                {
                    /* Reload the old state */
                    em_dd_partition_system(fplog, -1, cr, top_global, inputrec,
                                           s_min, top, mdatoms, fr, vsite, constr,
                                           nrnb, wcycle);
                }

                /* Take a trial step to this new point - new coords in s_b */
                do_em_step(cr, inputrec, mdatoms, fr->bMolPBC, s_min, b, &s_min->s.cg_p, s_b,
                           constr, top, nrnb, wcycle, -1);

                neval++;
                /* Calculate energy for the trial step */
                evaluate_energy(fplog, cr,
                                top_global, s_b, top,
                                inputrec, nrnb, wcycle, gstat,
                                vsite, constr, fcd, graph, mdatoms, fr,
                                mu_tot, enerd, vir, pres, -1, FALSE);

                /* p does not change within a step, but since the domain decomposition
                 * might change, we have to use cg_p of s_b here.
                 */
                const rvec *pb  = as_rvec_array(s_b->s.cg_p.data());
                const rvec *sfb = as_rvec_array(s_b->f.data());
                gpb             = 0;
                for (int i = 0; i < mdatoms->homenr; i++)
                {
                    for (m = 0; m < DIM; m++)
                    {
                        gpb -= pb[i][m]*sfb[i][m]; /* f is negative gradient, thus the sign */
                    }
                }
                /* Sum the gradient along the line across CPUs */
                if (PAR(cr))
                {
                    gmx_sumd(1, &gpb, cr);
                }

                if (debug)
                {
                    fprintf(debug, "CGE: EpotA %f EpotB %f EpotC %f gpb %f\n",
                            s_a->epot, s_b->epot, s_c->epot, gpb);
                }

                epot_repl = s_b->epot;

                /* Keep one of the intervals based on the value of the derivative at the new point */
                if (gpb > 0)
                {
                    /* Replace c endpoint with b */
                    swap_em_state(&s_b, &s_c);
                    c   = b;
                    gpc = gpb;
                }
                else
                {
                    /* Replace a endpoint with b */
                    swap_em_state(&s_b, &s_a);
                    a   = b;
                    gpa = gpb;
                }

                /*
                 * Stop search as soon as we find a value smaller than the endpoints.
                 * Never run more than 20 steps, no matter what.
                 */
                nminstep++;
            }
            while ((epot_repl > s_a->epot || epot_repl > s_c->epot) &&
                   (nminstep < 20));

            if (fabs(epot_repl - s_min->epot) < fabs(s_min->epot)*GMX_REAL_EPS ||
                nminstep >= 20)
            {
                /* OK. We couldn't find a significantly lower energy.
                 * If beta==0 this was steepest descent, and then we give up.
                 * If not, set beta=0 and restart with steepest descent before quitting.
                 */
                if (beta == 0.0)
                {
                    /* Converged */
                    converged = TRUE;
                    break;
                }
                else
                {
                    /* Reset memory before giving up */
                    beta = 0.0;
                    continue;
                }
            }

            /* Select min energy state of A & C, put the best in B.
             */
            if (s_c->epot < s_a->epot)
            {
                if (debug)
                {
                    fprintf(debug, "CGE: C (%f) is lower than A (%f), moving C to B\n",
                            s_c->epot, s_a->epot);
                }
                swap_em_state(&s_b, &s_c);
                gpb = gpc;
            }
            else
            {
                if (debug)
                {
                    fprintf(debug, "CGE: A (%f) is lower than C (%f), moving A to B\n",
                            s_a->epot, s_c->epot);
                }
                swap_em_state(&s_b, &s_a);
                gpb = gpa;
            }

        }
        else
        {
            if (debug)
            {
                fprintf(debug, "CGE: Found a lower energy %f, moving C to B\n",
                        s_c->epot);
            }
            swap_em_state(&s_b, &s_c);
            gpb = gpc;
        }

        /* new search direction */
        /* beta = 0 means forget all memory and restart with steepest descents. */
        if (nstcg && ((step % nstcg) == 0))
        {
            beta = 0.0;
        }
        else
        {
            /* s_min->fnorm cannot be zero, because then we would have converged
             * and broken out.
             */

            /* Polak-Ribiere update.
             * Change to fnorm2/fnorm2_old for Fletcher-Reeves
             */
            beta = pr_beta(cr, &inputrec->opts, mdatoms, top_global, s_min, s_b);
        }
        /* Limit beta to prevent oscillations */
        if (fabs(beta) > 5.0)
        {
            beta = 0.0;
        }


        /* update positions */
        swap_em_state(&s_min, &s_b);
        gpa = gpb;

        /* Print it if necessary */
        if (MASTER(cr))
        {
            if (bVerbose)
            {
                double sqrtNumAtoms = sqrt(static_cast<double>(state_global->natoms));
                fprintf(stderr, "\rStep %d, Epot=%12.6e, Fnorm=%9.3e, Fmax=%9.3e (atom %d)\n",
                        step, s_min->epot, s_min->fnorm/sqrtNumAtoms,
                        s_min->fmax, s_min->a_fmax+1);
                fflush(stderr);
            }
            /* Store the new (lower) energies */
            upd_mdebin(mdebin, FALSE, FALSE, (double)step,
                       mdatoms->tmass, enerd, &s_min->s, inputrec->fepvals, inputrec->expandedvals, s_min->s.box,
                       nullptr, nullptr, vir, pres, nullptr, mu_tot, constr);

            do_log = do_per_step(step, inputrec->nstlog);
            do_ene = do_per_step(step, inputrec->nstenergy);

            /* Prepare IMD energy record, if bIMD is TRUE. */
            IMD_fill_energy_record(inputrec->bIMD, inputrec->imd, enerd, step, TRUE);

            if (do_log)
            {
                print_ebin_header(fplog, step, step);
            }
            print_ebin(mdoutf_get_fp_ene(outf), do_ene, FALSE, FALSE,
                       do_log ? fplog : nullptr, step, step, eprNORMAL,
                       mdebin, fcd, &(top_global->groups), &(inputrec->opts));
        }

        /* Send energies and positions to the IMD client if bIMD is TRUE. */
        if (do_IMD(inputrec->bIMD, step, cr, TRUE, state_global->box, as_rvec_array(state_global->x.data()), inputrec, 0, wcycle) && MASTER(cr))
        {
            IMD_send_positions(inputrec->imd);
        }

        /* Stop when the maximum force lies below tolerance.
         * If we have reached machine precision, converged is already set to true.
         */
        converged = converged || (s_min->fmax < inputrec->em_tol);

    }   /* End of the loop */

    /* IMD cleanup, if bIMD is TRUE. */
    IMD_finalize(inputrec->bIMD, inputrec->imd);

    if (converged)
    {
        step--; /* we never took that last step in this case */

    }
    if (s_min->fmax > inputrec->em_tol)
    {
        if (MASTER(cr))
        {
            warn_step(stderr, inputrec->em_tol, step-1 == number_steps, FALSE);
            warn_step(fplog, inputrec->em_tol, step-1 == number_steps, FALSE);
        }
        converged = FALSE;
    }

    if (MASTER(cr))
    {
        /* If we printed energy and/or logfile last step (which was the last step)
         * we don't have to do it again, but otherwise print the final values.
         */
        if (!do_log)
        {
            /* Write final value to log since we didn't do anything the last step */
            print_ebin_header(fplog, step, step);
        }
        if (!do_ene || !do_log)
        {
            /* Write final energy file entries */
            print_ebin(mdoutf_get_fp_ene(outf), !do_ene, FALSE, FALSE,
                       !do_log ? fplog : nullptr, step, step, eprNORMAL,
                       mdebin, fcd, &(top_global->groups), &(inputrec->opts));
        }
    }

    /* Print some stuff... */
    if (MASTER(cr))
    {
        fprintf(stderr, "\nwriting lowest energy coordinates.\n");
    }

    /* IMPORTANT!
     * For accurate normal mode calculation it is imperative that we
     * store the last conformation into the full precision binary trajectory.
     *
     * However, we should only do it if we did NOT already write this step
     * above (which we did if do_x or do_f was true).
     */
    do_x = !do_per_step(step, inputrec->nstxout);
    do_f = (inputrec->nstfout > 0 && !do_per_step(step, inputrec->nstfout));

    write_em_traj(fplog, cr, outf, do_x, do_f, ftp2fn(efSTO, nfile, fnm),
                  top_global, inputrec, step,
                  s_min, state_global, energyHistory);


    if (MASTER(cr))
    {
        double sqrtNumAtoms = sqrt(static_cast<double>(state_global->natoms));
        print_converged(stderr, CG, inputrec->em_tol, step, converged, number_steps,
                        s_min, sqrtNumAtoms);
        print_converged(fplog, CG, inputrec->em_tol, step, converged, number_steps,
                        s_min, sqrtNumAtoms);

        fprintf(fplog, "\nPerformed %d energy evaluations in total.\n", neval);
    }

    finish_em(cr, outf, inputrec, walltime_accounting, wcycle);

    /* To print the actual number of steps we needed somewhere */
    walltime_accounting_set_nsteps_done(walltime_accounting, step);

    return 0;
}   /* That's all folks */


/*! \brief Do L-BFGS conjugate gradients minimization
    \copydoc integrator_t(FILE *fplog, t_commrec *cr, const gmx::MDLogger &mdlog,
                          int nfile, const t_filenm fnm[],
                          const gmx_output_env_t *oenv, gmx_bool bVerbose,
                          int nstglobalcomm,
                          gmx_vsite_t *vsite, gmx_constr_t constr,
                          int stepout,
                          t_inputrec *inputrec,
                          gmx_mtop_t *top_global, t_fcdata *fcd,
                          t_state *state_global,
                          t_mdatoms *mdatoms,
                          t_nrnb *nrnb, gmx_wallcycle_t wcycle,
                          gmx_edsam_t ed,
                          t_forcerec *fr,
                          int repl_ex_nst, int repl_ex_nex, int repl_ex_seed,
                          real cpt_period, real max_hours,
                          int imdport,
                          unsigned long Flags,
                          gmx_walltime_accounting_t walltime_accounting)
 */
double do_lbfgs(FILE *fplog, t_commrec *cr, const gmx::MDLogger gmx_unused &mdlog,
                int nfile, const t_filenm fnm[],
                const gmx_output_env_t gmx_unused *oenv, gmx_bool bVerbose,
                int gmx_unused nstglobalcomm,
                gmx_vsite_t *vsite, gmx_constr_t constr,
                int gmx_unused stepout,
                t_inputrec *inputrec,
                gmx_mtop_t *top_global, t_fcdata *fcd,
                t_state *state_global,
                energyhistory_t *energyHistory,
                t_mdatoms *mdatoms,
                t_nrnb *nrnb, gmx_wallcycle_t wcycle,
                gmx_edsam_t gmx_unused ed,
                t_forcerec *fr,
                int gmx_unused repl_ex_nst, int gmx_unused repl_ex_nex, int gmx_unused repl_ex_seed,
                gmx_membed_t gmx_unused *membed,
                real gmx_unused cpt_period, real gmx_unused max_hours,
                int imdport,
                unsigned long gmx_unused Flags,
                gmx_walltime_accounting_t walltime_accounting)
{
    static const char *LBFGS = "Low-Memory BFGS Minimizer";
    em_state_t         ems;
    gmx_localtop_t    *top;
    gmx_enerdata_t    *enerd;
    gmx_global_stat_t  gstat;
    t_graph           *graph;
    int                ncorr, nmaxcorr, point, cp, neval, nminstep;
    double             stepsize, step_taken, gpa, gpb, gpc, tmp, minstep;
    real              *rho, *alpha, *p, *s, **dx, **dg;
    real               a, b, c, maxdelta, delta;
    real               diag, Epot0;
    real               dgdx, dgdg, sq, yr, beta;
    t_mdebin          *mdebin;
    gmx_bool           converged;
    rvec               mu_tot;
    gmx_bool           do_log, do_ene, do_x, do_f, foundlower, *frozen;
    tensor             vir, pres;
    int                start, end, number_steps;
    gmx_mdoutf_t       outf;
    int                i, k, m, n, gf, step;
    int                mdof_flags;

    if (PAR(cr))
    {
        gmx_fatal(FARGS, "Cannot do parallel L-BFGS Minimization - yet.\n");
    }

    if (nullptr != constr)
    {
        gmx_fatal(FARGS, "The combination of constraints and L-BFGS minimization is not implemented. Either do not use constraints, or use another minimizer (e.g. steepest descent).");
    }

    n        = 3*state_global->natoms;
    nmaxcorr = inputrec->nbfgscorr;

    snew(frozen, n);

    snew(p, n);
    snew(rho, nmaxcorr);
    snew(alpha, nmaxcorr);

    snew(dx, nmaxcorr);
    for (i = 0; i < nmaxcorr; i++)
    {
        snew(dx[i], n);
    }

    snew(dg, nmaxcorr);
    for (i = 0; i < nmaxcorr; i++)
    {
        snew(dg[i], n);
    }

    step  = 0;
    neval = 0;

    /* Init em */
    init_em(fplog, LBFGS, cr, inputrec,
            state_global, top_global, &ems, &top,
            nrnb, mu_tot, fr, &enerd, &graph, mdatoms, &gstat,
            vsite, constr, nullptr,
            nfile, fnm, &outf, &mdebin, imdport, Flags, wcycle);

    start = 0;
    end   = mdatoms->homenr;

    /* We need 4 working states */
    em_state_t  s0 {}, s1 {}, s2 {}, s3 {};
    em_state_t *sa   = &s0;
    em_state_t *sb   = &s1;
    em_state_t *sc   = &s2;
    em_state_t *last = &s3;
    /* Initialize by copying the state from ems (we could skip x and f here) */
    *sa              = ems;
    *sb              = ems;
    *sc              = ems;

    /* Print to log file */
    print_em_start(fplog, cr, walltime_accounting, wcycle, LBFGS);

    do_log = do_ene = do_x = do_f = TRUE;

    /* Max number of steps */
    number_steps = inputrec->nsteps;

    /* Create a 3*natoms index to tell whether each degree of freedom is frozen */
    gf = 0;
    for (i = start; i < end; i++)
    {
        if (mdatoms->cFREEZE)
        {
            gf = mdatoms->cFREEZE[i];
        }
        for (m = 0; m < DIM; m++)
        {
            frozen[3*i+m] = inputrec->opts.nFreeze[gf][m];
        }
    }
    if (MASTER(cr))
    {
        sp_header(stderr, LBFGS, inputrec->em_tol, number_steps);
    }
    if (fplog)
    {
        sp_header(fplog, LBFGS, inputrec->em_tol, number_steps);
    }

    if (vsite)
    {
        construct_vsites(vsite, as_rvec_array(state_global->x.data()), 1, nullptr,
                         top->idef.iparams, top->idef.il,
                         fr->ePBC, fr->bMolPBC, cr, state_global->box);
    }

    /* Call the force routine and some auxiliary (neighboursearching etc.) */
    /* do_force always puts the charge groups in the box and shifts again
     * We do not unshift, so molecules are always whole
     */
    neval++;
    evaluate_energy(fplog, cr,
                    top_global, &ems, top,
                    inputrec, nrnb, wcycle, gstat,
                    vsite, constr, fcd, graph, mdatoms, fr,
                    mu_tot, enerd, vir, pres, -1, TRUE);
    where();

    if (MASTER(cr))
    {
        /* Copy stuff to the energy bin for easy printing etc. */
        upd_mdebin(mdebin, FALSE, FALSE, (double)step,
                   mdatoms->tmass, enerd, state_global, inputrec->fepvals, inputrec->expandedvals, state_global->box,
                   nullptr, nullptr, vir, pres, nullptr, mu_tot, constr);

        print_ebin_header(fplog, step, step);
        print_ebin(mdoutf_get_fp_ene(outf), TRUE, FALSE, FALSE, fplog, step, step, eprNORMAL,
                   mdebin, fcd, &(top_global->groups), &(inputrec->opts));
    }
    where();

    /* Set the initial step.
     * since it will be multiplied by the non-normalized search direction
     * vector (force vector the first time), we scale it by the
     * norm of the force.
     */

    if (MASTER(cr))
    {
        double sqrtNumAtoms = sqrt(static_cast<double>(state_global->natoms));
        fprintf(stderr, "Using %d BFGS correction steps.\n\n", nmaxcorr);
        fprintf(stderr, "   F-max             = %12.5e on atom %d\n", ems.fmax, ems.a_fmax + 1);
        fprintf(stderr, "   F-Norm            = %12.5e\n", ems.fnorm/sqrtNumAtoms);
        fprintf(stderr, "\n");
        /* and copy to the log file too... */
        fprintf(fplog, "Using %d BFGS correction steps.\n\n", nmaxcorr);
        fprintf(fplog, "   F-max             = %12.5e on atom %d\n", ems.fmax, ems.a_fmax + 1);
        fprintf(fplog, "   F-Norm            = %12.5e\n", ems.fnorm/sqrtNumAtoms);
        fprintf(fplog, "\n");
    }

    // Point is an index to the memory of search directions, where 0 is the first one.
    point = 0;

    // Set initial search direction to the force (-gradient), or 0 for frozen particles.
    real *fInit = static_cast<real *>(as_rvec_array(ems.f.data())[0]);
    for (i = 0; i < n; i++)
    {
        if (!frozen[i])
        {
            dx[point][i] = fInit[i]; /* Initial search direction */
        }
        else
        {
            dx[point][i] = 0;
        }
    }

    // Stepsize will be modified during the search, and actually it is not critical
    // (the main efficiency in the algorithm comes from changing directions), but
    // we still need an initial value, so estimate it as the inverse of the norm
    // so we take small steps where the potential fluctuates a lot.
    stepsize  = 1.0/ems.fnorm;

    /* Start the loop over BFGS steps.
     * Each successful step is counted, and we continue until
     * we either converge or reach the max number of steps.
     */

    ncorr = 0;

    /* Set the gradient from the force */
    converged = FALSE;
    for (step = 0; (number_steps < 0 || step <= number_steps) && !converged; step++)
    {

        /* Write coordinates if necessary */
        do_x = do_per_step(step, inputrec->nstxout);
        do_f = do_per_step(step, inputrec->nstfout);

        mdof_flags = 0;
        if (do_x)
        {
            mdof_flags |= MDOF_X;
        }

        if (do_f)
        {
            mdof_flags |= MDOF_F;
        }

        if (inputrec->bIMD)
        {
            mdof_flags |= MDOF_IMD;
        }

        mdoutf_write_to_trajectory_files(fplog, cr, outf, mdof_flags,
                                         top_global, step, (real)step, &ems.s, state_global, energyHistory, &ems.f);

        /* Do the linesearching in the direction dx[point][0..(n-1)] */

        /* make s a pointer to current search direction - point=0 first time we get here */
        s = dx[point];

        real *xx = static_cast<real *>(as_rvec_array(ems.s.x.data())[0]);
        real *ff = static_cast<real *>(as_rvec_array(ems.f.data())[0]);

        // calculate line gradient in position A
        for (gpa = 0, i = 0; i < n; i++)
        {
            gpa -= s[i]*ff[i];
        }

        /* Calculate minimum allowed stepsize along the line, before the average (norm)
         * relative change in coordinate is smaller than precision
         */
        for (minstep = 0, i = 0; i < n; i++)
        {
            tmp = fabs(xx[i]);
            if (tmp < 1.0)
            {
                tmp = 1.0;
            }
            tmp      = s[i]/tmp;
            minstep += tmp*tmp;
        }
        minstep = GMX_REAL_EPS/sqrt(minstep/n);

        if (stepsize < minstep)
        {
            converged = TRUE;
            break;
        }

        // Before taking any steps along the line, store the old position
        *last       = ems;
        real *lastx = static_cast<real *>(as_rvec_array(last->s.x.data())[0]);
        real *lastf = static_cast<real *>(as_rvec_array(last->f.data())[0]);
        Epot0       = ems.epot;

        *sa         = ems;

        /* Take a step downhill.
         * In theory, we should find the actual minimum of the function in this
         * direction, somewhere along the line.
         * That is quite possible, but it turns out to take 5-10 function evaluations
         * for each line. However, we dont really need to find the exact minimum -
         * it is much better to start a new BFGS step in a modified direction as soon
         * as we are close to it. This will save a lot of energy evaluations.
         *
         * In practice, we just try to take a single step.
         * If it worked (i.e. lowered the energy), we increase the stepsize but
         * continue straight to the next BFGS step without trying to find any minimum,
         * i.e. we change the search direction too. If the line was smooth, it is
         * likely we are in a smooth region, and then it makes sense to take longer
         * steps in the modified search direction too.
         *
         * If it didn't work (higher energy), there must be a minimum somewhere between
         * the old position and the new one. Then we need to start by finding a lower
         * value before we change search direction. Since the energy was apparently
         * quite rough, we need to decrease the step size.
         *
         * Due to the finite numerical accuracy, it turns out that it is a good idea
         * to accept a SMALL increase in energy, if the derivative is still downhill.
         * This leads to lower final energies in the tests I've done. / Erik
         */

        // State "A" is the first position along the line.
        // reference position along line is initially zero
        a          = 0.0;

        // Check stepsize first. We do not allow displacements
        // larger than emstep.
        //
        do
        {
            // Pick a new position C by adding stepsize to A.
            c        = a + stepsize;

            // Calculate what the largest change in any individual coordinate
            // would be (translation along line * gradient along line)
            maxdelta = 0;
            for (i = 0; i < n; i++)
            {
                delta = c*s[i];
                if (delta > maxdelta)
                {
                    maxdelta = delta;
                }
            }
            // If any displacement is larger than the stepsize limit, reduce the step
            if (maxdelta > inputrec->em_stepsize)
            {
                stepsize *= 0.1;
            }
        }
        while (maxdelta > inputrec->em_stepsize);

        // Take a trial step and move the coordinate array xc[] to position C
        real *xc = static_cast<real *>(as_rvec_array(sc->s.x.data())[0]);
        for (i = 0; i < n; i++)
        {
            xc[i] = lastx[i] + c*s[i];
        }

        neval++;
        // Calculate energy for the trial step in position C
        evaluate_energy(fplog, cr,
                        top_global, sc, top,
                        inputrec, nrnb, wcycle, gstat,
                        vsite, constr, fcd, graph, mdatoms, fr,
                        mu_tot, enerd, vir, pres, step, FALSE);

        // Calc line gradient in position C
        real *fc = static_cast<real *>(as_rvec_array(sc->f.data())[0]);
        for (gpc = 0, i = 0; i < n; i++)
        {
            gpc -= s[i]*fc[i]; /* f is negative gradient, thus the sign */
        }
        /* Sum the gradient along the line across CPUs */
        if (PAR(cr))
        {
            gmx_sumd(1, &gpc, cr);
        }

        // This is the max amount of increase in energy we tolerate.
        // By allowing VERY small changes (close to numerical precision) we
        // frequently find even better (lower) final energies.
        tmp = sqrt(GMX_REAL_EPS)*fabs(sa->epot);

        // Accept the step if the energy is lower in the new position C (compared to A),
        // or if it is not significantly higher and the line derivative is still negative.
        if (sc->epot < sa->epot || (gpc < 0 && sc->epot < (sa->epot + tmp)))
        {
            // Great, we found a better energy. We no longer try to alter the
            // stepsize, but simply accept this new better position. The we select a new
            // search direction instead, which will be much more efficient than continuing
            // to take smaller steps along a line. Set fnorm based on the new C position,
            // which will be used to update the stepsize to 1/fnorm further down.
            foundlower = TRUE;
        }
        else
        {
            // If we got here, the energy is NOT lower in point C, i.e. it will be the same
            // or higher than in point A. In this case it is pointless to move to point C,
            // so we will have to do more iterations along the same line to find a smaller
            // value in the interval [A=0.0,C].
            // Here, A is still 0.0, but that will change when we do a search in the interval
            // [0.0,C] below. That search we will do by interpolation or bisection rather
            // than with the stepsize, so no need to modify it. For the next search direction
            // it will be reset to 1/fnorm anyway.
            foundlower = FALSE;
        }

        if (!foundlower)
        {
            // OK, if we didn't find a lower value we will have to locate one now - there must
            // be one in the interval [a,c].
            // The same thing is valid here, though: Don't spend dozens of iterations to find
            // the line minimum. We try to interpolate based on the derivative at the endpoints,
            // and only continue until we find a lower value. In most cases this means 1-2 iterations.
            // I also have a safeguard for potentially really pathological functions so we never
            // take more than 20 steps before we give up.
            // If we already found a lower value we just skip this step and continue to the update.
            real fnorm = 0;
            nminstep   = 0;
            do
            {
                // Select a new trial point B in the interval [A,C].
                // If the derivatives at points a & c have different sign we interpolate to zero,
                // otherwise just do a bisection since there might be multiple minima/maxima
                // inside the interval.
                if (gpa < 0 && gpc > 0)
                {
                    b = a + gpa*(a-c)/(gpc-gpa);
                }
                else
                {
                    b = 0.5*(a+c);
                }

                /* safeguard if interpolation close to machine accuracy causes errors:
                 * never go outside the interval
                 */
                if (b <= a || b >= c)
                {
                    b = 0.5*(a+c);
                }

                // Take a trial step to point B
                real *xb = static_cast<real *>(as_rvec_array(sb->s.x.data())[0]);
                for (i = 0; i < n; i++)
                {
                    xb[i] = lastx[i] + b*s[i];
                }

                neval++;
                // Calculate energy for the trial step in point B
                evaluate_energy(fplog, cr,
                                top_global, sb, top,
                                inputrec, nrnb, wcycle, gstat,
                                vsite, constr, fcd, graph, mdatoms, fr,
                                mu_tot, enerd, vir, pres, step, FALSE);
                fnorm = sb->fnorm;

                // Calculate gradient in point B
                real *fb = static_cast<real *>(as_rvec_array(sb->f.data())[0]);
                for (gpb = 0, i = 0; i < n; i++)
                {
                    gpb -= s[i]*fb[i]; /* f is negative gradient, thus the sign */

                }
                /* Sum the gradient along the line across CPUs */
                if (PAR(cr))
                {
                    gmx_sumd(1, &gpb, cr);
                }

                // Keep one of the intervals [A,B] or [B,C] based on the value of the derivative
                // at the new point B, and rename the endpoints of this new interval A and C.
                if (gpb > 0)
                {
                    /* Replace c endpoint with b */
                    c   = b;
                    /* swap states b and c */
                    swap_em_state(&sb, &sc);
                }
                else
                {
                    /* Replace a endpoint with b */
                    a   = b;
                    /* swap states a and b */
                    swap_em_state(&sa, &sb);
                }

                /*
                 * Stop search as soon as we find a value smaller than the endpoints,
                 * or if the tolerance is below machine precision.
                 * Never run more than 20 steps, no matter what.
                 */
                nminstep++;
            }
            while ((sb->epot > sa->epot || sb->epot > sc->epot) && (nminstep < 20));

            if (fabs(sb->epot - Epot0) < GMX_REAL_EPS || nminstep >= 20)
            {
                /* OK. We couldn't find a significantly lower energy.
                 * If ncorr==0 this was steepest descent, and then we give up.
                 * If not, reset memory to restart as steepest descent before quitting.
                 */
                if (ncorr == 0)
                {
                    /* Converged */
                    converged = TRUE;
                    break;
                }
                else
                {
                    /* Reset memory */
                    ncorr = 0;
                    /* Search in gradient direction */
                    for (i = 0; i < n; i++)
                    {
                        dx[point][i] = ff[i];
                    }
                    /* Reset stepsize */
                    stepsize = 1.0/fnorm;
                    continue;
                }
            }

            /* Select min energy state of A & C, put the best in xx/ff/Epot
             */
            if (sc->epot < sa->epot)
            {
                /* Use state C */
                ems        = *sc;
                step_taken = c;
            }
            else
            {
                /* Use state A */
                ems        = *sa;
                step_taken = a;
            }

        }
        else
        {
            /* found lower */
            /* Use state C */
            ems        = *sc;
            step_taken = c;
        }

        /* Update the memory information, and calculate a new
         * approximation of the inverse hessian
         */

        /* Have new data in Epot, xx, ff */
        if (ncorr < nmaxcorr)
        {
            ncorr++;
        }

        for (i = 0; i < n; i++)
        {
            dg[point][i]  = lastf[i]-ff[i];
            dx[point][i] *= step_taken;
        }

        dgdg = 0;
        dgdx = 0;
        for (i = 0; i < n; i++)
        {
            dgdg += dg[point][i]*dg[point][i];
            dgdx += dg[point][i]*dx[point][i];
        }

        diag = dgdx/dgdg;

        rho[point] = 1.0/dgdx;
        point++;

        if (point >= nmaxcorr)
        {
            point = 0;
        }

        /* Update */
        for (i = 0; i < n; i++)
        {
            p[i] = ff[i];
        }

        cp = point;

        /* Recursive update. First go back over the memory points */
        for (k = 0; k < ncorr; k++)
        {
            cp--;
            if (cp < 0)
            {
                cp = ncorr-1;
            }

            sq = 0;
            for (i = 0; i < n; i++)
            {
                sq += dx[cp][i]*p[i];
            }

            alpha[cp] = rho[cp]*sq;

            for (i = 0; i < n; i++)
            {
                p[i] -= alpha[cp]*dg[cp][i];
            }
        }

        for (i = 0; i < n; i++)
        {
            p[i] *= diag;
        }

        /* And then go forward again */
        for (k = 0; k < ncorr; k++)
        {
            yr = 0;
            for (i = 0; i < n; i++)
            {
                yr += p[i]*dg[cp][i];
            }

            beta = rho[cp]*yr;
            beta = alpha[cp]-beta;

            for (i = 0; i < n; i++)
            {
                p[i] += beta*dx[cp][i];
            }

            cp++;
            if (cp >= ncorr)
            {
                cp = 0;
            }
        }

        for (i = 0; i < n; i++)
        {
            if (!frozen[i])
            {
                dx[point][i] = p[i];
            }
            else
            {
                dx[point][i] = 0;
            }
        }

        /* Print it if necessary */
        if (MASTER(cr))
        {
            if (bVerbose)
            {
                double sqrtNumAtoms = sqrt(static_cast<double>(state_global->natoms));
                fprintf(stderr, "\rStep %d, Epot=%12.6e, Fnorm=%9.3e, Fmax=%9.3e (atom %d)\n",
                        step, ems.epot, ems.fnorm/sqrtNumAtoms, ems.fmax, ems.a_fmax + 1);
                fflush(stderr);
            }
            /* Store the new (lower) energies */
            upd_mdebin(mdebin, FALSE, FALSE, (double)step,
                       mdatoms->tmass, enerd, state_global, inputrec->fepvals, inputrec->expandedvals, state_global->box,
                       nullptr, nullptr, vir, pres, nullptr, mu_tot, constr);
            do_log = do_per_step(step, inputrec->nstlog);
            do_ene = do_per_step(step, inputrec->nstenergy);
            if (do_log)
            {
                print_ebin_header(fplog, step, step);
            }
            print_ebin(mdoutf_get_fp_ene(outf), do_ene, FALSE, FALSE,
                       do_log ? fplog : nullptr, step, step, eprNORMAL,
                       mdebin, fcd, &(top_global->groups), &(inputrec->opts));
        }

        /* Send x and E to IMD client, if bIMD is TRUE. */
        if (do_IMD(inputrec->bIMD, step, cr, TRUE, state_global->box, as_rvec_array(state_global->x.data()), inputrec, 0, wcycle) && MASTER(cr))
        {
            IMD_send_positions(inputrec->imd);
        }

        // Reset stepsize in we are doing more iterations
        stepsize = 1.0/ems.fnorm;

        /* Stop when the maximum force lies below tolerance.
         * If we have reached machine precision, converged is already set to true.
         */
        converged = converged || (ems.fmax < inputrec->em_tol);

    }   /* End of the loop */

    /* IMD cleanup, if bIMD is TRUE. */
    IMD_finalize(inputrec->bIMD, inputrec->imd);

    if (converged)
    {
        step--; /* we never took that last step in this case */

    }
    if (ems.fmax > inputrec->em_tol)
    {
        if (MASTER(cr))
        {
            warn_step(stderr, inputrec->em_tol, step-1 == number_steps, FALSE);
            warn_step(fplog, inputrec->em_tol, step-1 == number_steps, FALSE);
        }
        converged = FALSE;
    }

    /* If we printed energy and/or logfile last step (which was the last step)
     * we don't have to do it again, but otherwise print the final values.
     */
    if (!do_log) /* Write final value to log since we didn't do anythin last step */
    {
        print_ebin_header(fplog, step, step);
    }
    if (!do_ene || !do_log) /* Write final energy file entries */
    {
        print_ebin(mdoutf_get_fp_ene(outf), !do_ene, FALSE, FALSE,
                   !do_log ? fplog : nullptr, step, step, eprNORMAL,
                   mdebin, fcd, &(top_global->groups), &(inputrec->opts));
    }

    /* Print some stuff... */
    if (MASTER(cr))
    {
        fprintf(stderr, "\nwriting lowest energy coordinates.\n");
    }

    /* IMPORTANT!
     * For accurate normal mode calculation it is imperative that we
     * store the last conformation into the full precision binary trajectory.
     *
     * However, we should only do it if we did NOT already write this step
     * above (which we did if do_x or do_f was true).
     */
    do_x = !do_per_step(step, inputrec->nstxout);
    do_f = !do_per_step(step, inputrec->nstfout);
    write_em_traj(fplog, cr, outf, do_x, do_f, ftp2fn(efSTO, nfile, fnm),
                  top_global, inputrec, step,
                  &ems, state_global, energyHistory);

    if (MASTER(cr))
    {
        double sqrtNumAtoms = sqrt(static_cast<double>(state_global->natoms));
        print_converged(stderr, LBFGS, inputrec->em_tol, step, converged,
                        number_steps, &ems, sqrtNumAtoms);
        print_converged(fplog, LBFGS, inputrec->em_tol, step, converged,
                        number_steps, &ems, sqrtNumAtoms);

        fprintf(fplog, "\nPerformed %d energy evaluations in total.\n", neval);
    }

    finish_em(cr, outf, inputrec, walltime_accounting, wcycle);

    /* To print the actual number of steps we needed somewhere */
    walltime_accounting_set_nsteps_done(walltime_accounting, step);

    return 0;
}   /* That's all folks */

/*! \brief Do steepest descents minimization
    \copydoc integrator_t(FILE *fplog, t_commrec *cr, const gmx::MDLogger &mdlog,
                          int nfile, const t_filenm fnm[],
                          const gmx_output_env_t *oenv, gmx_bool bVerbose,
                          int nstglobalcomm,
                          gmx_vsite_t *vsite, gmx_constr_t constr,
                          int stepout,
                          t_inputrec *inputrec,
                          gmx_mtop_t *top_global, t_fcdata *fcd,
                          t_state *state_global,
                          t_mdatoms *mdatoms,
                          t_nrnb *nrnb, gmx_wallcycle_t wcycle,
                          gmx_edsam_t ed,
                          t_forcerec *fr,
                          int repl_ex_nst, int repl_ex_nex, int repl_ex_seed,
                          real cpt_period, real max_hours,
                          int imdport,
                          unsigned long Flags,
                          gmx_walltime_accounting_t walltime_accounting)
 */
double do_steep(FILE *fplog, t_commrec *cr, const gmx::MDLogger gmx_unused &mdlog,
                int nfile, const t_filenm fnm[],
                const gmx_output_env_t gmx_unused *oenv, gmx_bool bVerbose,
                int gmx_unused nstglobalcomm,
                gmx_vsite_t *vsite, gmx_constr_t constr,
                int gmx_unused stepout,
                t_inputrec *inputrec,
                gmx_mtop_t *top_global, t_fcdata *fcd,
                t_state *state_global,
                energyhistory_t *energyHistory,
                t_mdatoms *mdatoms,
                t_nrnb *nrnb, gmx_wallcycle_t wcycle,
                gmx_edsam_t gmx_unused  ed,
                t_forcerec *fr,
                int gmx_unused repl_ex_nst, int gmx_unused repl_ex_nex, int gmx_unused repl_ex_seed,
                gmx_membed_t gmx_unused *membed,
                real gmx_unused cpt_period, real gmx_unused max_hours,
                int imdport,
                unsigned long gmx_unused Flags,
                gmx_walltime_accounting_t walltime_accounting)
{
    const char       *SD = "Steepest Descents";
    gmx_localtop_t   *top;
    gmx_enerdata_t   *enerd;
    gmx_global_stat_t gstat;
    t_graph          *graph;
    real              stepsize;
    real              ustep;
    gmx_mdoutf_t      outf;
    t_mdebin         *mdebin;
    gmx_bool          bDone, bAbort, do_x, do_f;
    tensor            vir, pres;
    rvec              mu_tot;
    int               nsteps;
    int               count          = 0;
    int               steps_accepted = 0;

    /* Create 2 states on the stack and extract pointers that we will swap */
    em_state_t  s0 {}, s1 {};
    em_state_t *s_min = &s0;
    em_state_t *s_try = &s1;

    /* Init em and store the local state in s_try */
    init_em(fplog, SD, cr, inputrec,
            state_global, top_global, s_try, &top,
            nrnb, mu_tot, fr, &enerd, &graph, mdatoms, &gstat,
            vsite, constr, nullptr,
            nfile, fnm, &outf, &mdebin, imdport, Flags, wcycle);

    /* Print to log file  */
    print_em_start(fplog, cr, walltime_accounting, wcycle, SD);

    /* Set variables for stepsize (in nm). This is the largest
     * step that we are going to make in any direction.
     */
    ustep    = inputrec->em_stepsize;
    stepsize = 0;

    /* Max number of steps  */
    nsteps = inputrec->nsteps;

    if (MASTER(cr))
    {
        /* Print to the screen  */
        sp_header(stderr, SD, inputrec->em_tol, nsteps);
    }
    if (fplog)
    {
        sp_header(fplog, SD, inputrec->em_tol, nsteps);
    }

    /**** HERE STARTS THE LOOP ****
     * count is the counter for the number of steps
     * bDone will be TRUE when the minimization has converged
     * bAbort will be TRUE when nsteps steps have been performed or when
     * the stepsize becomes smaller than is reasonable for machine precision
     */
    count  = 0;
    bDone  = FALSE;
    bAbort = FALSE;
    while (!bDone && !bAbort)
    {
        bAbort = (nsteps >= 0) && (count == nsteps);

        /* set new coordinates, except for first step */
        bool validStep = true;
        if (count > 0)
        {
            validStep =
                do_em_step(cr, inputrec, mdatoms, fr->bMolPBC,
                           s_min, stepsize, &s_min->f, s_try,
                           constr, top, nrnb, wcycle, count);
        }

        if (validStep)
        {
            evaluate_energy(fplog, cr,
                            top_global, s_try, top,
                            inputrec, nrnb, wcycle, gstat,
                            vsite, constr, fcd, graph, mdatoms, fr,
                            mu_tot, enerd, vir, pres, count, count == 0);
        }
        else
        {
            // Signal constraint error during stepping with energy=inf
            s_try->epot = std::numeric_limits<real>::infinity();
        }

        if (MASTER(cr))
        {
            print_ebin_header(fplog, count, count);
        }

        if (count == 0)
        {
            s_min->epot = s_try->epot;
        }

        /* Print it if necessary  */
        if (MASTER(cr))
        {
            if (bVerbose)
            {
                fprintf(stderr, "Step=%5d, Dmax= %6.1e nm, Epot= %12.5e Fmax= %11.5e, atom= %d%c",
                        count, ustep, s_try->epot, s_try->fmax, s_try->a_fmax+1,
                        ( (count == 0) || (s_try->epot < s_min->epot) ) ? '\n' : '\r');
                fflush(stderr);
            }

            if ( (count == 0) || (s_try->epot < s_min->epot) )
            {
                /* Store the new (lower) energies  */
                upd_mdebin(mdebin, FALSE, FALSE, (double)count,
                           mdatoms->tmass, enerd, &s_try->s, inputrec->fepvals, inputrec->expandedvals,
                           s_try->s.box, nullptr, nullptr, vir, pres, nullptr, mu_tot, constr);

                /* Prepare IMD energy record, if bIMD is TRUE. */
                IMD_fill_energy_record(inputrec->bIMD, inputrec->imd, enerd, count, TRUE);

                print_ebin(mdoutf_get_fp_ene(outf), TRUE,
                           do_per_step(steps_accepted, inputrec->nstdisreout),
                           do_per_step(steps_accepted, inputrec->nstorireout),
                           fplog, count, count, eprNORMAL,
                           mdebin, fcd, &(top_global->groups), &(inputrec->opts));
                fflush(fplog);
            }
        }

        /* Now if the new energy is smaller than the previous...
         * or if this is the first step!
         * or if we did random steps!
         */

        if ( (count == 0) || (s_try->epot < s_min->epot) )
        {
            steps_accepted++;

            /* Test whether the convergence criterion is met...  */
            bDone = (s_try->fmax < inputrec->em_tol);

            /* Copy the arrays for force, positions and energy  */
            /* The 'Min' array always holds the coords and forces of the minimal
               sampled energy  */
            swap_em_state(&s_min, &s_try);
            if (count > 0)
            {
                ustep *= 1.2;
            }

            /* Write to trn, if necessary */
            do_x = do_per_step(steps_accepted, inputrec->nstxout);
            do_f = do_per_step(steps_accepted, inputrec->nstfout);
            write_em_traj(fplog, cr, outf, do_x, do_f, nullptr,
                          top_global, inputrec, count,
                          s_min, state_global, energyHistory);
        }
        else
        {
            /* If energy is not smaller make the step smaller...  */
            ustep *= 0.5;

            if (DOMAINDECOMP(cr) && s_min->s.ddp_count != cr->dd->ddp_count)
            {
                /* Reload the old state */
                em_dd_partition_system(fplog, count, cr, top_global, inputrec,
                                       s_min, top, mdatoms, fr, vsite, constr,
                                       nrnb, wcycle);
            }
        }

        /* Determine new step  */
        stepsize = ustep/s_min->fmax;

        /* Check if stepsize is too small, with 1 nm as a characteristic length */
#if GMX_DOUBLE
        if (count == nsteps || ustep < 1e-12)
#else
        if (count == nsteps || ustep < 1e-6)
#endif
        {
            if (MASTER(cr))
            {
                warn_step(stderr, inputrec->em_tol, count == nsteps, constr != nullptr);
                warn_step(fplog, inputrec->em_tol, count == nsteps, constr != nullptr);
            }
            bAbort = TRUE;
        }

        /* Send IMD energies and positions, if bIMD is TRUE. */
        if (do_IMD(inputrec->bIMD, count, cr, TRUE, state_global->box, as_rvec_array(state_global->x.data()), inputrec, 0, wcycle) && MASTER(cr))
        {
            IMD_send_positions(inputrec->imd);
        }

        count++;
    }   /* End of the loop  */

    /* IMD cleanup, if bIMD is TRUE. */
    IMD_finalize(inputrec->bIMD, inputrec->imd);

    /* Print some data...  */
    if (MASTER(cr))
    {
        fprintf(stderr, "\nwriting lowest energy coordinates.\n");
    }
    write_em_traj(fplog, cr, outf, TRUE, inputrec->nstfout, ftp2fn(efSTO, nfile, fnm),
                  top_global, inputrec, count,
                  s_min, state_global, energyHistory);

    if (MASTER(cr))
    {
        double sqrtNumAtoms = sqrt(static_cast<double>(state_global->natoms));

        print_converged(stderr, SD, inputrec->em_tol, count, bDone, nsteps,
                        s_min, sqrtNumAtoms);
        print_converged(fplog, SD, inputrec->em_tol, count, bDone, nsteps,
                        s_min, sqrtNumAtoms);
    }

    finish_em(cr, outf, inputrec, walltime_accounting, wcycle);

    /* To print the actual number of steps we needed somewhere */
    inputrec->nsteps = count;

    walltime_accounting_set_nsteps_done(walltime_accounting, count);

    return 0;
}   /* That's all folks */

/*! \brief Do normal modes analysis
    \copydoc integrator_t(FILE *fplog, t_commrec *cr, const gmx::MDLogger &mdlog,
                          int nfile, const t_filenm fnm[],
                          const gmx_output_env_t *oenv, gmx_bool bVerbose,
                          int nstglobalcomm,
                          gmx_vsite_t *vsite, gmx_constr_t constr,
                          int stepout,
                          t_inputrec *inputrec,
                          gmx_mtop_t *top_global, t_fcdata *fcd,
                          t_state *state_global,
                          t_mdatoms *mdatoms,
                          t_nrnb *nrnb, gmx_wallcycle_t wcycle,
                          gmx_edsam_t ed,
                          t_forcerec *fr,
                          int repl_ex_nst, int repl_ex_nex, int repl_ex_seed,
                          real cpt_period, real max_hours,
                          int imdport,
                          unsigned long Flags,
                          gmx_walltime_accounting_t walltime_accounting)
 */
double do_nm(FILE *fplog, t_commrec *cr, const gmx::MDLogger &mdlog,
             int nfile, const t_filenm fnm[],
             const gmx_output_env_t gmx_unused *oenv, gmx_bool bVerbose,
             int gmx_unused nstglobalcomm,
             gmx_vsite_t *vsite, gmx_constr_t constr,
             int gmx_unused stepout,
             t_inputrec *inputrec,
             gmx_mtop_t *top_global, t_fcdata *fcd,
             t_state *state_global,
             energyhistory_t gmx_unused *energyHistory,
             t_mdatoms *mdatoms,
             t_nrnb *nrnb, gmx_wallcycle_t wcycle,
             gmx_edsam_t  gmx_unused ed,
             t_forcerec *fr,
             int gmx_unused repl_ex_nst, int gmx_unused repl_ex_nex, int gmx_unused repl_ex_seed,
             gmx_membed_t gmx_unused *membed,
             real gmx_unused cpt_period, real gmx_unused max_hours,
             int imdport,
             unsigned long gmx_unused Flags,
             gmx_walltime_accounting_t walltime_accounting)
{
    const char          *NM = "Normal Mode Analysis";
    gmx_mdoutf_t         outf;
    int                  nnodes, node;
    gmx_localtop_t      *top;
    gmx_enerdata_t      *enerd;
    gmx_global_stat_t    gstat;
    t_graph             *graph;
    tensor               vir, pres;
    rvec                 mu_tot;
    rvec                *fneg, *dfdx;
    gmx_bool             bSparse; /* use sparse matrix storage format */
    size_t               sz;
    gmx_sparsematrix_t * sparse_matrix           = nullptr;
    real           *     full_matrix             = nullptr;

    /* added with respect to mdrun */
    int                       row, col;
    real                      der_range = 10.0*sqrt(GMX_REAL_EPS);
    real                      x_min;
    bool                      bIsMaster = MASTER(cr);

    if (constr != nullptr)
    {
        gmx_fatal(FARGS, "Constraints present with Normal Mode Analysis, this combination is not supported");
    }

    gmx_shellfc_t *shellfc;

    em_state_t     state_work {};

    /* Init em and store the local state in state_minimum */
    init_em(fplog, NM, cr, inputrec,
            state_global, top_global, &state_work, &top,
            nrnb, mu_tot, fr, &enerd, &graph, mdatoms, &gstat,
            vsite, constr, &shellfc,
            nfile, fnm, &outf, nullptr, imdport, Flags, wcycle);

    std::vector<size_t> atom_index = get_atom_index(top_global);
    snew(fneg, atom_index.size());
    snew(dfdx, atom_index.size());

#if !GMX_DOUBLE
    if (bIsMaster)
    {
        fprintf(stderr,
                "NOTE: This version of GROMACS has been compiled in single precision,\n"
                "      which MIGHT not be accurate enough for normal mode analysis.\n"
                "      GROMACS now uses sparse matrix storage, so the memory requirements\n"
                "      are fairly modest even if you recompile in double precision.\n\n");
    }
#endif

    /* Check if we can/should use sparse storage format.
     *
     * Sparse format is only useful when the Hessian itself is sparse, which it
     * will be when we use a cutoff.
     * For small systems (n<1000) it is easier to always use full matrix format, though.
     */
    if (EEL_FULL(fr->eeltype) || fr->rlist == 0.0)
    {
        GMX_LOG(mdlog.warning).appendText("Non-cutoff electrostatics used, forcing full Hessian format.");
        bSparse = FALSE;
    }
    else if (atom_index.size() < 1000)
    {
        GMX_LOG(mdlog.warning).appendTextFormatted("Small system size (N=%d), using full Hessian format.",
                                                   atom_index.size());
        bSparse = FALSE;
    }
    else
    {
        GMX_LOG(mdlog.warning).appendText("Using compressed symmetric sparse Hessian format.");
        bSparse = TRUE;
    }

    /* Number of dimensions, based on real atoms, that is not vsites or shell */
    sz = DIM*atom_index.size();

    fprintf(stderr, "Allocating Hessian memory...\n\n");

    if (bSparse)
    {
        sparse_matrix = gmx_sparsematrix_init(sz);
        sparse_matrix->compressed_symmetric = TRUE;
    }
    else
    {
        snew(full_matrix, sz*sz);
    }

    init_nrnb(nrnb);

    where();

    /* Write start time and temperature */
    print_em_start(fplog, cr, walltime_accounting, wcycle, NM);

    /* fudge nr of steps to nr of atoms */
    inputrec->nsteps = atom_index.size()*2;

    if (bIsMaster)
    {
        fprintf(stderr, "starting normal mode calculation '%s'\n%d steps.\n\n",
                *(top_global->name), (int)inputrec->nsteps);
    }

    nnodes = cr->nnodes;

    /* Make evaluate_energy do a single node force calculation */
    cr->nnodes = 1;
    evaluate_energy(fplog, cr,
                    top_global, &state_work, top,
                    inputrec, nrnb, wcycle, gstat,
                    vsite, constr, fcd, graph, mdatoms, fr,
                    mu_tot, enerd, vir, pres, -1, TRUE);
    cr->nnodes = nnodes;

    /* if forces are not small, warn user */
    get_state_f_norm_max(cr, &(inputrec->opts), mdatoms, &state_work);

    GMX_LOG(mdlog.warning).appendTextFormatted("Maximum force:%12.5e", state_work.fmax);
    if (state_work.fmax > 1.0e-3)
    {
        GMX_LOG(mdlog.warning).appendText(
                "The force is probably not small enough to "
                "ensure that you are at a minimum.\n"
                "Be aware that negative eigenvalues may occur\n"
                "when the resulting matrix is diagonalized.");
    }

    /***********************************************************
     *
     *      Loop over all pairs in matrix
     *
     *      do_force called twice. Once with positive and
     *      once with negative displacement
     *
     ************************************************************/

    /* Steps are divided one by one over the nodes */
    bool bNS = true;
    for (unsigned int aid = cr->nodeid; aid < atom_index.size(); aid += nnodes)
    {
        size_t atom = atom_index[aid];
        for (size_t d = 0; d < DIM; d++)
        {
            gmx_bool    bBornRadii  = FALSE;
            gmx_int64_t step        = 0;
            int         force_flags = GMX_FORCE_STATECHANGED | GMX_FORCE_ALLFORCES;
            double      t           = 0;

            x_min = state_work.s.x[atom][d];

            for (unsigned int dx = 0; (dx < 2); dx++)
            {
                if (dx == 0)
                {
                    state_work.s.x[atom][d] = x_min - der_range;
                }
                else
                {
                    state_work.s.x[atom][d] = x_min + der_range;
                }

                /* Make evaluate_energy do a single node force calculation */
                cr->nnodes = 1;
                if (shellfc)
                {
                    /* Now is the time to relax the shells */
                    (void) relax_shell_flexcon(fplog, cr, bVerbose, step,
                                               inputrec, bNS, force_flags,
                                               top,
                                               constr, enerd, fcd,
                                               &state_work.s, &state_work.f, vir, mdatoms,
                                               nrnb, wcycle, graph, &top_global->groups,
                                               shellfc, fr, bBornRadii, t, mu_tot,
                                               vsite);
                    bNS = false;
                    step++;
                }
                else
                {
                    evaluate_energy(fplog, cr,
                                    top_global, &state_work, top,
                                    inputrec, nrnb, wcycle, gstat,
                                    vsite, constr, fcd, graph, mdatoms, fr,
                                    mu_tot, enerd, vir, pres, atom*2+dx, FALSE);
                }

                cr->nnodes = nnodes;

                if (dx == 0)
                {
                    for (size_t i = 0; i < atom_index.size(); i++)
                    {
                        copy_rvec(state_work.f[atom_index[i]], fneg[i]);
                    }
                }
            }

            /* x is restored to original */
            state_work.s.x[atom][d] = x_min;

            for (size_t j = 0; j < atom_index.size(); j++)
            {
                for (size_t k = 0; (k < DIM); k++)
                {
                    dfdx[j][k] =
                        -(state_work.f[atom_index[j]][k] - fneg[j][k])/(2*der_range);
                }
            }

            if (!bIsMaster)
            {
#if GMX_MPI
#define mpi_type GMX_MPI_REAL
                MPI_Send(dfdx[0], atom_index.size()*DIM, mpi_type, MASTER(cr),
                         cr->nodeid, cr->mpi_comm_mygroup);
#endif
            }
            else
            {
                for (node = 0; (node < nnodes && atom+node < atom_index.size()); node++)
                {
                    if (node > 0)
                    {
#if GMX_MPI
                        MPI_Status stat;
                        MPI_Recv(dfdx[0], atom_index.size()*DIM, mpi_type, node, node,
                                 cr->mpi_comm_mygroup, &stat);
#undef mpi_type
#endif
                    }

                    row = (atom + node)*DIM + d;

                    for (size_t j = 0; j < atom_index.size(); j++)
                    {
                        for (size_t k = 0; k < DIM; k++)
                        {
                            col = j*DIM + k;

                            if (bSparse)
                            {
                                if (col >= row && dfdx[j][k] != 0.0)
                                {
                                    gmx_sparsematrix_increment_value(sparse_matrix,
                                                                     row, col, dfdx[j][k]);
                                }
                            }
                            else
                            {
                                full_matrix[row*sz+col] = dfdx[j][k];
                            }
                        }
                    }
                }
            }

            if (bVerbose && fplog)
            {
                fflush(fplog);
            }
        }
        /* write progress */
        if (bIsMaster && bVerbose)
        {
            fprintf(stderr, "\rFinished step %d out of %d",
                    static_cast<int>(std::min(atom+nnodes, atom_index.size())),
                    static_cast<int>(atom_index.size()));
            fflush(stderr);
        }
    }

    if (bIsMaster)
    {
        fprintf(stderr, "\n\nWriting Hessian...\n");
        gmx_mtxio_write(ftp2fn(efMTX, nfile, fnm), sz, sz, full_matrix, sparse_matrix);
    }

    finish_em(cr, outf, inputrec, walltime_accounting, wcycle);

    walltime_accounting_set_nsteps_done(walltime_accounting, atom_index.size()*2);

    return 0;
}

} // namespace gmx<|MERGE_RESOLUTION|>--- conflicted
+++ resolved
@@ -404,23 +404,6 @@
         mdAlgorithmsSetupAtomData(cr, ir, top_global, *top, fr,
                                   graph, mdatoms,
                                   vsite, shellfc ? *shellfc : nullptr);
-
-<<<<<<< HEAD
-        update_mdatoms(mdatoms, state_global->lambda[efptFEP]);
-=======
-        setup_bonded_threading(fr, &(*top)->idef);
-
-        if (ir->ePBC != epbcNONE && !fr->bMolPBC)
-        {
-            *graph = mk_graph(fplog, &((*top)->idef), 0, top_global->natoms, FALSE, FALSE);
-        }
-        else
-        {
-            *graph = NULL;
-        }
-
-        atoms2md(top_global, ir, 0, NULL, top_global->natoms, mdatoms);
->>>>>>> 4feb0be3
 
         if (vsite)
         {
