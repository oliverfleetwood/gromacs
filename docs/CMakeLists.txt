--- conflicted
+++ resolved
@@ -361,7 +361,6 @@
         how-to/visualize.rst
         install-guide/index.rst
         release-notes/index.rst
-<<<<<<< HEAD
         release-notes/2020/major/highlights.rst
         release-notes/2020/major/features.rst
         release-notes/2020/major/performance.rst
@@ -371,9 +370,7 @@
         release-notes/2020/major/deprecated-functionality.rst
         release-notes/2020/major/portability.rst
         release-notes/2020/major/miscellaneous.rst
-=======
         release-notes/2019/2019.6.rst
->>>>>>> ea409ccc
         release-notes/2019/2019.5.rst
         release-notes/2019/2019.4.rst
         release-notes/2019/2019.3.rst
