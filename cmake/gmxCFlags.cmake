
# Test C flags FLAGS, and set VARIABLE to true if the work. Also add the
# flags to CFLAGSVAR.
MACRO(GMX_TEST_CFLAG VARIABLE FLAGS CFLAGSVAR)
    IF(NOT DEFINED ${VARIABLE})
        CHECK_C_COMPILER_FLAG("${FLAGS}" ${VARIABLE})
        IF (${VARIABLE})
            SET (${CFLAGSVAR} "${FLAGS} ${${CFLAGSVAR}}")
        ENDIF (${VARIABLE}) 
    ENDIF(NOT DEFINED ${VARIABLE})
ENDMACRO(GMX_TEST_CFLAG VARIABLE FLAGS CFLAGSVAR)

# Test C++ flags FLAGS, and set VARIABLE to true if the work. Also add the
# flags to CXXFLAGSVAR.
MACRO(GMX_TEST_CXXFLAG VARIABLE FLAGS CXXFLAGSVAR)
    IF(NOT DEFINED ${VARIABLE})
        CHECK_CXX_COMPILER_FLAG("${FLAGS}" ${VARIABLE})
        IF (${VARIABLE})
            SET (${CXXFLAGSVAR} "${FLAGS} ${${CXXFLAGSVAR}}")
        ENDIF (${VARIABLE}) 
    ENDIF(NOT DEFINED ${VARIABLE})
ENDMACRO(GMX_TEST_CXXFLAG VARIABLE FLAGS CXXFLAGSVAR)


# This is the actual exported function to be called 
MACRO(gmx_c_flags)

    include(CheckCCompilerFlag)
    include(CheckCXXCompilerFlag)

    # gcc
    if(CMAKE_COMPILER_IS_GNUCC)
        #flags are added in reverse order and -Wno* need to appear after -Wall
        if(NOT GMX_OPENMP)
            GMX_TEST_CFLAG(CFLAGS_PRAGMA "-Wno-unknown-pragmas" GMXC_CFLAGS)
        endif()
        GMX_TEST_CFLAG(CFLAGS_WARN "-Wall -Wno-unused" GMXC_CFLAGS)
        GMX_TEST_CFLAG(CFLAGS_SSE2 "-msse2" GMXC_CFLAGS)
        # new in gcc 4.5
        GMX_TEST_CFLAG(CFLAGS_EXCESS_PREC "-fexcess-precision=fast" GMXC_CFLAGS)
        GMX_TEST_CFLAG(CFLAGS_COPT "-fomit-frame-pointer -finline-functions -funroll-all-loops" 
                       GMXC_CFLAGS_RELEASE)
        GMX_TEST_CFLAG(CFLAGS_NOINLINE "-fno-inline" GMXC_CFLAGS_DEBUG)
    endif()
    # g++
    if(CMAKE_COMPILER_IS_GNUCXX)
        if(NOT GMX_OPENMP)
            GMX_TEST_CFLAG(CXXFLAGS_PRAGMA "-Wno-unknown-pragmas" GMXC_CXXFLAGS)
        endif()
        GMX_TEST_CXXFLAG(CXXFLAGS_WARN "-Wall -Wno-unused" GMXC_CXXFLAGS)
        GMX_TEST_CXXFLAG(CXXFLAGS_SSE2 "-msse2" GMXC_CXXFLAGS)
        # new in gcc 4.5
        GMX_TEST_CXXFLAG(CXXFLAGS_EXCESS_PREC "-fexcess-precision=fast" 
                          GMXC_CXXFLAGS)
        GMX_TEST_CXXFLAG(CXXFLAGS_COPT "-fomit-frame-pointer -finline-functions -funroll-all-loops" 
                         GMXC_CXXFLAGS_RELEASE)
        GMX_TEST_CXXFLAG(CXXFLAGS_NOINLINE "-fno-inline" GMXC_CXXFLAGS_DEBUG)
    endif()

    # icc
    if (CMAKE_C_COMPILER_ID MATCHES "Intel")
        if (NOT WIN32) 
<<<<<<< HEAD
            GMX_TEST_CFLAG(CFLAGS_OPT "-ip -funroll-all-loops -std=gnu99" 
                            GMXC_CFLAGS)
            GMX_TEST_CFLAG(CFLAGS_SSE2 "-msse2" GMXC_CFLAGS)
=======
            GMX_TEST_CFLAG(CFLAGS_OPT "-std=gnu99" GMXC_CFLAGS)
            GMX_TEST_CFLAG(CFLAGS_OPT "-ip -funroll-all-loops" GMXC_CFLAGS_RELEASE)
            GMX_TEST_CFLAG(CFLAGS_SSE2 "-msse2" GMXC_CFLAGS_RELEASE)
>>>>>>> 0fd439d0
            GMX_TEST_CFLAG(CFLAGS_X86 "-mtune=core2" GMXC_CFLAGS_RELEASE)
            GMX_TEST_CFLAG(CFLAGS_IA64 "-mtune=itanium2" GMXC_CFLAGS_RELEASE)
            if(NOT GMX_OPENMP)
                GMX_TEST_CFLAG(CFLAGS_PRAGMA "-Wno-unknown-pragmas" GMXC_CFLAGS)
            endif()
        else()
            GMX_TEST_CFLAG(CFLAGS_SSE2 "/arch:SSE2" GMXC_CFLAGS_RELEASE)
            GMX_TEST_CFLAG(CFLAGS_X86 "/Qip" GMXC_CFLAGS_RELEASE)
        endif()
    endif()

    if (CMAKE_CXX_COMPILER_ID MATCHES "Intel")
        if (NOT WIN32) 
<<<<<<< HEAD
            GMX_TEST_CXXFLAG(CXXFLAGS_OPT 
                             "-ip -funroll-all-loops -std=gnu99" 
                             GMXC_CXXFLAGS)
            GMX_TEST_CXXFLAG(CXXFLAGS_SSE2 "-msse2" GMXC_CXXFLAGS)
=======
            GMX_TEST_CXXFLAG(CXXFLAGS_OPT "-std=gnu99" GMXC_CXXFLAGS)
            GMX_TEST_CXXFLAG(CXXFLAGS_OPT "-ip -funroll-all-loops" GMXC_CXXFLAGS_RELEASE)
            GMX_TEST_CXXFLAG(CXXFLAGS_SSE2 "-msse2" GMXC_CXXFLAGS_RELEASE)
>>>>>>> 0fd439d0
            GMX_TEST_CXXFLAG(CXXFLAGS_X86 "-mtune=core2" GMXC_CXXFLAGS_RELEASE)
            GMX_TEST_CXXFLAG(CXXFLAGS_IA64 "-mtune=itanium2" 
                              GMXC_CXXFLAGS_RELEASE)
            if(NOT GMX_OPENMP)
                GMX_TEST_CFLAG(CXXFLAGS_PRAGMA "-Wno-unknown-pragmas" GMXC_CXXFLAGS)
            endif()
        else()
            GMX_TEST_CXXFLAG(CXXFLAGS_SSE2 "/arch:SSE2" GMXC_CXXFLAGS_RELEASE)
            GMX_TEST_CXXFLAG(CXXFLAGS_X86 "/Qip" GMXC_CXXFLAGS_RELEASE)
        endif()
    endif()

    # pgi
    if (CMAKE_C_COMPILER_ID MATCHES "PGI")
        GMX_TEST_CFLAG(CFLAGS_OPT "-fastsse" GMXC_CFLAGS_RELEASE)
    endif()
    if (CMAKE_CXX_COMPILER_ID MATCHES "PGI")
        GMX_TEST_CXXFLAG(CXXFLAGS_OPT "-fastsse" GMXC_CXXFLAGS_RELEASE)
    endif()

    # Pathscale
    if (CMAKE_C_COMPILER_ID MATCHES "PathScale")
        GMX_TEST_CFLAG(CFLAGS_OPT "-OPT:Ofast -fno-math-errno -ffast-math" 
                         GMXC_CFLAGS_RELEASE)
        GMX_TEST_CFLAG(CFLAGS_LANG "-std=gnu99" GMXC_CFLAGS)
    endif()
    if (CMAKE_CXX_COMPILER_ID MATCHES "PathScale")
        GMX_TEST_CXXFLAG(CXXFLAGS_OPT "-OPT:Ofast -fno-math-errno -ffast-math" 
                         GMXC_CXXFLAGS_RELEASE)
    endif()

    # xlc
    if (CMAKE_C_COMPILER_ID MATCHES "XL")
        GMX_TEST_CFLAG(CFLAGS_OPT "-qarch=auto -qtune=auto" GMXC_CFLAGS)
        GMX_TEST_CFLAG(CFLAGS_LANG "-qlanglvl=extc99" GMXC_CFLAGS)
    endif()
    if (CMAKE_CXX_COMPILER_ID MATCHES "XL")
        GMX_TEST_CXXFLAG(CFLAGS_OPT "-qarch=auto -qtune=auto" GMXC_CXXFLAGS)
    endif()

    #msvc
    if (MSVC)
        # disable warnings for: 
        #      inconsistent dll linkage
        GMX_TEST_CFLAG(CFLAGS_WARN "/wd4273" GMXC_CFLAGS)
        GMX_TEST_CFLAG(CXXFLAGS_WARN "/wd4273" GMXC_CXXFLAGS)
    endif()


    # now actually set the flags:
    # C
    if ( NOT DEFINED GMXCFLAGS_SET AND NOT DEFINED ENV{CFLAGS} )
        set(GMXCFLAGS_SET true CACHE INTERNAL "Whether to reset the C flags" 
            FORCE)
        
        set(CMAKE_C_FLAGS "${GMXC_CFLAGS} ${CMAKE_C_FLAGS}" 
            CACHE STRING "Flags used by the compiler during all build types." 
            FORCE)
        set(CMAKE_C_FLAGS_RELEASE "${GMXC_CFLAGS_RELEASE} ${CMAKE_C_FLAGS_RELEASE}" 
            CACHE STRING "Flags used by the compiler during release builds." 
            FORCE)
        set(CMAKE_C_FLAGS_DEBUG "${GMXC_CFLAGS_DEBUG} ${CMAKE_C_FLAGS_DEBUG}" 
            CACHE STRING "Flags used by the compiler during debug builds." 
            FORCE)
    endif()

    # C++
    if ( NOT DEFINED GMXCXXFLAGS_SET AND NOT DEFINED ENV{CXXFLAGS} )
        set(GMXCXXFLAGS_SET true CACHE INTERNAL "Whether to reset the C++ flags" 
            FORCE)
        set(CMAKE_CXX_FLAGS "${GMXC_CXXFLAGS} ${CMAKE_CXX_FLAGS}" 
            CACHE STRING "Flags used by the compiler during all build types." 
            FORCE)
        set(CMAKE_CXX_FLAGS_RELEASE 
            "${GMXC_CXXFLAGS_RELEASE} ${CMAKE_CXX_FLAGS_RELEASE}" 
            CACHE STRING "Flags used by the compiler during release builds." 
            FORCE)
        set(CMAKE_CXX_FLAGS_DEBUG 
            "${GMXC_CXXFLAGS_DEBUG} ${CMAKE_CXX_FLAGS_DEBUG}" 
            CACHE STRING "Flags used by the compiler during debug builds." 
            FORCE)
    endif()
ENDMACRO(gmx_c_flags)
<|MERGE_RESOLUTION|>--- conflicted
+++ resolved
@@ -60,15 +60,9 @@
     # icc
     if (CMAKE_C_COMPILER_ID MATCHES "Intel")
         if (NOT WIN32) 
-<<<<<<< HEAD
-            GMX_TEST_CFLAG(CFLAGS_OPT "-ip -funroll-all-loops -std=gnu99" 
-                            GMXC_CFLAGS)
-            GMX_TEST_CFLAG(CFLAGS_SSE2 "-msse2" GMXC_CFLAGS)
-=======
             GMX_TEST_CFLAG(CFLAGS_OPT "-std=gnu99" GMXC_CFLAGS)
             GMX_TEST_CFLAG(CFLAGS_OPT "-ip -funroll-all-loops" GMXC_CFLAGS_RELEASE)
             GMX_TEST_CFLAG(CFLAGS_SSE2 "-msse2" GMXC_CFLAGS_RELEASE)
->>>>>>> 0fd439d0
             GMX_TEST_CFLAG(CFLAGS_X86 "-mtune=core2" GMXC_CFLAGS_RELEASE)
             GMX_TEST_CFLAG(CFLAGS_IA64 "-mtune=itanium2" GMXC_CFLAGS_RELEASE)
             if(NOT GMX_OPENMP)
@@ -82,16 +76,9 @@
 
     if (CMAKE_CXX_COMPILER_ID MATCHES "Intel")
         if (NOT WIN32) 
-<<<<<<< HEAD
-            GMX_TEST_CXXFLAG(CXXFLAGS_OPT 
-                             "-ip -funroll-all-loops -std=gnu99" 
-                             GMXC_CXXFLAGS)
-            GMX_TEST_CXXFLAG(CXXFLAGS_SSE2 "-msse2" GMXC_CXXFLAGS)
-=======
             GMX_TEST_CXXFLAG(CXXFLAGS_OPT "-std=gnu99" GMXC_CXXFLAGS)
             GMX_TEST_CXXFLAG(CXXFLAGS_OPT "-ip -funroll-all-loops" GMXC_CXXFLAGS_RELEASE)
             GMX_TEST_CXXFLAG(CXXFLAGS_SSE2 "-msse2" GMXC_CXXFLAGS_RELEASE)
->>>>>>> 0fd439d0
             GMX_TEST_CXXFLAG(CXXFLAGS_X86 "-mtune=core2" GMXC_CXXFLAGS_RELEASE)
             GMX_TEST_CXXFLAG(CXXFLAGS_IA64 "-mtune=itanium2" 
                               GMXC_CXXFLAGS_RELEASE)
