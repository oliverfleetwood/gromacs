# - Check the username performing the build, as well as date and time
#
# gmx_detect_acceleration(GMX_SUGGESTED_CPU_ACCELERATION)
#
# Try to detect CPU information and suggest an acceleration option
# (such as SSE/AVX) that fits the current CPU. These functions assume
# that gmx_detect_target_architecture() has already been run, so that
# things like GMX_TARGET_X86 are already available.
#
# Sets ${GMX_SUGGESTED_CPU_ACCELERATION} in the parent scope if
# GMX_CPU_ACCELERATION is not set (e.g. by the user, or a previous run
# of CMake).
#

# we rely on inline asm support for GNU!
include(gmxTestInlineASM)

function(gmx_suggest_x86_acceleration _suggested_acceleration)

    gmx_test_inline_asm_gcc_x86(GMX_X86_GCC_INLINE_ASM)

    if(GMX_X86_GCC_INLINE_ASM)
        set(GCC_INLINE_ASM_DEFINE "-DGMX_X86_GCC_INLINE_ASM")
    else(GMX_X86_GCC_INLINE_ASM)
        set(GCC_INLINE_ASM_DEFINE "")
    endif(GMX_X86_GCC_INLINE_ASM)

    message(STATUS "Detecting best acceleration for this CPU")

    # Get CPU acceleration information
    set(_compile_definitions "@GCC_INLINE_ASM_DEFINE@ -I${CMAKE_SOURCE_DIR}/include -DGMX_CPUID_STANDALONE")
    if(GMX_TARGET_X86)
        set(_compile_definitions "${_compile_definitions} -DGMX_TARGET_X86")
    endif()
    try_run(GMX_CPUID_RUN_ACC GMX_CPUID_COMPILED
            ${CMAKE_BINARY_DIR}
<<<<<<< HEAD
            ${CMAKE_SOURCE_DIR}/src/gromacs/gmxlib/gmx_cpuid.c
            COMPILE_DEFINITIONS "@GCC_INLINE_ASM_DEFINE@ -I${CMAKE_SOURCE_DIR}/src/gromacs/legacyheaders -DGMX_CPUID_STANDALONE -DGMX_IS_X86"
=======
            ${CMAKE_SOURCE_DIR}/src/gmxlib/gmx_cpuid.c
            COMPILE_DEFINITIONS ${_compile_definitions}
>>>>>>> 90857e3b
            RUN_OUTPUT_VARIABLE OUTPUT_TMP
            COMPILE_OUTPUT_VARIABLE GMX_CPUID_COMPILE_OUTPUT
            ARGS "-acceleration")

    if(NOT GMX_CPUID_COMPILED)
        message(WARNING "Cannot compile CPUID code, which means no CPU-specific acceleration.")
        message(STATUS "Compile output: ${GMX_CPUID_COMPILE_OUTPUT}")
        set(OUTPUT_TMP "None")
    elseif(NOT GMX_CPUID_RUN_ACC EQUAL 0)
        message(WARNING "Cannot run CPUID code, which means no CPU-specific optimization.")
        message(STATUS "Run output: ${OUTPUT_TMP}")
        set(OUTPUT_TMP "None")
    endif(NOT GMX_CPUID_COMPILED)

    string(STRIP "@OUTPUT_TMP@" OUTPUT_ACC)

    set(${_suggested_acceleration} "@OUTPUT_ACC@" PARENT_SCOPE)
    message(STATUS "Detected best acceleration for this CPU - @OUTPUT_ACC@")
endfunction()

function(gmx_detect_acceleration _suggested_acceleration)
    if(NOT DEFINED GMX_CPU_ACCELERATION)
        if(GMX_TARGET_BGQ)
            set(${_suggested_acceleration} "IBM_QPX")
        elseif(GMX_TARGET_X86)
            gmx_suggest_x86_acceleration(${_suggested_acceleration})
        else()
            set(${_suggested_acceleration} "None")
        endif()

        set(${_suggested_acceleration} ${${_suggested_acceleration}} PARENT_SCOPE)
    endif()
endfunction()<|MERGE_RESOLUTION|>--- conflicted
+++ resolved
@@ -28,19 +28,14 @@
     message(STATUS "Detecting best acceleration for this CPU")
 
     # Get CPU acceleration information
-    set(_compile_definitions "@GCC_INLINE_ASM_DEFINE@ -I${CMAKE_SOURCE_DIR}/include -DGMX_CPUID_STANDALONE")
+    set(_compile_definitions "@GCC_INLINE_ASM_DEFINE@ -I${CMAKE_SOURCE_DIR}/src/gromacs/legacyheaders -DGMX_CPUID_STANDALONE")
     if(GMX_TARGET_X86)
         set(_compile_definitions "${_compile_definitions} -DGMX_TARGET_X86")
     endif()
     try_run(GMX_CPUID_RUN_ACC GMX_CPUID_COMPILED
             ${CMAKE_BINARY_DIR}
-<<<<<<< HEAD
             ${CMAKE_SOURCE_DIR}/src/gromacs/gmxlib/gmx_cpuid.c
-            COMPILE_DEFINITIONS "@GCC_INLINE_ASM_DEFINE@ -I${CMAKE_SOURCE_DIR}/src/gromacs/legacyheaders -DGMX_CPUID_STANDALONE -DGMX_IS_X86"
-=======
-            ${CMAKE_SOURCE_DIR}/src/gmxlib/gmx_cpuid.c
             COMPILE_DEFINITIONS ${_compile_definitions}
->>>>>>> 90857e3b
             RUN_OUTPUT_VARIABLE OUTPUT_TMP
             COMPILE_OUTPUT_VARIABLE GMX_CPUID_COMPILE_OUTPUT
             ARGS "-acceleration")
