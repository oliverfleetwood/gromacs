--- conflicted
+++ resolved
@@ -195,13 +195,8 @@
 
 # The GROMACS convention is that these are the version number of the next
 # release that is going to be made from this branch.
-<<<<<<< HEAD
 set(GMX_VERSION_MAJOR 2020)
 set(GMX_VERSION_PATCH 0)
-=======
-set(GMX_VERSION_MAJOR 2019)
-set(GMX_VERSION_PATCH 2)
->>>>>>> 39cd3a33
 # The suffix, on the other hand, is used mainly for betas and release
 # candidates, where it signifies the most recent such release from
 # this branch; it will be empty before the first such release, as well
@@ -246,11 +241,7 @@
 # build the regressiontests tarball with all the right naming. The
 # naming affects the md5sum that has to go here, and if it isn't right
 # release workflow will report a failure.
-<<<<<<< HEAD
 set(REGRESSIONTEST_MD5SUM "3d06d41e07f523d70ae575b9ad75c670" CACHE INTERNAL "MD5 sum of the regressiontests tarball for this GROMACS version")
-=======
-set(REGRESSIONTEST_MD5SUM "36103a0078bf9a802e16ec982b4e5c4c" CACHE INTERNAL "MD5 sum of the regressiontests tarball for this GROMACS version")
->>>>>>> 39cd3a33
 
 math(EXPR GMX_VERSION_NUMERIC
      "${GMX_VERSION_MAJOR}*10000 + ${GMX_VERSION_PATCH}")
