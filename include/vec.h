/*
 * 
 *                This source code is part of
 * 
 *                 G   R   O   M   A   C   S
 * 
 *          GROningen MAchine for Chemical Simulations
 * 
 *                        VERSION 3.2.0
 * Written by David van der Spoel, Erik Lindahl, Berk Hess, and others.
 * Copyright (c) 1991-2000, University of Groningen, The Netherlands.
 * Copyright (c) 2001-2004, The GROMACS development team,
 * check out http://www.gromacs.org for more information.

 * This program is free software; you can redistribute it and/or
 * modify it under the terms of the GNU General Public License
 * as published by the Free Software Foundation; either version 2
 * of the License, or (at your option) any later version.
 * 
 * If you want to redistribute modifications, please consider that
 * scientific software is very special. Version control is crucial -
 * bugs must be traceable. We will be happy to consider code for
 * inclusion in the official distribution, but derived work must not
 * be called official GROMACS. Details are found in the README & COPYING
 * files - if they are missing, get the official version at www.gromacs.org.
 * 
 * To help us fund GROMACS development, we humbly ask that you cite
 * the papers on the package - you can find them in the top README file.
 * 
 * For more info, check our website at http://www.gromacs.org
 * 
 * And Hey:
 * Gromacs Runs On Most of All Computer Systems
 */
#ifndef _vec_h
#define _vec_h

/*
  collection of in-line ready operations:
  
  lookup-table optimized scalar operations:
  real gmx_invsqrt(real x)
  void vecinvsqrt(real in[],real out[],int n)
  void vecrecip(real in[],real out[],int n)
  real sqr(real x)
  double dsqr(double x)
  
  vector operations:
  void rvec_add(const rvec a,const rvec b,rvec c)  c = a + b
  void dvec_add(const dvec a,const dvec b,dvec c)  c = a + b
  void ivec_add(const ivec a,const ivec b,ivec c)  c = a + b
  void rvec_inc(rvec a,const rvec b)               a += b
  void dvec_inc(dvec a,const dvec b)               a += b
  void ivec_inc(ivec a,const ivec b)               a += b
  void rvec_sub(const rvec a,const rvec b,rvec c)  c = a - b
  void dvec_sub(const dvec a,const dvec b,dvec c)  c = a - b
  void rvec_dec(rvec a,rvec b)                     a -= b
  void copy_rvec(const rvec a,rvec b)              b = a (reals)
  void copy_dvec(const dvec a,dvec b)              b = a (reals)
  void copy_ivec(const ivec a,ivec b)              b = a (integers)
  void ivec_sub(const ivec a,const ivec b,ivec c)  c = a - b
  void svmul(real a,rvec v1,rvec v2)               v2 = a * v1
  void dsvmul(double a,dvec v1,dvec v2)            v2 = a * v1
  void clear_rvec(rvec a)                          a = 0
  void clear_dvec(dvec a)                          a = 0
  void clear_ivec(rvec a)                          a = 0
  void clear_rvecs(int n,rvec v[])
  real iprod(rvec a,rvec b)                        = a . b (inner product)
  double diprod(dvec a,dvec b)                     = a . b (inner product)
  real iiprod(ivec a,ivec b)                       = a . b (integers)
  real norm2(rvec a)                               = | a |^2 ( = x*y*z )
  double dnorm2(dvec a)                            = | a |^2 ( = x*y*z )
  real norm(rvec a)                                = | a |
  double dnorm(dvec a)                             = | a |
  void cprod(rvec a,rvec b,rvec c)                 c = a x b (cross product)
  void dprod(rvec a,rvec b,rvec c)                 c = a x b (cross product)
  void dprod(rvec a,rvec b,rvec c)                 c = a * b (direct product)
  real cos_angle(rvec a,rvec b)
  real cos_angle_no_table(rvec a,rvec b)
  real distance2(rvec v1, rvec v2)                 = | v2 - v1 |^2
  void unitv(rvec src,rvec dest)                   dest = src / |src|
  void unitv_no_table(rvec src,rvec dest)          dest = src / |src|
  
  matrix (3x3) operations:
    ! indicates that dest should not be the same as a, b or src
    the _ur0 varieties work on matrices that have only zeros
    in the upper right part, such as box matrices, these varieties
    could produce less rounding errors, not due to the operations themselves,
    but because the compiler can easier recombine the operations
  void copy_mat(matrix a,matrix b)                 b = a
  void clear_mat(matrix a)			   a = 0
  void mmul(matrix a,matrix b,matrix dest)	!  dest = a . b
  void mmul_ur0(matrix a,matrix b,matrix dest)     dest = a . b
  void transpose(matrix src,matrix dest)	!  dest = src*
  void tmmul(matrix a,matrix b,matrix dest)	!  dest = a* . b
  void mtmul(matrix a,matrix b,matrix dest)	!  dest = a . b*
  real det(matrix a)				   = det(a)
  void m_add(matrix a,matrix b,matrix dest)	   dest = a + b
  void m_sub(matrix a,matrix b,matrix dest)	   dest = a - b
  void msmul(matrix m1,real r1,matrix dest)	   dest = r1 * m1
  void m_inv_ur0(matrix src,matrix dest)           dest = src^-1
  void m_inv(matrix src,matrix dest)		!  dest = src^-1
  void mvmul(matrix a,rvec src,rvec dest)	!  dest = a . src
  void mvmul_ur0(matrix a,rvec src,rvec dest)      dest = a . src
  void tmvmul_ur0(matrix a,rvec src,rvec dest)     dest = a* . src
  real trace(matrix m)                             = trace(m)
*/

#include "types/simple.h"
#include "maths.h"
#include "typedefs.h"
#include "sysstuff.h"
#include "macros.h"
#include "gmx_fatal.h"
#include "mpelogging.h"
#include "physics.h"

#ifdef __cplusplus
extern "C" {
#elif 0
} /* avoid screwing up indentation */
#endif


#define EXP_LSB         0x00800000
#define EXP_MASK        0x7f800000
#define EXP_SHIFT       23
#define FRACT_MASK      0x007fffff
#define FRACT_SIZE      11              /* significant part of fraction */
#define FRACT_SHIFT     (EXP_SHIFT-FRACT_SIZE)
#define EXP_ADDR(val)   (((val)&EXP_MASK)>>EXP_SHIFT)
#define FRACT_ADDR(val) (((val)&(FRACT_MASK|EXP_LSB))>>FRACT_SHIFT)

#define PR_VEC(a)       a[XX],a[YY],a[ZZ]

#ifdef GMX_SOFTWARE_INVSQRT
extern const unsigned int *  gmx_invsqrt_exptab;
extern const unsigned int *  gmx_invsqrt_fracttab;
#endif


typedef union 
{
  unsigned int bval;
  float fval;
} t_convert;


#ifdef GMX_SOFTWARE_INVSQRT
static real gmx_invsqrt(real x)
{
  const real  half=0.5;
  const real  three=3.0;
  t_convert   result,bit_pattern;
  unsigned int exp,fract;
  real        lu;
  real        y;
#ifdef GMX_DOUBLE
  real        y2;
#endif
 
  bit_pattern.fval=x;
  exp   = EXP_ADDR(bit_pattern.bval);
  fract = FRACT_ADDR(bit_pattern.bval);
  result.bval=gmx_invsqrt_exptab[exp] | gmx_invsqrt_fracttab[fract];
  lu    = result.fval;
  
  y=(half*lu*(three-((x*lu)*lu)));
#ifdef GMX_DOUBLE
  y2=(half*y*(three-((x*y)*y)));
  
  return y2;                    /* 10 Flops */
#else
  return y;                     /* 5  Flops */
#endif
}
#define INVSQRT_DONE 
#endif /* gmx_invsqrt */

#ifdef GMX_POWERPC_SQRT
static real gmx_invsqrt(real x)
{
  const real  half=0.5;
  const real  three=3.0;
  t_convert   result,bit_pattern;
  unsigned int exp,fract;
  real        lu;
  real        y;
#ifdef GMX_DOUBLE
  real        y2;
#endif

  lu = __frsqrte((double)x);

  y=(half*lu*(three-((x*lu)*lu)));

#if (GMX_POWERPC_SQRT==2)
  /* Extra iteration required */
  y=(half*y*(three-((x*y)*y)));
#endif

#ifdef GMX_DOUBLE
  y2=(half*y*(three-((x*y)*y)));

  return y2;                    /* 10 Flops */
#else
  return y;                     /* 5  Flops */
#endif
}
#define INVSQRT_DONE
#endif /* powerpc_invsqrt */


#ifndef INVSQRT_DONE
#define gmx_invsqrt(x) (1.0f/sqrt(x))
#endif





static real sqr(real x)
{
  return (x*x);
}

static gmx_inline double dsqr(double x)
{
  return (x*x);
}

/* Maclaurin series for sinh(x)/x, useful for NH chains and MTTK pressure control 
   Here, we compute it to 10th order, which might be overkill, 8th is probably enough, 
   but it's not very much more expensive. */

static gmx_inline real series_sinhx(real x) 
{
  real x2 = x*x;
  return (1 + (x2/6.0)*(1 + (x2/20.0)*(1 + (x2/42.0)*(1 + (x2/72.0)*(1 + (x2/110.0))))));
}

void vecinvsqrt(real in[],real out[],int n);
/* Perform out[i]=1.0/sqrt(in[i]) for n elements */


void vecrecip(real in[],real out[],int n);
/* Perform out[i]=1.0/(in[i]) for n elements */

/* Note: If you need a fast version of vecinvsqrt 
 * and/or vecrecip, call detectcpu() and run the SSE/3DNow/SSE2/Altivec
 * versions if your hardware supports it.
 *
 * To use those routines, your memory HAS TO BE CACHE-ALIGNED.
 * Use snew_aligned(ptr,size,32) to allocate and sfree_aligned to free.
 */


static gmx_inline void rvec_add(const rvec a,const rvec b,rvec c)
{
  real x,y,z;
  
  x=a[XX]+b[XX];
  y=a[YY]+b[YY];
  z=a[ZZ]+b[ZZ];
  
  c[XX]=x;
  c[YY]=y;
  c[ZZ]=z;
}

static gmx_inline void dvec_add(const dvec a,const dvec b,dvec c)
{
  double x,y,z;
  
  x=a[XX]+b[XX];
  y=a[YY]+b[YY];
  z=a[ZZ]+b[ZZ];
  
  c[XX]=x;
  c[YY]=y;
  c[ZZ]=z;
}

static gmx_inline void ivec_add(const ivec a,const ivec b,ivec c)
{
  int x,y,z;
  
  x=a[XX]+b[XX];
  y=a[YY]+b[YY];
  z=a[ZZ]+b[ZZ];
  
  c[XX]=x;
  c[YY]=y;
  c[ZZ]=z;
}

static gmx_inline void rvec_inc(rvec a,const rvec b)
{
  real x,y,z;
  
  x=a[XX]+b[XX];
  y=a[YY]+b[YY];
  z=a[ZZ]+b[ZZ];
  
  a[XX]=x;
  a[YY]=y;
  a[ZZ]=z;
}

static gmx_inline void dvec_inc(dvec a,const dvec b)
{
  double x,y,z;

  x=a[XX]+b[XX];
  y=a[YY]+b[YY];
  z=a[ZZ]+b[ZZ];

  a[XX]=x;
  a[YY]=y;
  a[ZZ]=z;
}

static gmx_inline void rvec_sub(const rvec a,const rvec b,rvec c)
{
  real x,y,z;
  
  x=a[XX]-b[XX];
  y=a[YY]-b[YY];
  z=a[ZZ]-b[ZZ];
  
  c[XX]=x;
  c[YY]=y;
  c[ZZ]=z;
}

static gmx_inline void dvec_sub(const dvec a,const dvec b,dvec c)
{
  double x,y,z;
  
  x=a[XX]-b[XX];
  y=a[YY]-b[YY];
  z=a[ZZ]-b[ZZ];
  
  c[XX]=x;
  c[YY]=y;
  c[ZZ]=z;
}

static gmx_inline void rvec_dec(rvec a,const rvec b)
{
  real x,y,z;
  
  x=a[XX]-b[XX];
  y=a[YY]-b[YY];
  z=a[ZZ]-b[ZZ];
  
  a[XX]=x;
  a[YY]=y;
  a[ZZ]=z;
}

static gmx_inline void copy_rvec(const rvec a,rvec b)
{
  b[XX]=a[XX];
  b[YY]=a[YY];
  b[ZZ]=a[ZZ];
}

static gmx_inline void copy_rvecn(rvec *a,rvec *b,int startn, int endn)
{
  int i;
  for (i=startn;i<endn;i++) {
    b[i][XX]=a[i][XX];
    b[i][YY]=a[i][YY];
    b[i][ZZ]=a[i][ZZ];
  }
}

static gmx_inline void copy_dvec(const dvec a,dvec b)
{
  b[XX]=a[XX];
  b[YY]=a[YY];
  b[ZZ]=a[ZZ];
}

static gmx_inline void copy_ivec(const ivec a,ivec b)
{
  b[XX]=a[XX];
  b[YY]=a[YY];
  b[ZZ]=a[ZZ];
}

static gmx_inline void ivec_sub(const ivec a,const ivec b,ivec c)
{
  int x,y,z;
  
  x=a[XX]-b[XX];
  y=a[YY]-b[YY];
  z=a[ZZ]-b[ZZ];
  
  c[XX]=x;
  c[YY]=y;
  c[ZZ]=z;
}

static gmx_inline void copy_mat(matrix a,matrix b)
{
  copy_rvec(a[XX],b[XX]);
  copy_rvec(a[YY],b[YY]);
  copy_rvec(a[ZZ],b[ZZ]);
}

static gmx_inline void svmul(real a,const rvec v1,rvec v2)
{
  v2[XX]=a*v1[XX];
  v2[YY]=a*v1[YY];
  v2[ZZ]=a*v1[ZZ];
}

static gmx_inline void dsvmul(double a,const dvec v1,dvec v2)
{
  v2[XX]=a*v1[XX];
  v2[YY]=a*v1[YY];
  v2[ZZ]=a*v1[ZZ];
}

static gmx_inline real distance2(const rvec v1,const rvec v2)
{
  return sqr(v2[XX]-v1[XX]) + sqr(v2[YY]-v1[YY]) + sqr(v2[ZZ]-v1[ZZ]);
}

static gmx_inline void clear_rvec(rvec a)
{
  /* The ibm compiler has problems with inlining this 
   * when we use a const real variable
   */
  a[XX]=0.0;
  a[YY]=0.0;
  a[ZZ]=0.0;
}

static gmx_inline void clear_dvec(dvec a)
{
  /* The ibm compiler has problems with inlining this 
   * when we use a const real variable
   */
  a[XX]=0.0;
  a[YY]=0.0;
  a[ZZ]=0.0;
}

static gmx_inline void clear_ivec(ivec a)
{
  a[XX]=0;
  a[YY]=0;
  a[ZZ]=0;
}

static gmx_inline void clear_rvecs(int n,rvec v[])
{
/*  memset(v[0],0,DIM*n*sizeof(v[0][0])); */
  int i;

  GMX_MPE_LOG(ev_clear_rvecs_start);
    
  for(i=0; (i<n); i++) 
    clear_rvec(v[i]);
    
  GMX_MPE_LOG(ev_clear_rvecs_finish);  
}

static gmx_inline void clear_mat(matrix a)
{
/*  memset(a[0],0,DIM*DIM*sizeof(a[0][0])); */
  
  const real nul=0.0;
  
  a[XX][XX]=a[XX][YY]=a[XX][ZZ]=nul;
  a[YY][XX]=a[YY][YY]=a[YY][ZZ]=nul;
  a[ZZ][XX]=a[ZZ][YY]=a[ZZ][ZZ]=nul;
}

static gmx_inline real iprod(const rvec a,const rvec b)
{
  return (a[XX]*b[XX]+a[YY]*b[YY]+a[ZZ]*b[ZZ]);
}

static gmx_inline double diprod(const dvec a,const dvec b)
{
  return (a[XX]*b[XX]+a[YY]*b[YY]+a[ZZ]*b[ZZ]);
}

static gmx_inline int iiprod(const ivec a,const ivec b)
{
  return (a[XX]*b[XX]+a[YY]*b[YY]+a[ZZ]*b[ZZ]);
}

static gmx_inline real norm2(const rvec a)
{
  return a[XX]*a[XX]+a[YY]*a[YY]+a[ZZ]*a[ZZ];
}

static gmx_inline double dnorm2(const dvec a)
{
  return a[XX]*a[XX]+a[YY]*a[YY]+a[ZZ]*a[ZZ];
}

static gmx_inline real norm(const rvec a)
{
  return (real)sqrt(a[XX]*a[XX]+a[YY]*a[YY]+a[ZZ]*a[ZZ]);
}

static gmx_inline double dnorm(const dvec a)
{
  return sqrt(a[XX]*a[XX]+a[YY]*a[YY]+a[ZZ]*a[ZZ]);
}

/* WARNING:
 * Do _not_ use these routines to calculate the angle between two vectors
 * as acos(cos_angle(u,v)). While it might seem obvious, the acos function
 * is very flat close to -1 and 1, which will lead to accuracy-loss.
 * Instead, use the new gmx_angle() function directly.
 */
static gmx_inline real 
cos_angle(const rvec a,const rvec b)
{
  /* 
   *                  ax*bx + ay*by + az*bz
   * cos-vec (a,b) =  ---------------------
   *                      ||a|| * ||b||
   */
  real   cosval;
  int    m;
  double aa,bb,ip,ipa,ipb,ipab; /* For accuracy these must be double! */
  
  ip=ipa=ipb=0.0;
  for(m=0; (m<DIM); m++) {		/* 18		*/
    aa   = a[m];
    bb   = b[m];
    ip  += aa*bb;
    ipa += aa*aa;
    ipb += bb*bb;
  }
  ipab = ipa*ipb;
  if (ipab > 0)
    cosval = ip*gmx_invsqrt(ipab);		/*  7		*/
  else 
    cosval = 1;
					/* 25 TOTAL	*/
  if (cosval > 1.0) 
    return  1.0; 
  if (cosval <-1.0) 
    return -1.0;
  
  return cosval;
}

/* WARNING:
 * Do _not_ use these routines to calculate the angle between two vectors
 * as acos(cos_angle(u,v)). While it might seem obvious, the acos function
 * is very flat close to -1 and 1, which will lead to accuracy-loss.
 * Instead, use the new gmx_angle() function directly.
 */
static gmx_inline real 
cos_angle_no_table(const rvec a,const rvec b)
{
  /* This version does not need the invsqrt lookup table */
  real   cosval;
  int    m;
  double aa,bb,ip,ipa,ipb; /* For accuracy these must be double! */
  
  ip=ipa=ipb=0.0;
  for(m=0; (m<DIM); m++) {		/* 18		*/
    aa   = a[m];
    bb   = b[m];
    ip  += aa*bb;
    ipa += aa*aa;
    ipb += bb*bb;
  }
  cosval=ip/sqrt(ipa*ipb); 		/* 12		*/
					/* 30 TOTAL	*/
  if (cosval > 1.0) 
    return  1.0; 
  if (cosval <-1.0) 
    return -1.0;
  
  return cosval;
}


static gmx_inline void cprod(const rvec a,const rvec b,rvec c)
{
  c[XX]=a[YY]*b[ZZ]-a[ZZ]*b[YY];
  c[YY]=a[ZZ]*b[XX]-a[XX]*b[ZZ];
  c[ZZ]=a[XX]*b[YY]-a[YY]*b[XX];
}

static gmx_inline void dcprod(const dvec a,const dvec b,dvec c)
{
  c[XX]=a[YY]*b[ZZ]-a[ZZ]*b[YY];
  c[YY]=a[ZZ]*b[XX]-a[XX]*b[ZZ];
  c[ZZ]=a[XX]*b[YY]-a[YY]*b[XX];
}

/* This routine calculates the angle between a & b without any loss of accuracy close to 0/PI.
 * If you only need cos(theta), use the cos_angle() routines to save a few cycles.
 * This routine is faster than it might appear, since atan2 is accelerated on many CPUs (e.g. x86).
 */
static gmx_inline real 
gmx_angle(const rvec a, const rvec b)
{
    rvec w;
    real wlen,s;
    
    cprod(a,b,w);
    
    wlen  = norm(w);
    s     = iprod(a,b);
    
    return atan2(wlen,s);
}

static gmx_inline void mmul_ur0(matrix a,matrix b,matrix dest)
{
  dest[XX][XX]=a[XX][XX]*b[XX][XX];
  dest[XX][YY]=0.0;
  dest[XX][ZZ]=0.0;
  dest[YY][XX]=a[YY][XX]*b[XX][XX]+a[YY][YY]*b[YY][XX];
  dest[YY][YY]=                    a[YY][YY]*b[YY][YY];
  dest[YY][ZZ]=0.0;
  dest[ZZ][XX]=a[ZZ][XX]*b[XX][XX]+a[ZZ][YY]*b[YY][XX]+a[ZZ][ZZ]*b[ZZ][XX];
  dest[ZZ][YY]=                    a[ZZ][YY]*b[YY][YY]+a[ZZ][ZZ]*b[ZZ][YY];
  dest[ZZ][ZZ]=                                        a[ZZ][ZZ]*b[ZZ][ZZ];
}

static gmx_inline void mmul(matrix a,matrix b,matrix dest)
{
  dest[XX][XX]=a[XX][XX]*b[XX][XX]+a[XX][YY]*b[YY][XX]+a[XX][ZZ]*b[ZZ][XX];
  dest[YY][XX]=a[YY][XX]*b[XX][XX]+a[YY][YY]*b[YY][XX]+a[YY][ZZ]*b[ZZ][XX];
  dest[ZZ][XX]=a[ZZ][XX]*b[XX][XX]+a[ZZ][YY]*b[YY][XX]+a[ZZ][ZZ]*b[ZZ][XX];
  dest[XX][YY]=a[XX][XX]*b[XX][YY]+a[XX][YY]*b[YY][YY]+a[XX][ZZ]*b[ZZ][YY];
  dest[YY][YY]=a[YY][XX]*b[XX][YY]+a[YY][YY]*b[YY][YY]+a[YY][ZZ]*b[ZZ][YY];
  dest[ZZ][YY]=a[ZZ][XX]*b[XX][YY]+a[ZZ][YY]*b[YY][YY]+a[ZZ][ZZ]*b[ZZ][YY];
  dest[XX][ZZ]=a[XX][XX]*b[XX][ZZ]+a[XX][YY]*b[YY][ZZ]+a[XX][ZZ]*b[ZZ][ZZ];
  dest[YY][ZZ]=a[YY][XX]*b[XX][ZZ]+a[YY][YY]*b[YY][ZZ]+a[YY][ZZ]*b[ZZ][ZZ];
  dest[ZZ][ZZ]=a[ZZ][XX]*b[XX][ZZ]+a[ZZ][YY]*b[YY][ZZ]+a[ZZ][ZZ]*b[ZZ][ZZ];
}

static gmx_inline void transpose(matrix src,matrix dest)
{
  dest[XX][XX]=src[XX][XX];
  dest[YY][XX]=src[XX][YY];
  dest[ZZ][XX]=src[XX][ZZ];
  dest[XX][YY]=src[YY][XX];
  dest[YY][YY]=src[YY][YY];
  dest[ZZ][YY]=src[YY][ZZ];
  dest[XX][ZZ]=src[ZZ][XX];
  dest[YY][ZZ]=src[ZZ][YY];
  dest[ZZ][ZZ]=src[ZZ][ZZ];
}

static gmx_inline void tmmul(matrix a,matrix b,matrix dest)
{
  /* Computes dest=mmul(transpose(a),b,dest) - used in do_pr_pcoupl */
  dest[XX][XX]=a[XX][XX]*b[XX][XX]+a[YY][XX]*b[YY][XX]+a[ZZ][XX]*b[ZZ][XX];
  dest[XX][YY]=a[XX][XX]*b[XX][YY]+a[YY][XX]*b[YY][YY]+a[ZZ][XX]*b[ZZ][YY];
  dest[XX][ZZ]=a[XX][XX]*b[XX][ZZ]+a[YY][XX]*b[YY][ZZ]+a[ZZ][XX]*b[ZZ][ZZ];
  dest[YY][XX]=a[XX][YY]*b[XX][XX]+a[YY][YY]*b[YY][XX]+a[ZZ][YY]*b[ZZ][XX];
  dest[YY][YY]=a[XX][YY]*b[XX][YY]+a[YY][YY]*b[YY][YY]+a[ZZ][YY]*b[ZZ][YY];
  dest[YY][ZZ]=a[XX][YY]*b[XX][ZZ]+a[YY][YY]*b[YY][ZZ]+a[ZZ][YY]*b[ZZ][ZZ];
  dest[ZZ][XX]=a[XX][ZZ]*b[XX][XX]+a[YY][ZZ]*b[YY][XX]+a[ZZ][ZZ]*b[ZZ][XX];
  dest[ZZ][YY]=a[XX][ZZ]*b[XX][YY]+a[YY][ZZ]*b[YY][YY]+a[ZZ][ZZ]*b[ZZ][YY];
  dest[ZZ][ZZ]=a[XX][ZZ]*b[XX][ZZ]+a[YY][ZZ]*b[YY][ZZ]+a[ZZ][ZZ]*b[ZZ][ZZ];
}

static gmx_inline void mtmul(matrix a,matrix b,matrix dest)
{
  /* Computes dest=mmul(a,transpose(b),dest) - used in do_pr_pcoupl */
  dest[XX][XX]=a[XX][XX]*b[XX][XX]+a[XX][YY]*b[XX][YY]+a[XX][ZZ]*b[XX][ZZ];
  dest[XX][YY]=a[XX][XX]*b[YY][XX]+a[XX][YY]*b[YY][YY]+a[XX][ZZ]*b[YY][ZZ];
  dest[XX][ZZ]=a[XX][XX]*b[ZZ][XX]+a[XX][YY]*b[ZZ][YY]+a[XX][ZZ]*b[ZZ][ZZ];
  dest[YY][XX]=a[YY][XX]*b[XX][XX]+a[YY][YY]*b[XX][YY]+a[YY][ZZ]*b[XX][ZZ];
  dest[YY][YY]=a[YY][XX]*b[YY][XX]+a[YY][YY]*b[YY][YY]+a[YY][ZZ]*b[YY][ZZ];
  dest[YY][ZZ]=a[YY][XX]*b[ZZ][XX]+a[YY][YY]*b[ZZ][YY]+a[YY][ZZ]*b[ZZ][ZZ];
  dest[ZZ][XX]=a[ZZ][XX]*b[XX][XX]+a[ZZ][YY]*b[XX][YY]+a[ZZ][ZZ]*b[XX][ZZ];
  dest[ZZ][YY]=a[ZZ][XX]*b[YY][XX]+a[ZZ][YY]*b[YY][YY]+a[ZZ][ZZ]*b[YY][ZZ];
  dest[ZZ][ZZ]=a[ZZ][XX]*b[ZZ][XX]+a[ZZ][YY]*b[ZZ][YY]+a[ZZ][ZZ]*b[ZZ][ZZ];
}

static gmx_inline real det(matrix a)
{
  return ( a[XX][XX]*(a[YY][YY]*a[ZZ][ZZ]-a[ZZ][YY]*a[YY][ZZ])
	  -a[YY][XX]*(a[XX][YY]*a[ZZ][ZZ]-a[ZZ][YY]*a[XX][ZZ])
	  +a[ZZ][XX]*(a[XX][YY]*a[YY][ZZ]-a[YY][YY]*a[XX][ZZ]));
}

static gmx_inline void m_add(matrix a,matrix b,matrix dest)
{
  dest[XX][XX]=a[XX][XX]+b[XX][XX];
  dest[XX][YY]=a[XX][YY]+b[XX][YY];
  dest[XX][ZZ]=a[XX][ZZ]+b[XX][ZZ];
  dest[YY][XX]=a[YY][XX]+b[YY][XX];
  dest[YY][YY]=a[YY][YY]+b[YY][YY];
  dest[YY][ZZ]=a[YY][ZZ]+b[YY][ZZ];
  dest[ZZ][XX]=a[ZZ][XX]+b[ZZ][XX];
  dest[ZZ][YY]=a[ZZ][YY]+b[ZZ][YY];
  dest[ZZ][ZZ]=a[ZZ][ZZ]+b[ZZ][ZZ];
}

static gmx_inline void m_sub(matrix a,matrix b,matrix dest)
{
  dest[XX][XX]=a[XX][XX]-b[XX][XX];
  dest[XX][YY]=a[XX][YY]-b[XX][YY];
  dest[XX][ZZ]=a[XX][ZZ]-b[XX][ZZ];
  dest[YY][XX]=a[YY][XX]-b[YY][XX];
  dest[YY][YY]=a[YY][YY]-b[YY][YY];
  dest[YY][ZZ]=a[YY][ZZ]-b[YY][ZZ];
  dest[ZZ][XX]=a[ZZ][XX]-b[ZZ][XX];
  dest[ZZ][YY]=a[ZZ][YY]-b[ZZ][YY];
  dest[ZZ][ZZ]=a[ZZ][ZZ]-b[ZZ][ZZ];
}

static gmx_inline void msmul(matrix m1,real r1,matrix dest)
{
  dest[XX][XX]=r1*m1[XX][XX];
  dest[XX][YY]=r1*m1[XX][YY];
  dest[XX][ZZ]=r1*m1[XX][ZZ];
  dest[YY][XX]=r1*m1[YY][XX];
  dest[YY][YY]=r1*m1[YY][YY];
  dest[YY][ZZ]=r1*m1[YY][ZZ];
  dest[ZZ][XX]=r1*m1[ZZ][XX];
  dest[ZZ][YY]=r1*m1[ZZ][YY];
  dest[ZZ][ZZ]=r1*m1[ZZ][ZZ];
}

static gmx_inline void m_inv_ur0(matrix src,matrix dest)
{
  double tmp = src[XX][XX]*src[YY][YY]*src[ZZ][ZZ];
  if (fabs(tmp) <= 100*GMX_REAL_MIN)
    gmx_fatal(FARGS,"Can not invert matrix, determinant is zero");

  dest[XX][XX] = 1/src[XX][XX];
  dest[YY][YY] = 1/src[YY][YY];
  dest[ZZ][ZZ] = 1/src[ZZ][ZZ];
  dest[ZZ][XX] = (src[YY][XX]*src[ZZ][YY]*dest[YY][YY]
		  - src[ZZ][XX])*dest[XX][XX]*dest[ZZ][ZZ];
  dest[YY][XX] = -src[YY][XX]*dest[XX][XX]*dest[YY][YY];
  dest[ZZ][YY] = -src[ZZ][YY]*dest[YY][YY]*dest[ZZ][ZZ];
  dest[XX][YY] = 0.0;
  dest[XX][ZZ] = 0.0;
  dest[YY][ZZ] = 0.0;
}

static gmx_inline void m_inv(matrix src,matrix dest)
{
  const real smallreal = (real)1.0e-24;
  const real largereal = (real)1.0e24;
  real  deter,c,fc;

  deter = det(src);
  c     = (real)1.0/deter;
  fc    = (real)fabs(c);
  
  if ((fc <= smallreal) || (fc >= largereal)) 
    gmx_fatal(FARGS,"Can not invert matrix, determinant = %e",deter);

  dest[XX][XX]= c*(src[YY][YY]*src[ZZ][ZZ]-src[ZZ][YY]*src[YY][ZZ]);
  dest[XX][YY]=-c*(src[XX][YY]*src[ZZ][ZZ]-src[ZZ][YY]*src[XX][ZZ]);
  dest[XX][ZZ]= c*(src[XX][YY]*src[YY][ZZ]-src[YY][YY]*src[XX][ZZ]);
  dest[YY][XX]=-c*(src[YY][XX]*src[ZZ][ZZ]-src[ZZ][XX]*src[YY][ZZ]);
  dest[YY][YY]= c*(src[XX][XX]*src[ZZ][ZZ]-src[ZZ][XX]*src[XX][ZZ]);
  dest[YY][ZZ]=-c*(src[XX][XX]*src[YY][ZZ]-src[YY][XX]*src[XX][ZZ]);
  dest[ZZ][XX]= c*(src[YY][XX]*src[ZZ][YY]-src[ZZ][XX]*src[YY][YY]);
  dest[ZZ][YY]=-c*(src[XX][XX]*src[ZZ][YY]-src[ZZ][XX]*src[XX][YY]);
  dest[ZZ][ZZ]= c*(src[XX][XX]*src[YY][YY]-src[YY][XX]*src[XX][YY]);
}

static gmx_inline void mvmul(matrix a,const rvec src,rvec dest)
{
  dest[XX]=a[XX][XX]*src[XX]+a[XX][YY]*src[YY]+a[XX][ZZ]*src[ZZ];
  dest[YY]=a[YY][XX]*src[XX]+a[YY][YY]*src[YY]+a[YY][ZZ]*src[ZZ];
  dest[ZZ]=a[ZZ][XX]*src[XX]+a[ZZ][YY]*src[YY]+a[ZZ][ZZ]*src[ZZ];
}

static gmx_inline void mvmul_ur0(matrix a,const rvec src,rvec dest)
{
  dest[ZZ]=a[ZZ][XX]*src[XX]+a[ZZ][YY]*src[YY]+a[ZZ][ZZ]*src[ZZ];
  dest[YY]=a[YY][XX]*src[XX]+a[YY][YY];
  dest[XX]=a[XX][XX]*src[XX];
}

static gmx_inline void tmvmul_ur0(matrix a,const rvec src,rvec dest)
{
  dest[XX]=a[XX][XX]*src[XX]+a[YY][XX]*src[YY]+a[ZZ][XX]*src[ZZ];
  dest[YY]=                  a[YY][YY]*src[YY]+a[ZZ][YY]*src[ZZ];
  dest[ZZ]=                                    a[ZZ][ZZ]*src[ZZ];
}

static gmx_inline void unitv(const rvec src,rvec dest)
{
  real linv;
  
  linv=gmx_invsqrt(norm2(src));
  dest[XX]=linv*src[XX];
  dest[YY]=linv*src[YY];
  dest[ZZ]=linv*src[ZZ];
}

static gmx_inline void unitv_no_table(const rvec src,rvec dest)
{
  real linv;
  
  linv=1.0/sqrt(norm2(src));
  dest[XX]=linv*src[XX];
  dest[YY]=linv*src[YY];
  dest[ZZ]=linv*src[ZZ];
}

static void calc_lll(rvec box,rvec lll)
{
  lll[XX] = 2.0*M_PI/box[XX];
  lll[YY] = 2.0*M_PI/box[YY];
  lll[ZZ] = 2.0*M_PI/box[ZZ];
}

static gmx_inline real trace(matrix m)
{
  return (m[XX][XX]+m[YY][YY]+m[ZZ][ZZ]);
}

<<<<<<< HEAD
static inline real _divide_err(real a,real b,const char *file,int line)
=======
static gmx_inline real _divide(real a,real b,const char *file,int line)
>>>>>>> 824d8444
{
    if (fabs(b) <= GMX_REAL_MIN) 
        gmx_fatal(FARGS,"Dividing by zero, file %s, line %d",file,line);
    return a/b;
}

static gmx_inline int _mod(int a,int b,char *file,int line)
{
  if(b==0)
    gmx_fatal(FARGS,"Modulo zero, file %s, line %d",file,line);
  return a % b;
}

/* Operations on multidimensional rvecs, used e.g. in edsam.c */
static void m_rveccopy(int dim, rvec *a, rvec *b)
{
    /* b = a */
    int i;

    for (i=0; i<dim; i++)
        copy_rvec(a[i],b[i]);
} 

/*computer matrix vectors from base vectors and angles */
static void matrix_convert(matrix box, rvec vec, rvec angle)
{
    svmul(DEG2RAD,angle,angle);
    box[XX][XX] = vec[XX];
    box[YY][XX] = vec[YY]*cos(angle[ZZ]);
    box[YY][YY] = vec[YY]*sin(angle[ZZ]);
    box[ZZ][XX] = vec[ZZ]*cos(angle[YY]);
    box[ZZ][YY] = vec[ZZ]
                         *(cos(angle[XX])-cos(angle[YY])*cos(angle[ZZ]))/sin(angle[ZZ]);
    box[ZZ][ZZ] = sqrt(sqr(vec[ZZ])
                       -box[ZZ][XX]*box[ZZ][XX]-box[ZZ][YY]*box[ZZ][YY]);
}

#define divide_err(a,b) _divide_err((a),(b),__FILE__,__LINE__)
#define mod(a,b)    _mod((a),(b),__FILE__,__LINE__)

#ifdef __cplusplus
}
#endif


#endif	/* _vec_h */<|MERGE_RESOLUTION|>--- conflicted
+++ resolved
@@ -828,11 +828,7 @@
   return (m[XX][XX]+m[YY][YY]+m[ZZ][ZZ]);
 }
 
-<<<<<<< HEAD
-static inline real _divide_err(real a,real b,const char *file,int line)
-=======
-static gmx_inline real _divide(real a,real b,const char *file,int line)
->>>>>>> 824d8444
+static gmx_inline real _divide_err(real a,real b,const char *file,int line)
 {
     if (fabs(b) <= GMX_REAL_MIN) 
         gmx_fatal(FARGS,"Dividing by zero, file %s, line %d",file,line);
