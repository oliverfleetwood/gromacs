## Process this file with automake to produce Makefile.in
#
# Don't edit - this file is generated automatically from Makefile.am
#
# Please keep this file sorted!
#

SUBDIRS = . types thread_mpi

pkginclude_HEADERS = \
3dview.h \
assert.h \
atomprop.h \
bondf.h \
calcgrid.h \
calch.h \
calcmu.h \
centerofmass.h \
chargegroup.h \
checkpoint.h \
confio.h \
constr.h \
copyrite.h \
coulomb.h \
dihre.h \
displacement.h \
disre.h \
do_fit.h \
domdec.h \
domdec_network.h \
ebin.h \
edsam.h \
enxio.h \
ffscanf.h \
filenm.h \
force.h \
futil.h \
gbutil.h \
gen_ad.h \
genborn.h \
gmx_ana.h \
gmx_arpack.h \
gmx_blas.h \
gmx_cyclecounter.h \
gmx_fatal.h \
gmx_fft.h \
gmx_ga2la.h \
gmx_lapack.h \
gmx_parallel_3dfft.h \
gmx_qhop_db.h \
gmx_qhop_parm.h \
gmx_qhop_xml.h \
gmx_random.h \
gmx_sse2_single.h \
gmx_statistics.h \
gmx_system_xdr.h \
gmx_wallcycle.h \
gmxcomplex.h \
gmxcpp.h \
gmxfio.h \
gpp_atomtype.h \
gpp_nextnb.h \
grompp.h \
gstat.h \
hackblock.h \
histogram.h \
index.h \
indexutil.h \
invblock.h \
macros.h \
magic.h \
main.h \
mainpage.h \
maths.h \
matio.h \
md5.h \
mdatoms.h \
mdebin.h \
mdrun.h \
molfile_plugin.h \
mpelogging.h \
mshift.h \
mtop_util.h\
mtxio.h \
mvdata.h \
names.h \
nbsearch.h \
network.h \
nonbonded.h \
nrama.h \
nrjac.h \
nrnb.h \
ns.h \
nsgrid.h \
orires.h \
partdec.h \
pbc.h \
pdbio.h \
pdebug.h \
perf_est.h \
physics.h \
pme.h \
poscalc.h \
position.h \
pppm.h \
princ.h \
pull.h \
qhop.h \
qmmm.h \
random.h \
rbin.h \
rdgroup.h \
readcomp.h \
readinp.h \
reorder.h \
resall.h \
rmpbc.h \
selection.h \
selmethod.h \
selparam.h \
selvalue.h \
shellfc.h \
shift.h \
smalloc.h \
sortwater.h \
sparsematrix.h \
split.h \
splitter.h \
statusio.h \
statutil.h \
strdb.h \
string2.h \
struc2.h \
symtab.h \
sysstuff.h \
tags.h \
tgroup.h \
thread_mpi.h \
tmpi.h \
topsort.h \
toputil.h \
tpxio.h \
trajana.h \
transfer.h \
trnio.h \
txtdump.h \
typedefs.h \
update.h \
utils.h \
vcm.h \
vec.h \
viewit.h \
vmddlopen.h \
vmdio.h \
vmdplugin.h \
vsite.h \
warninp.h \
wgms.h \
wman.h \
writeps.h \
xdrf.h \
xtcio.h \
<<<<<<< HEAD
xvgr.h 
=======
xvgr.h \
thread_mpi.h \
tmpi.h \
mainpage.h \
molfile_plugin.h \
vmddlopen.h \
vmdplugin.h \
oenv.h \
sighandler.h
>>>>>>> 8ca4ec35
<|MERGE_RESOLUTION|>--- conflicted
+++ resolved
@@ -160,16 +160,11 @@
 writeps.h \
 xdrf.h \
 xtcio.h \
-<<<<<<< HEAD
-xvgr.h 
-=======
 xvgr.h \
-thread_mpi.h \
 tmpi.h \
 mainpage.h \
 molfile_plugin.h \
 vmddlopen.h \
 vmdplugin.h \
 oenv.h \
-sighandler.h
->>>>>>> 8ca4ec35
+sighandler.h