--- conflicted
+++ resolved
@@ -1,12 +1,3 @@
-<<<<<<< HEAD
-REM Requires Windows SDK and CMake to be in the path
-REM Run Windows SDK SetEnv script
-SetEnv /Release && ^
-cmake -G "Visual Studio 10 Win64" -D GMX_DOUBLE=%GMX_DOUBLE% -D GMX_MPI=%GMX_MPI% -D GMX_OPENMP=%GMX_OPENMP% -DGMX_DEFAULT_SUFFIX=off . && ^
-msbuild /m:2 /p:Configuration=MinSizeRel All_Build.vcxproj && ^
-ctest -D ExperimentalTest -C MinSizeRel -V
-=======
 mkdir releng
 cd releng
-git init && git fetch ssh://jenkins@gerrit.gromacs.org:29418/releng refs/heads/4.5.0 && git checkout -q -f FETCH_HEAD && cd .. && python -u releng/GerritBuild.py
->>>>>>> 03315c0f
+git init && git fetch ssh://jenkins@gerrit.gromacs.org:29418/releng refs/heads/4.6.0 && git checkout -q -f FETCH_HEAD && cd .. && python -u releng/GerritBuild.py